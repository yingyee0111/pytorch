# mypy: ignore-errors

import torch
import torch.utils._pytree as pytree
from torch.testing._utils import wrapper_set_seed
from functorch.compile import compiled_function, min_cut_rematerialization_partition, nop
from .make_fx import randomize
import re


class assert_raises_regex:
    def __init__(self, exception_cls, regex):
        self.exception_cls = exception_cls
        self.regex = regex

    def __enter__(self):
        pass

    def __exit__(self, exc_type, exc_val, traceback):
        if exc_type == self.exception_cls:
            msg = str(exc_val)
            if not re.search(self.regex, msg):
                raise AssertionError(
                    f"Expected exception to match regex. regex: {self.regex}, exception: {msg}")
            return True  # Squashes the exception
        if exc_type is not None:
            raise AssertionError(
                f"Expected {self.exception_cls} to be raised, instead got exception {exc_type}")
        raise AssertionError("Expected exception to be raised but none was")


def aot_autograd_check(
        func,
        args,
        kwargs,
        dynamic,
        assert_raises_regex_fn=assert_raises_regex,
        assert_equals_fn=torch.testing._comparison.assert_close,
        check_gradients=True,
        try_check_data_specialization=False):
    """Compares func(*args, **kwargs) in eager-mode to under AOTAutograd.

    Compares outputs and (if check_gradients=True) gradients produced by
    AOTAutograd against eager-mode PyTorch.

    We assume that func(*args, **kwargs) succeeds in eager-mode PyTorch.

    """
    flat_args, args_spec = pytree.tree_flatten((args, kwargs))
    args_is_tensor = [isinstance(arg, torch.Tensor) for arg in flat_args]
    args = [arg for arg in flat_args if isinstance(arg, torch.Tensor)]

    # We construct a new function that only accepts Tensors as inputs
    def func_no_tensors(args):
        reconstructed_flat_args = []
        args = iter(args)
        for v in flat_args:
            if isinstance(v, torch.Tensor):
                reconstructed_flat_args.append(next(args))
            else:
                reconstructed_flat_args.append(v)

        c_args, c_kwargs = pytree.tree_unflatten(reconstructed_flat_args, args_spec)
        return func(*c_args, **c_kwargs)

    compiled_f = compiled_function(
        func_no_tensors, nop, nop, dynamic=dynamic, partition_fn=min_cut_rematerialization_partition)

    out = wrapper_set_seed(func_no_tensors, args)
    if check_gradients == "auto":
        any_tensor_requires_grad = pytree.tree_any_only(torch.Tensor, lambda x: x.requires_grad, args)
        any_output_requires_grad = pytree.tree_any_only(torch.Tensor, lambda x: x.requires_grad, out)
        check_gradients = any_tensor_requires_grad and any_output_requires_grad
    if not check_gradients:
        compiled_out = wrapper_set_seed(compiled_f, args)
        assert_equals_fn(compiled_out, out, msg=outputs_msg)
        return
    _test_aot_autograd_forwards_backwards_helper(
        func_no_tensors, compiled_f, args, assert_raises_regex_fn, assert_equals_fn,
        try_check_data_specialization)

outputs_msg = (
    "Outputs of the operator are different in eager-mode PyTorch vs "
    "AOTAutograd. This means the operator will have incorrect output "
    "underneath torch.compile. This could be because the operator's "
    "implementation not traceable or that there is a bug in AOTAutograd."
)


def _test_aot_autograd_forwards_backwards_helper(
        f, compiled_f, args, assert_raises_regex_fn, assert_equals_fn,
        try_check_data_specialization):
    # Verify grads are equal between compiled and non-compiled versions of f.

    def call_forwards_backwards(f, args):
        flat_args = pytree.arg_tree_leaves(*args)
        diff_args = [arg for arg in flat_args if isinstance(arg, torch.Tensor) and
                     arg.requires_grad]
        out = wrapper_set_seed(f, args)
        flat_out = pytree.tree_leaves(out)

        sm = 0
        for i in flat_out:
            if isinstance(i, torch.Tensor):
                # We need to call .abs() because it is possible that the output of the
                # operator is a complex Tensor and autograd will yell at autograd.grad
                # on a complex Tensor unless we manually provide the grad_output flag.
                sm += i.sum().abs()
        assert isinstance(sm, torch.Tensor)
        return out, torch.autograd.grad(sm, diff_args, allow_unused=True)

    def check(args, ignore_failure=False):
        try:
            orig_out, orig_grad = call_forwards_backwards(f, args)
        except Exception:
            if ignore_failure:
                return
            raise

        # See https://github.com/pytorch/pytorch/pull/98960#issuecomment-1505962215
<<<<<<< HEAD
        any_non_leaves = any(x.requires_grad and not x.is_leaf for x in args)
=======
        tensor_args = [x for x in pytree.tree_flatten(args)[0] if isinstance(x, torch.Tensor)]
        any_non_leaves = any(x.requires_grad and not x.is_leaf for x in tensor_args)
>>>>>>> 07972dfe
        if all(x is None for x in orig_grad) and any_non_leaves:
            with assert_raises_regex_fn(RuntimeError, 'does not require grad and does not have a grad_fn'):
                call_forwards_backwards(compiled_f, args)
            return

        msg = (
            "Gradients of the operator are different in eager-mode PyTorch vs "
            "AOTAutograd. This means the operator will have incorrect gradients "
            "underneath torch.compile. This could be because the operator's "
            "backward is incorrectly registered or not traceable or that there "
            "is a bug in AOTAutograd."
        )

        compiled_out, compiled_grad = call_forwards_backwards(compiled_f, args)
        assert_equals_fn(compiled_out, orig_out, msg=outputs_msg)
        assert_equals_fn(compiled_grad, orig_grad, msg=msg)

    check(args, ignore_failure=False)

    # Randomize the data and run the traced graph with it, to catch bugs
    # where we may have baked in Tensor data into the trace.
    # This is not guaranteed to succeed, because `f` might have preconditions
    # on the values of the inputs, so we just ignore if this test fails.
    if try_check_data_specialization:
        args = randomize(args)
        check(args, ignore_failure=True)<|MERGE_RESOLUTION|>--- conflicted
+++ resolved
@@ -118,12 +118,8 @@
             raise
 
         # See https://github.com/pytorch/pytorch/pull/98960#issuecomment-1505962215
-<<<<<<< HEAD
-        any_non_leaves = any(x.requires_grad and not x.is_leaf for x in args)
-=======
         tensor_args = [x for x in pytree.tree_flatten(args)[0] if isinstance(x, torch.Tensor)]
         any_non_leaves = any(x.requires_grad and not x.is_leaf for x in tensor_args)
->>>>>>> 07972dfe
         if all(x is None for x in orig_grad) and any_non_leaves:
             with assert_raises_regex_fn(RuntimeError, 'does not require grad and does not have a grad_fn'):
                 call_forwards_backwards(compiled_f, args)
