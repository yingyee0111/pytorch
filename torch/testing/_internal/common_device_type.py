--- conflicted
+++ resolved
@@ -1235,10 +1235,7 @@
         super().__init__(dep, reason, device_type="cuda")
 
 
-<<<<<<< HEAD
-=======
 # Skips a test on XPU if the condition is true.
->>>>>>> c9653bf2
 class skipXPUIf(skipIf):
     def __init__(self, dep, reason):
         super().__init__(dep, reason, device_type="xpu")
