# mypy: ignore-errors

"""
``torch.fx.experimental.symbolic_shapes`` provides interfaces for interacting with
our symbolic shapes reasoning system that is used heavily in torch.compile.  Although
this is not generally considered public API, when writing framework code in PyTorch
as well as extensions to PyTorch (e.g., in custom operator implementations), you may
need to make use of these APIs to setup dynamic shapes support appropriately.
"""

import builtins
import collections
import functools
import inspect
import itertools
import logging
import math
import operator
import re
import sys
import threading
import traceback
from collections import defaultdict
from contextlib import contextmanager
from dataclasses import dataclass, field
from enum import Enum
import atexit
from typing import (
    Any,
    cast,
    Callable,
    Dict,
    Iterable,
    List,
    Optional,
    Sequence,
    Set,
    Tuple,
    Type,
    Union,
    TYPE_CHECKING
)
from typing_extensions import TypeAlias

import torch
import torch.fx
import torch.fx.traceback as fx_traceback
from torch.fx.experimental import _config as config

from torch.fx.experimental.recording import (
    FakeTensorMeta,
    ShapeEnvEvent,
    record_shapeenv_event,
    replay_shape_env_events,
    shape_env_check_state_equal
)
from torch.fx.experimental.sym_node import SymNode, SymTypes

# NB: The sym_* functions are used via getattr() and must be imported here.
from torch import SymBool, SymFloat, SymInt
from torch._guards import ShapeGuard, Source, TracingContext
from torch.utils._python_dispatch import is_traceable_wrapper_subclass
from torch.utils._sympy.functions import FloorDiv, Mod, IsNonOverlappingAndDenseIndicator
from torch.utils._sympy.solve import try_solve
from torch.utils._sympy.value_ranges import bound_sympy, SymPyValueRangeAnalysis, ValueRanges, ValueRangeError
from torch.utils._sympy.singleton_int import SingletonInt
from torch.utils._traceback import format_frame, CapturedTraceback
from torch._utils_internal import signpost_event
from torch._subclasses.meta_utils import is_sparse_any

from torch._logging import LazyString

if TYPE_CHECKING:
    from torch._dynamo.source import TensorPropertySource

InputList = List
DimList = List

log = logging.getLogger(__name__)

class GuardOnDataDependentSymNode(RuntimeError):
    pass

import sympy
from sympy.printing.str import StrPrinter
from sympy.printing.precedence import precedence, PRECEDENCE

aten = torch._ops.ops.aten  # type: ignore[has-type]

__all__ = [
    "has_symbolic_sizes_strides", "create_contiguous", "ShapeEnv", "is_concrete_int",
    "guard_int", "guard_float", "guard_scalar", "canonicalize_bool_expr",
    "hint_int", "SYMPY_INTERP", "free_symbols", "is_symbol_binding_fx_node",
    "is_concrete_bool", "is_nested_int", "SHAPEENV_EVENT_KEY", "CURRENT_NODE_KEY",
    "has_free_symbols", "sym_eq", "SymbolicContext", "StatelessSymbolicContext",
    "StatefulSymbolicContext", "SubclassSymbolicContext", "statically_known_true",
    "guard_size_oblivious",
]

# FX node metadata keys for symbolic shape FX graph.
SHAPEENV_EVENT_KEY = "shapeenv_event"
CURRENT_NODE_KEY = "current_node"


def log_lru_cache_stats(wrapped_f):
    log.debug("lru_cache_stats %s: %s", wrapped_f.__name__, wrapped_f.cumulative_cache_info())


# Wrapper on lru_cache that reports statistics at process end
def lru_cache(maxsize):
    def inner(f):
        wrapped_f = functools.lru_cache(maxsize)(f)
        old_cache_clear = wrapped_f.cache_clear
        prev_hits = 0
        prev_misses = 0

        # TODO: There's a ref-cycle here (wrapped_f -> cumulative_cache_info
        # -> wrapped_f) but cannot be solved with weakref as wrapped_f is not
        # weakref'able on some versions of Python

        def cumulative_cache_info():
            cur = wrapped_f.cache_info()
            return functools._CacheInfo(
                prev_hits + cur.hits,
                prev_misses + cur.misses,
                cur.maxsize,
                cur.currsize,
            )

        def new_cache_clear():
            nonlocal prev_hits, prev_misses
            cur = wrapped_f.cache_info()
            prev_hits += cur.hits
            prev_misses += cur.misses
            old_cache_clear()

        wrapped_f.cache_clear = new_cache_clear
        wrapped_f.cumulative_cache_info = cumulative_cache_info
        if log.isEnabledFor(logging.DEBUG):
            atexit.register(log_lru_cache_stats, wrapped_f)
        return wrapped_f

    return inner

# These are modules that contain generic code for interacting with ShapeEnv
# which are unlikely to identify a particular interesting guard statement
@lru_cache(None)
def uninteresting_files() -> Set[str]:
    import torch._inductor.sizevars
    import torch._library.abstract_impl
    import torch._subclasses.meta_utils
    import torch._subclasses.fake_tensor
    mods = [
        sys.modules[__name__],
        torch.fx.experimental.recording,
        torch.fx.experimental.sym_node,
        torch.fx.interpreter,
        torch,
        torch._inductor.sizevars,
        torch._library.abstract_impl,
        torch._subclasses.meta_utils,
        torch._subclasses.fake_tensor,
    ]
    return {inspect.getfile(m) for m in mods}

# We don't bother with the metaclass as all of the dispatching logic happens
# entirely from Python
#
# Didn't bother with ancestors for now, unlikely to have multiple modes for
# symints right now

class ConstraintViolationError(RuntimeError):
    pass

def has_symbolic_sizes_strides(elem) -> bool:
    return elem._has_symbolic_sizes_strides

Int = Union[torch.SymInt, int]

def create_contiguous(shape: Sequence[Int]) -> List[Int]:
    strides: List[Int] = [1]
    for dim in reversed(shape[:-1]):
        strides.append(dim * strides[-1])
    return list(reversed(strides))

def hint_int(a: Union[torch.SymInt, int], fallback: Optional[int] = None) -> int:
    """
    Retrieve the hint for an int (based on the underlying real values as observed
    at runtime).  If no hint is available (e.g., because data dependent shapes),
    if fallback is not None, use that instead (otherwise raise an error).
    """
    if isinstance(a, torch.SymInt):
        return a.node.require_hint(fallback)
    assert type(a) is int, a
    return a

Scalar = Union[torch.SymInt, torch.SymFloat, torch.SymBool, int, float, bool]

def has_hint(a: Scalar) -> bool:
    if isinstance(a, SymTypes):
        return a.node.has_hint()
    return True

def is_concrete_int(a: Union[int, SymInt]) -> bool:
    r""" Utility to check if underlying object
    in SymInt is concrete value. Also returns
    true if integer is passed in.

    Args:
        a (SymInt or int): Object to test if it int
    """
    assert isinstance(a, (SymInt, int))

    if isinstance(a, int):
        return True

    if isinstance(a.node.expr, sympy.core.numbers.Integer):
        return True

    return False

# In obscure Meta only situations, sympy.logic.boolalg doesn't exist at runtime.
# So make sure only type checker evaluates this alias.
# Xref: https://www.internalfb.com/diff/D53324783
SympyBoolean: TypeAlias = "sympy.logic.boolalg.Boolean"

def guard_size_oblivious(expr: Union[torch.SymBool, bool]) -> bool:
    """
    Perform a guard on a symbolic boolean expression in a size oblivious way.
    This is typically used when a non-oblivious test would result in a guard
    on a data dependent value of which we don't know the value of at compile time.
    When a guard is tested this way, we may diverge in behavior from how regular
    PyTorch semantics would treat it.  For more information, see
    https://github.com/pytorch/pytorch/pull/118579
    """
    if isinstance(expr, torch.SymBool):
        return expr.node.guard_size_oblivious("", 0)
    else:
        assert isinstance(expr, bool)
        return expr

def canonicalize_bool_expr(expr: SympyBoolean) -> SympyBoolean:
    r""" Canonicalize a boolean expression by transforming it into a lt / le
    inequality and moving all the non-constant terms to the rhs.
    We canonicalize And / Ors / Not via cnf and then canonicalize their subexpr
    recursively
    nb. sympy.Rel.canonical is not good enough https://github.com/sympy/sympy/issues/25924

    Args:
        expr (sympy.Expr): Expression to canonicalize
    """
    # Canonicalise an inequality by transforming it into a lt / le
    # inequality and moving all the non-constant terms to the rhs
    # We canonicalise And / Ors / Not via cnf
    # nb. Relational.canonical in sympy is broken
    # https://github.com/sympy/sympy/issues/25924

    if not isinstance(expr, (sympy.Rel, sympy.And, sympy.Or, sympy.Not, sympy.Eq, sympy.Ne)):
        return expr

    if isinstance(expr, (sympy.And, sympy.Or, sympy.Not)):
        expr = sympy.logic.boolalg.to_cnf(expr)
    return _canonicalize_bool_expr_impl(expr)

def _canonicalize_bool_expr_impl(expr: SympyBoolean) -> SympyBoolean:
    """
    After canonicalization, we are guaranteed to have eliminated Ge/Gt relations
    (rewriting them to Le/Lt, respectively).
    """
    if isinstance(expr, (sympy.And, sympy.Or)):
        return type(expr)(*map(canonicalize_bool_expr, expr.args))

    opposite = {sympy.Gt: sympy.Lt, sympy.Ge: sympy.Le}
    if isinstance(expr, tuple(opposite.keys())):
        lhs = expr.rhs - expr.lhs
        t = opposite[type(expr)]
    else:
        assert isinstance(expr, (sympy.Lt, sympy.Le, sympy.Eq, sympy.Ne))
        lhs = expr.lhs - expr.rhs
        t = type(expr)
    rhs = 0
    if isinstance(lhs, sympy.Add):
        cts = []
        variables = []
        for term in lhs.args:
            if term.is_number:
                cts.append(term)
            else:
                variables.append(term)
        lhs = sympy.Add(*variables)
        rhs = -sympy.Add(*cts)
    return t(lhs, rhs)

def is_concrete_bool(a: Union[bool, SymBool]) -> bool:
    r""" Utility to check if underlying object
    in SymBool is concrete value. Also returns
    true if integer is passed in.
    Args:
        a (SymBool or bool): Object to test if it bool
    """
    assert isinstance(a, (SymBool, bool))

    if isinstance(a, bool):
        return True

    if isinstance(a.node.expr, (sympy.logic.boolalg.BooleanTrue, sympy.logic.boolalg.BooleanFalse)):
        return True

    return False

def is_nested_int(s):
    return isinstance(s, torch.SymInt) and s.node.is_nested_int()

def _iterate_exprs(val: Union[SymInt, torch.Tensor]) -> Iterable[sympy.Basic]:
    if isinstance(val, SymTypes):
        # This allow applies to the jagged layout NestedTensor case as
        # nested ints are not symbolic
        if is_symbolic(val):
            yield val.node.expr
    elif isinstance(val, sympy.Basic):
        yield val
    elif isinstance(val, (int, float, bool)):
        pass
<<<<<<< HEAD
=======
    elif isinstance(val, (tuple, list)):
        for s in val:
            yield from _iterate_exprs(s)
>>>>>>> 22ba180e
    elif is_sparse_any(val):
        yield from _iterate_exprs(val.size())
    elif isinstance(val, torch.Tensor):
        yield from _iterate_exprs(val.size())
        yield from _iterate_exprs(val.stride())
        yield from _iterate_exprs(val.storage_offset())
<<<<<<< HEAD
    elif isinstance(val, (tuple, list)):
        for s in val:
            yield from _iterate_exprs(s)
=======
>>>>>>> 22ba180e
    elif val is None:
        pass
    else:
        raise AssertionError(f"cannot extract sympy expressions from {val} {type(val)}")

def free_symbols(val: Union[SymInt, torch.Tensor]) -> Set[sympy.Symbol]:
    if val is None:
        return set()
    itr = _iterate_exprs(val)
    # we need at least 1 to call union, so we hand code the identity
    try:
        first_expr = next(itr)
    except StopIteration:
        return set()

    return first_expr.free_symbols.union(*(e.free_symbols for e in itr))

def has_free_symbols(val: Union[SymInt, torch.Tensor]) -> bool:
    """Faster version of bool(free_symbols(val))"""
    return not all(e.is_number for e in _iterate_exprs(val))

# Like free_symbols, but filtered to only report unbacked symbols
def free_unbacked_symbols(x):
    # NB: keep synced with is_unbacked_symint
    return {s for s in free_symbols(x) if s.name.startswith(("u", "f"))}

# WARNING: Don't use this on Dynamo produced graphs, they don't have meta
# setup!
def is_symbol_binding_fx_node(node) -> Optional[sympy.Symbol]:
    if (
        node.op == "placeholder" and
        "val" in node.meta and
        isinstance(node.meta["val"], torch.SymInt) and
        isinstance(node.meta["val"].node.expr, sympy.Symbol)
    ):
        return node.meta["val"].node.expr
    return None

def find_symbol_binding_fx_nodes(graph):
    return {
        node.meta["val"].node.expr: node
        for node in graph.nodes
        if is_symbol_binding_fx_node(node)
    }

def definitely_true(a):
    """
    Returns True only if we can tell that a is True, possibly introducing
    a guard in the process.  If a depends on some unbacked SymInt, we may
    return False even though there may exist a possible value of the SymInt
    that would cause the expression to return True.

    When is it appropriate to use definitely_true?  First, if you can use
    a higher level combinator like parallel_or/parallel_and, prefer using
    those instead, they are definitely safe (modulo short-circuiting).
    Second, it can be used if the program would behave equivalently if
    definitely_true always returned False (parallel_or/parallel_and are
    examples of this pattern, modulo short-circuiting).  Finally, it even
    be OK if the program wouldn't behave equivalently, so long as the
    change is semantics preserving.  It can be semantics preserving if
    the program errors in more cases than it did previously (but otherwise
    behaves identically), or if it changes some quantity in a way that
    doesn't matter (e.g., strides often fall in this bucket.)
    """
    if isinstance(a, SymBool):
        if a.node.has_hint():
            return guard_bool(a)
        else:
            return False
    return bool(a)

def definitely_false(a):
    """
    Returns True only if we can tell that a is False, possibly introducing
    a guard in the process.  If a depends on some unbacked SymInt, we may
    return False even though there may exist a possible value of the SymInt
    that would cause the expression a to be False.  See definitely_true
    for more usage guidance.
    """
    if isinstance(a, SymBool):
        if a.node.has_hint():
            return not guard_bool(a)
        else:
            return False
    return not bool(a)

def statically_known_true(x: Union[bool, SymBool]) -> bool:
    """Returns True if x can be simplified to a constant and is true.

    .. note::
        This function doesn't introduce new guards, so the expression may end
        up evaluating to true at runtime even if this function returns False.

    Args:
        x (bool, SymBool): The expression to try statically evaluating

    """
    if isinstance(x, SymBool):
        expr = x.node.expr
        shape_env = x.node.shape_env
        try:
            simplified = shape_env._maybe_evaluate_static(expr)
            if simplified is not None:
                return bool(simplified)
        except Exception:
            log.debug("Could not simplify %s", expr)
        return False
    assert isinstance(x, bool)
    return x


def parallel_or(*args):
    """
    Evaluate the logical OR of several arguments, avoiding guarding on
    unbacked SymInts if another argument is definitely True.
    """
    if any(statically_known_true(a) for a in args):
        return True
    if any(definitely_true(a) for a in args):
        return True
    return any(args)

def parallel_and(*args):
    """
    Evaluate the logical FALSE of several arguments, avoiding guarding on
    unbacked SymInts if another argument is definitely False.
    """
    if any(statically_known_true(torch.sym_not(a)) for a in args):
        return False
    if any(definitely_false(a) for a in args):
        return False
    return all(args)

def sym_eq(x, y):
    """
    Like ==, but when run on list/tuple, it will recursively test equality
    and use sym_and to join the results together, without guarding.
    """
    if (isinstance(x, tuple) and isinstance(y, tuple)) or (isinstance(x, list) and isinstance(y, list)):
        if len(x) != len(y):
            return False
        return functools.reduce(operator.and_, map(sym_eq, x, y), True)
    elif isinstance(x, (int, torch.SymInt)) and isinstance(y, (int, torch.SymInt)):
        return x == y
    else:
        raise AssertionError(f"unexpected sym_eq between {type(x)} {type(y)}")

def guard_scalar(a):
    if isinstance(a, (SymBool, bool)):
        return guard_bool(a)
    elif isinstance(a, (SymInt, int)):
        return guard_int(a)
    elif isinstance(a, (SymFloat, float)):
        return guard_float(a)
    else:
        raise AssertionError(f"unrecognized scalar {a}")


@record_shapeenv_event()
def _constrain_symbol_range(shape_env, s: sympy.Symbol, compiler_min: int, compiler_max: int):
    upd_vr = ValueRanges(compiler_min, compiler_max)
    old_vr = shape_env.var_to_range.get(s, ValueRanges.unknown())
    new_vr = shape_env.var_to_range[s] = old_vr & upd_vr
    if new_vr != old_vr:
        log.info("_constrain_symbol_range %s [%s, %s]", s, new_vr.lower, new_vr.upper)


def _advise_is_size(a):
    """
    Don't use this directly; use torch._check_is_size instead.

    This is a softer version of _constrain_range_for_size (with min=0,
    max=Inf).  Instead of forcibly constraining a variable (and erroring if we
    failed to constrain it), it will simply advise us that a size is
    constrained in some way.  We will always defer a runtime assert for this
    constraint if we cannot prove it at compile-time, but we we only
    *sometimes* learn useful extra information at compile-time with this
    information.  This is in contrast to constrain_range_for_size, where if
    you don't call that on a fresh unbacked symint, chances are we will choke.

    TODO: Make Dynamo handle this appropriately if this is seen in Dynamo-ed
    code.  Right now this is only really used in code with AOTAutograd trace
    through, so it is not a big problem that this isn't supported, but in
    principle all of this code should be Dynamo'able too.

    TODO: I didn't support min/max because I didn't have a use case where this
    actually helped.  In principle we can support it, it just makes the
    implementation below more complicated.
    """

    # This must always succeed, because the sole allowed caller _check_is_size
    # was responsible for expect_true'ing this
    assert a >= 0

    # NB: it's important not to constrain range for size for *hinted* SymInts,
    # because it is not only unsound, it will immediately trip our asserts
    # that hints have to be consistent with static analysis!  If you somehow
    # have an unbounded SymInt that later constrains to 1, this will be
    # inconsistent with the range
    if (
        isinstance(a, SymInt)
        and isinstance(a.node, SymNode)
        and not a.node.has_hint()
        and isinstance(a.node.expr, sympy.Symbol)
    ):
        _constrain_range_for_size(a)

@record_shapeenv_event()
def _constrain_range_for_size(a, min: Optional[int] = None, max: Optional[int] = None):
    """
    This function is NOT INTENDED to be used by itself.
    """

    if isinstance(a, (SymFloat, SymBool)):
        raise ValueError("Constraining SymFloat/SymBool is nyi")

    assert isinstance(a, SymInt), "can only constrain range for SymInt"
    assert isinstance(a.node.expr, sympy.Symbol), "constraining non-Symbols NYI"

    if min is None:
        min = 0
    if max is None:
        max = sys.maxsize - 1

    if max < min:
        raise ValueError(
            "Maximum value to constrain_as_size can't be less than the specified min value, "
            "received min={min} and max={max}"
        )

    _constrain_symbol_range(
        a.node.shape_env,
        a.node.expr,
        compiler_min=min,
        compiler_max=max,
    )
    a.node.shape_env.size_like.add(a.node.expr)


# inclusive both ways
@record_shapeenv_event()
def constrain_range(a, *, min: Optional[int], max: Optional[int] = None):
    """
    Applies a constraint that the passed in SymInt must lie between min-max
    inclusive-inclusive, WITHOUT introducing a guard on the SymInt (meaning
    that it can be used on unbacked SymInts).  If min/max are None, we assume
    that the dimension is unbounded in that direction.  Repeated application
    of constrain_range intersects the ranges.  This is a fairly low level API
    that doesn't have a lot of safety guarantees (TODO: provide higher level
    APIs).

    Currently, we use this API in the following circumstance: when we allocate
    an unbacked SymInt, denoting an integer quantity which is data dependent,
    we ordinarily do not know anything about what values it may take.  This
    means that any sort of guard on it will immediately fail.  However, in
    many cases, we know something about the unbacked SymInt: for example, we
    know that nonzero(x).size(0) must be >= 0.  We use constrain_range to
    narrow the possible range, declaring that negative symbols are impossible.
    This permits to definitely answer True to queries like 'nnz >= 0', even if
    we don't know what the actual (hinted) value of 'nnz' is.  In fact, we
    actually use constrain_range to unsoundly discharge common guards: for an
    unbacked SymInt produced by nonzero, we will also assume that it is not
    equal to 0/1 (even though these are perfectly possible values at runtime),
    because we generally expect graphs that are valid for N=2 to also be valid
    for N=1.
    """
    if min is None:
        min = -sympy.oo
    if max is None:
        max = sympy.oo

    if max < min:
        raise ValueError(
            "Maximum value to constrain_as_size can't be less than the specified min value, "
            "received min={min} and max={max}"
        )

    if isinstance(a, int):
        if not (min <= a <= max):
            raise ValueError(f"Invalid value {a} for range [{min}:{max}]")
        return

    if isinstance(a.node.expr, sympy.Integer):
        if not (min <= int(a.node.expr) <= max):
            raise ValueRangeError(f"Invalid value {int(a.node.expr)} for range [{min}:{max}]")
        return
    assert isinstance(a.node.expr, sympy.Symbol), "constraining non-Symbols NYI"

    # TODO: Shouldn't we install a guard if the symbol is backed?  Or is the
    # semantics that this is an "unchecked" assert (but it this actually
    # something useful?  Might be better to restrict only for unbacked
    # SymInt).
    _constrain_symbol_range(
        a.node.shape_env,
        a.node.expr,
        compiler_min=min,
        compiler_max=max,
    )


@record_shapeenv_event()
def constrain_unify(a, b):
    """
    Given two SymInts, constrain them so that they must be equal.  NB:
    this will not work with SymInts that represent nontrivial expressions
    (yet!)
    """
    # TODO: this does not install a deferred runtime assert yet

    # TODO: Maybe dedupe this with _maybe_guard_rel?
    if not isinstance(a, SymInt):
        if not isinstance(b, SymInt):
            assert a == b
        else:
            assert isinstance(b.node.expr, sympy.Symbol), "constraining non-Symbols NYI"
            shape_env = b.node.shape_env
            shape_env.replacements[b.node.expr] = sympy.Integer(a)
    else:
        # TODO: Actually, we can support this as long as one of them is a symbol.
        # NB: We can't actually do "unification" as our operators are not
        # injective
        assert isinstance(a.node.expr, sympy.Symbol), "constraining non-Symbols NYI"
        shape_env = a.node.shape_env
        if not isinstance(b, SymInt):
            shape_env.replacements[a.node.expr] = sympy.Integer(b)
        else:
            assert a.node.shape_env is b.node.shape_env
            assert isinstance(b.node.expr, sympy.Symbol), "constraining non-Symbols NYI"
            new_var = shape_env._find(a.node.expr)
            shape_env.replacements[b.node.expr] = new_var

# Assume that a boolean is true for the purposes of subsequent symbolic
# reasoning.  This will keep track of corresponding runtime checks to verify
# that the result is upheld: either as a regular guard, or as a special set
# of asserts which are triggered when an unbacked SymInt is allocated.
#
# DO NOT use this function for these cases:
#
#  - This is inappropriate for "branching" conditions (where both
#    true and false result in valid programs).  We will always assume
#    the condition evaluates true, and so it will never be possible
#    to trace the false condition when you use it.  For true branching
#    on unbacked SymInts, you must use torch.cond; if you incorrectly
#    use expect_true in this case, you will make the false branch
#    unreachable (as we will simply assume that only the true branch
#    is ever exercised).
#
#  - This is inappropriate for situations where you know some other system
#    invariant guarantees that this property holds, since you don't
#    really need to insert a runtime check in that case.  Use something
#    like constrain_range in that case.
#
# This API has a hitch.  To avoid having to reimplement error reporting
# capabilities, this function CAN return False.  The invariant is that
# the surrounding code must raise an error when this function returns
# False.  This is quite low level, so we recommend using other functions
# like check() which enforce this in a more intuitive way.
#
# By the way, this name is a nod to the __builtin_expect macro,
# which is used similarly (but unlike __builtin_expect, you MUST fail
# in the unlikely branch.)  (I think expect is a good name; in recent
# versions of C++, this is replaced with [[likely]], which is weaker
# and not accurate for this function!)
def expect_true(a, skip: int = 0):
    if isinstance(a, SymBool):
        # TODO: check perf implications of this
        frame = inspect.currentframe()
        for _ in range(skip + 1):  # always run this loop at least once
            frame = frame.f_back
        return a.node.expect_true(frame.f_code.co_filename, frame.f_lineno)
    assert type(a) is bool, a
    return a

def guard_bool(a):
    if isinstance(a, SymBool):
        return a.node.guard_bool("", 0)  # NB: uses Python backtrace
    assert type(a) is bool, a
    return a

def guard_int(a):
    if isinstance(a, SymInt):
        return a.node.guard_int("", 0)  # NB: uses Python backtrace
    assert type(a) is int, a
    return a

def guard_float(a):
    if isinstance(a, SymFloat):
        return a.node.guard_float("", 0)  # NB: uses Python backtrace
    assert isinstance(a, float), a
    return a

# Given a GraphModule, return all the FakeTensors for all the placeholders
def fx_placeholder_vals(gm):
    return [n.meta['val'] for n in gm.graph.nodes if n.op == "placeholder"]

def fx_placeholder_targets(gm):
    return [n.target for n in gm.graph.nodes if n.op == "placeholder"]

# Given a GraphModule and arguments to run it with, evaluate that the guards
# for its associated ShapeEnv are satisfied by the passed arguments.  This
# WILL check for duck sizing.
def eval_guards(gm, *args, ignore_static=True):
    return gm.shape_env.evaluate_guards_for_args(fx_placeholder_vals(gm), args, ignore_static=ignore_static)

def bind_symbols(gm, *args):
    return gm.shape_env.bind_symbols(fx_placeholder_vals(gm), args)

def _assert_bound_is_rational(expr: sympy.Expr, bound: ValueRanges):
    """
    We assert that the bounds are either Boolean, or not finite, or can be computed
    in exact prevision via rational arithmetic.
    The only exception to this is the rare case when the user calls `sqrt(s0)`
    sqrt is turned into sympy.Pow so we just match for that (it matches more things, but still)
    """
    assert bound.lower.is_rational or bound.lower.is_Boolean or not bound.lower.is_finite or expr.has(sympy.Pow), (bound, expr)
    assert bound.upper.is_rational or bound.upper.is_Boolean or not bound.upper.is_finite or expr.has(sympy.Pow), (bound, expr)

class DimDynamic(Enum):
    """
    Controls how to perform symbol allocation for a dimension.  It is always
    sound to default this to DYNAMIC, but the policies DUCK and STATIC can
    result in better trace-time and compile-time performance, as they reduce
    the number of allocated symbols and generally make your graph more static.

    NB: If we notice you've applied a constraint to the dimension, we will
    force it to DYNAMIC for simplicity.

    DimDynamic is controlled by a variety of higher level UX features.
    Currently:

    - In eager mode, the default policy is DUCK.
        - The default is changed to STATIC with assume_static_by_default.
        - An individual dim is marked DYNAMIC if you mark_dynamic_dim.
    - In export mode, the default policy is STATIC.
        - An individual dim is marked DYNAMIC if you mention it as dynamic_dim
          in the constraints kwarg.
    """
    # Treat the dimension symbolically
    DYNAMIC = 0
    # Treat the dimension symbolically, but if its hint matches another
    # dynamic dimension, unify the two symbols ("duck sizing")
    DUCK = 1
    # Treat the dimension statically based on its hint
    STATIC = 2


# NB: These constraints affect both clients and backends: given some
# constraint C, the client must pass inputs that satisfy the constraint,
# while a backend must not introduce guards BEYOND this constraint.
# For clarity, we document the implications on both sides for both the client
# and the backend.
#
# NB: These constraints are on a *single* dimension.  In principle, we could
# also have multi-dimension constraints, but our guess is that this is not
# actually useful and so we are not supporting it right now.
#
# NB: Strict constraints are typically only suitable for export, as in eager
# a backend like inductor may validly introduce extra, discretionary guards
# to improve performance of code.  A StrictMinMaxConstraint would be brittle
# under future optimizations performed by inductor; we don't guarantee
# eager code with StrictMinMaxConstraint will keep working in the future!

@dataclass(frozen=True)
class Constraint:
    warn_only: bool

@dataclass(frozen=True)
class StrictMinMaxConstraint(Constraint):
    """
    For clients: the size at this dimension must be within 'vr' (which
    specifies a lower and upper bound, inclusive-inclusive) AND it
    must be non-negative and should not be 0 or 1 (but see NB below).

    For backends: there must not be any guards on this dimension which
    are not implied by the given lower and upper bound.  Regardless of
    the lower bound, the backend can assume the size is non-negative
    and that it is not 0 or 1.

    An unbounded StrictMinMaxConstraint can be thought of as a strict version
    of "RelaxedUnspecConstraint".

    NB: Export will often unsoundly assume that a graph works for 0/1, even
    though at trace time we assumed size is not 0 or 1.  The idea is that
    if we produce a graph that works for a range of values, it will be OK
    for N=0/1 too.
    """
    vr: ValueRanges

    def render(self, source: Source):
        """Format the constrain equation"""
        # TODO: better printing for -oo and oo
        return f"{self.vr.lower} <= {source.name()} <= {self.vr.upper}"

@dataclass(frozen=True)
class RelaxedUnspecConstraint(Constraint):
    """
    For clients: no explicit constraint; constraint is whatever is implicitly
    inferred by guards from tracing.

    For backends: there must exist at least TWO possible values for the
    size at this dimension which satisfy the guards for this dimension.

    In other words, this constraint helps us distinguish between "we don't
    care if this dimension specializes or not" versus "this dimension must be
    unspecialized."  However, this constraint doesn't say very much about what
    specialization is permitted; for example, if we guard on a size being
    even, this would still be acceptable under an unspec constraint.  This
    makes RelaxedUnspecConstraint useful for eager mode, where your backend compiler
    may add constraints to otherwise dynamic dimensions; we can't assert that
    there are NO guards as this is brittle because compilers should be able to
    add extra constraints.  If you want to assert that there are no guards,
    use StrictMinMaxConstraint with an unbounded ValueRanges.
    """
    def render(self, source: Source):
        return f"RelaxedUnspecConstraint({source.name()})"

# NB: None here indicates the client constraint is whatever is implicitly
# inferred by guards from tracing, and that a backend can add whatever guards
# it wants (including fully specializing the value).
DimConstraint = Union[StrictMinMaxConstraint, RelaxedUnspecConstraint, None]

@dataclass(frozen=True)
class EqualityConstraint(Constraint):
    """
    Represent and decide various kinds of equality constraints between input sources.

    A "source pair" is a pair of input sources for dynamic dimensions that
    are specified equal. We represent `source_pairs` in a union-find forest
    so that we can efficiently check whether two such sources are transitively equal.

    A "derived equality" relates an input source to an expression over a root.
    The root can be another input source, corresponding to some dynamic dimension,
    or a phantom symbol that does not directly represent any dynamic dimension. We
    represent `derived_equalities` involving input sources in a transitively-closed map
    so that we can efficiently check whether an input source is transitively equal to
    a given expression over another input source.
    (NOTE: In contrast, it is easy to decide whether an input source is transitively equal
    to a given expression over a phantom symbol; such expressions are already in canonical
    form and so the problem reduces to symbolic expression equality.)
    """
    source_pairs: List[Tuple[Source, Source]]
    derived_equalities: List[Tuple[Source, Union[Source, sympy.Symbol], Callable[[sympy.Expr], sympy.Expr]]]
    phantom_symbols: List[sympy.Symbol]

    def __post_init__(self):
        """Pre-processing to answer queries `is_equal` and `is_derived` below.

        Example: Suppose we are given:
          source_pairs [a = b, b = c]
          derived_equalities [d = c + 1, e = d - 1]
        We first construct a union find with source_pairs:
          _parents = {a: a, b: a, c: a}
        Then we compute canonical symbolic expressions, recursively applying derived_equalities
        until we bottom out:
          _defs = {d: c + 1, e: (c + 1) - 1 aka c}
        """

        # self._parents is a map from input sources to input sources where, conceptually,
        # these are directed edges in a union-find forest
        _parents: Dict[Source, Source] = {}
        object.__setattr__(self, "_parents", _parents)
        # self._defs is a map from input sources to "canonical" symbolic expressions,
        # i.e., unary expressions with symbols that corresponds to regular Dims (i.e.,
        # not derived Dims)
        _defs: Dict[Source, sympy.Expr] = {}
        object.__setattr__(self, "_defs", _defs)

        for source1, source2 in self.source_pairs:
            # preprocess into a union-find forest
            self._union(self._find(source1), self._find(source2))
        for source, root, fn in self.derived_equalities:
            # preprocess into a transitively-closed map
            # NOTE(avik): we reuse the union-find forest for canonicalizing input sources
            if isinstance(root, sympy.Symbol):
                self._defs[self._find(source)] = fn(root)
            else:
                self._defs[self._find(source)] = fn(self._rewrite(root))

    def _find(self, source):
        # chase edges to find the root of this equivalence class
        if source in self._parents:
            return self._find(self._parents[source])
        else:
            return source

    def _union(self, root1, root2):
        # merge two equivalence classes by adding an edge from one root to the other
        if root1 != root2:
            self._parents[root1] = root2

    def _rewrite(self, src):
        # always represent the given source by the root of its equivalence class
        src = self._find(src)
        if src in self._defs:
            # simply look up the definition if it exists
            # NOTE(avik): This works because definitions are always transitively-closed;
            # otherwise we would have to do recursive rewriting.
            return self._defs[src]
        else:
            # otherwise, create a symbol representing the source
            return sympy.Symbol(src.name())

    def is_equal(self, source1, source2):
        return (
            # check whether source1 and source2 have the same root
            self._find(source1) == self._find(source2) or
            # check whether source1 is derived equal to source2
            self.is_derived(source1, source2, lambda x: x)
        )

    def is_derived(self, src, symbol_src, fn):
        # check whether both src and symbol_src have the same definition
        return self._rewrite(src) == fn(self._rewrite(symbol_src))


def _assert_symbol_context(symbolic_context):
    assert isinstance(symbolic_context, SymbolicContext), "Invalid symbolic_context object"
    assert type(symbolic_context) is not SymbolicContext, "Illegal usage of symbolic_context ABC"


@dataclass(frozen=True)
class SymbolicContext:
    """
    Data structure specifying how we should create symbols in
    ``create_symbolic_sizes_strides_storage_offset``; e.g., should
    they be static or dynamic.

    This is an abstract base class because we are probably going to add
    another version of this that says "use exactly these SymInts, don't
    allocate fresh symbols."
    """
    pass


@dataclass(frozen=True)
class StatelessSymbolicContext(SymbolicContext):
    """
    Create symbols in ``create_symbolic_sizes_strides_storage_offset`` via
    a symbolic_context determination as given by ``DimDynamic`` and ``DimConstraint``.
    This will cause fresh symbols to be allocated
    """
    dynamic_sizes: DimList[DimDynamic]
    constraint_sizes: DimList[DimConstraint] = None
    # If the tensor is a view, this should be populated for the base. It contains
    # information on how to allocate symbols when recursively fakeifying the base
    # during view fake-ification.
    view_base_context: Optional[SymbolicContext] = None
    # TODO: add storage offset and stride symbolic_context

    def __post_init__(self):
        if self.constraint_sizes is None:
            object.__setattr__(self, 'constraint_sizes', [None] * len(self.dynamic_sizes))


# note [Tensor Fakification and Symbol Caching]
#
# As of the time of this note, dynamo creates a fresh fake tensor mode for backends.
# The reason we do this is because there are certain classes of operations, namely,
# metadata mutations, that change tensor size, stride, etc. This means that the fake tensor
# state at the end of a dynamo trace is different than the fake tensor state at the beginning
# of a trace. Backends like aot_autograd need a fresh fake tensor to correctly track metadata mutation,
# view relationships, etc.
#
# As we create a new fake mode, we also lose the memoization that comes with it. Rather than
# transfer the memoization cache, we instead transfer the shape env. However, with this
# comes nuance - as dynamo is selective in how it makes symbolic shapes. Due to strategies in
# automatic dynamic and constraints, the policy for which dims are dynamic is nuanced and varies across
# recompilations.
#
# In order to preserve the symbolic decisions made during dynamo tensor fakification, we pass
# a StatefulSymbolicContext at creation time. This object is tracked, per tensor, on the TracingContext.
# The lifecycle of this object should match the lifecycle of the original dynamo tracked tensor, and it is
# safe to reuse this object as many times as necessary to create a fake tensor. Fake tensors
# created with new fake modes should produce the same exact symbols as the original, providing the same shape_env
# is used.
# TODO(voz): Shape env validation
@dataclass(frozen=True)
class StatefulSymbolicContext(StatelessSymbolicContext):
    """
    Create symbols in ``create_symbolic_sizes_strides_storage_offset`` via
    a symbolic_context determination as given by a cache of Source:Symbol. A cache hit
    will reuse a stored symbol, and a cache miss will write to this cache.

    This behaves like StatelessSymbolicContext, except the cache supersedes the
    other values - dynamic_sizes and constraint_sizes will not be read if we cache
    hit.

    It is the cache owners responsibility to maintain the lifecycle of the cache
    w/r/t different shape_envs, clearing, etc.
    """
    tensor_source: Source = None
    # Why is this keyd on int first?
    # That integer is actually the id of the shape_env. This cache short-circuits symbol
    # creation, and we must store it per shape env. Now, while tracing invariants are a single
    # shape env per tracing context, and every new frame gets a new shape_env. So where would we have
    # multiple shape envs? The answer lies in recording. When we are replaying, replay_shape_env_events
    # is invoked, and creates a new shape_env. Replaying events against this new shape_env will
    # cause it to fail with unknown symbols, as the symbols cached here will skip creation, and never
    # get recorded in var_to_val, etc.
    # TODO(voz): consider a weakref to the shape_env here
    shape_env_to_source_to_symbol_cache : Dict[int, Dict["TensorPropertySource", "sympy.Expr"]] = None

    def __post_init__(self):
        # The None default is annoying, but required because of dataclass limitations
        assert self.tensor_source is not None
        if not self.shape_env_to_source_to_symbol_cache:
            object.__setattr__(self, 'shape_env_to_source_to_symbol_cache', {})


@dataclass(frozen=True)
class SubclassSymbolicContext(StatefulSymbolicContext):
    """
    The correct symbolic context for a given inner tensor of a traceable tensor subclass
    may differ from that of the outer symbolic context. This structure allows for this
    flexibility, with inner symbolic contexts mapped via attr -> symbolic context.
    """
    inner_contexts: Dict[str, SymbolicContext] = None

    def __post_init__(self):
        super().__post_init__()
        if self.inner_contexts is None:
            self.inner_contexts = {}


def is_symbolic(val: Union[int, SymInt, float, SymFloat, bool, SymBool]) -> bool:
    if isinstance(val, (int, float, bool)):
        return False
    return val.node.is_symbolic()

IndicatorTypes = (IsNonOverlappingAndDenseIndicator,)

@lru_cache(256)
def safe_expand(r):
    if hasattr(r, 'expand'):
        try:
            return sympy.expand(r)
        except RecursionError:
            log.warning("RecursionError in sympy.expand(%s)", r)
            return r
    else:
        return r

def error():
    raise AssertionError("shouldn't be hit")


# TODO: Deduplicate this with torch/_prims_common/__init__.py
def eval_is_non_overlapping_and_dense(sizes, strides):
    return int(guard_bool(_eval_is_non_overlapping_and_dense(sizes, strides)))

def _eval_is_non_overlapping_and_dense(sizes, strides):
    dim = len(sizes)

    # Short-circuits for tensors of rank one, which are
    # non-overlapping and "dense" if their stride is one
    # or it is a 0/1 element tensor
    if dim == 1:
        return strides[0] == 1 or sizes[0] < 2

    # Checks that there exists a permutation of the strides s.t. the tensor would be contiguous
    # Sorts (length, stride) pairs by stride
    lengths_and_strides = sorted(
        zip(sizes, strides), key=operator.itemgetter(1)
    )

    # Unlike the C++ code, we don't move the 0/1 size dimensions to the
    # end.  So we have to keep going for this code.
    expected_stride = 1
    for length, stride in lengths_and_strides:

        if length == 1:
            continue

        if stride != expected_stride:
            return False

        expected_stride *= length

    return True


def cast_symbool_to_symint_guardless(symbool: torch.SymBool) -> torch.SymInt:
    int_sym = sympy.Piecewise((1, symbool.node.expr), (0, True))
    return symbool.node.shape_env.create_symintnode(int_sym, hint=int(symbool.node.require_hint()))

SYMPY_INTERP = {
    'Abs': operator.abs,
    'Eq': operator.eq,
    'Ne': operator.ne,
    'Gt': operator.gt,
    'Lt': operator.lt,
    'Le': operator.le,
    'Ge': operator.ge,
    'Min': min,
    'Max': max,
    'Mod': operator.mod,
    'FloorDiv': operator.floordiv,
    'TrueDiv': operator.truediv,
    'IsNonOverlappingAndDenseIndicator': eval_is_non_overlapping_and_dense,
    'floor': math.floor,
    'ceiling': math.ceil,
    'cast_symbool_to_symint_guardless': cast_symbool_to_symint_guardless,
    'Round': builtins.round,
    'RoundDecimal': builtins.round,
}


def _lru_cache(fn, maxsize=None):
    """
    Wrapper around lru_cache that clears when new info about shapes has been
    updated.

    Use lru_cache if the output is always the same, regardless of the
    constraints we know now (i.e. evaluate_expr)

    Use _lru_cache otherwise.

    Also note that this depends on _update_version_counter being called on the
    shape environment whenever the constraints are updated, otherwise the cache
    will not be cleared.
    """
    fn_cache = lru_cache(maxsize)(fn)
    prior_version = 0

    if config.validate_shape_env_version_key:
        prior_key = None

        @functools.wraps(fn)
        def wrapper(self, *args, **kwargs):
            nonlocal prior_version, prior_key
            if prior_key is None:
                prior_key = self._get_key()

            if prior_version != self._version_counter:
                fn_cache.cache_clear()
                prior_version = self._version_counter
                prior_key = self._get_key()
            else:
                assert prior_key == self._get_key(), \
                    "ShapeEnv cache key changed without version being updated!"

            return fn_cache(self, *args, **kwargs)

    else:

        @functools.wraps(fn)
        def wrapper(self, *args, **kwargs):
            nonlocal prior_version
            if prior_version != self._version_counter:
                fn_cache.cache_clear()
                prior_version = self._version_counter

            return fn_cache(self, *args, **kwargs)

    wrapper.cache_clear = fn_cache.cache_clear
    wrapper.cache_info = fn_cache.cache_info  # type: ignore[attr-defined]
    return wrapper


# This is pretty similar to ShapeGuard but it also comes with a message,
# and is exclusively used for things that MUST be true (unlike guards,
# which can evaluate False, in which case you just choose not to use
# a particular specialization)
@dataclass(frozen=True)
class RuntimeAssert:
    expr: sympy.Expr
    msg: str = field(repr=False)
    stack: str = field(repr=False)


class ShapeGuardPrinter(StrPrinter):
    def __init__(
        self,
        symbol_to_source,
        source_ref,
        var_to_sources,
    ):
        super().__init__()
        self.symbol_to_source = symbol_to_source
        self.source_ref = source_ref
        self.var_to_sources = var_to_sources

    def _print_Not(self, expr):
        return 'not %s' % (self.parenthesize(expr.args[0], PRECEDENCE["Not"]))

    def _print_And(self, expr):
        return self.stringify(expr.args, " and ", PRECEDENCE["And"])

    def _print_Or(self, expr):
        return self.stringify(expr.args, " or ", PRECEDENCE["Or"])

    def _print_Symbol(self, expr) -> str:
        assert isinstance(expr, sympy.Symbol), str(type(expr))

        def repr_symbol_to_source():
            return repr({
                symbol: [s.name() for s in sources]
                for symbol, sources in self.symbol_to_source.items()
            })

        assert self.symbol_to_source.get(expr), (
            f"{expr} (could be from {[s.name() for s in self.var_to_sources[expr]]}) "
            f"not in {repr_symbol_to_source()}.  If this assert is failing, it could be "
            "due to the issue described in https://github.com/pytorch/pytorch/pull/90665"
        )
        return self.source_ref(self.symbol_to_source[expr][0])


class LoggingShapeGuardPrinter(ShapeGuardPrinter):
    def __init__(self, var_to_sources):
        super().__init__(var_to_sources, lambda n: n.name(), var_to_sources)


class DynamicDimConstraintPrinter(StrPrinter):
    """
    Printer for dynamic dim constraints.
    - Instead of t.size()[d] it prints dynamic_dim(t, d)
    - Instead of Eq(_, _), Mod(_, _), etc. it prints _ == _, _ % _, etc.

    We use this to suggest code for specifying dynamic dim constraints.
    """
    def __init__(self, symbol_to_source, source_name_to_debug_name):
        super().__init__()
        self.symbol_to_source = symbol_to_source
        self.source_name_to_debug_name = source_name_to_debug_name

    def print_source(self, source) -> str:
        if self.source_name_to_debug_name:
            return source.name()
        return f"dynamic_dim({source.base.name()}, {source.idx})"

    def _print_Symbol(self, expr) -> str:
        assert isinstance(expr, sympy.Symbol), str(type(expr))
        assert self.symbol_to_source.get(expr), (
            f"Unknown symbol {expr} created by constraints solver"
        )
        return self.print_source(self.symbol_to_source[expr][0])

    def _print_Relational(self, expr):
        return '{} {} {}'.format(
            self.parenthesize(expr.lhs, precedence(expr)),
            expr.rel_op,
            self.parenthesize(expr.rhs, precedence(expr))
        )


class DimConstraints:
    """
    Custom solver for a system of constraints on symbolic dimensions.
    Solutions are "static" values or simplified "dynamic" constraints.
    """

    def __init__(self, symbol_to_source, var_to_val, marked_dynamic, source_name_to_debug_name):
        # We try to solve systems of inequalities with 1 free variable.
        self._univariate_inequalities: Dict[sympy.Symbol, Set[sympy.Expr]] = defaultdict(set)
        # Among them, we prioritize solving for a free variable that has equalities.
        # NOTE: _symbols_with_equalities is always a subset of _univariate_inequalities.keys()
        # and removing a symbol from the former => removing it from the latter.
        self._symbols_with_equalities: Set[sympy.Symbol] = set()
        # A solution of a free variable with equalities becomes a substitution.
        # We use these substitutions to simplify other constraints.
        # NOTE: removing a symbol from _symbols_with_equalities => adding it to _substitutions.
        self._substitutions: Dict[sympy.Symbol, sympy.Integer] = {}

        # In general, constraints may have // and % operations.
        # Of course, // can be expressed in terms of / and %.
        # Our inequality solver can handle / but not %. So we need to transform them away.
        # We do so by using the values of variables as hints to evaluate %.
        # For soundness we record additional congruence guards and solve them separately.
        self._var_to_val: Dict[sympy.Symbol, sympy.Integer] = var_to_val
        self._congruences: Set[sympy.Expr] = defaultdict(set)

        # We do not try to (directly) solve inequalities with > 1 free variables.
        # NOTE: free variables in these inequalities cannot also be in _substitutions.
        self._multivariate_inequalities: Set[sympy.Expr] = set()

        # We park external equalities between free variables here.
        self._symbolic_equivalences: List[Tuple[Source, sympy.Expr]] = []

        # Solutions come in two forms:
        # - (static) specializations
        # - (dynamic) inequalities / congruences
        self._static_results: Set[str] = set()
        self._dynamic_results: Set[str] = set()

        # printer for solutions
        self._dcp = DynamicDimConstraintPrinter(symbol_to_source, source_name_to_debug_name)

        # inconsistencies found on substituting with concrete values / static solutions
        self._inconsistencies: List[str] = []

        # symbols that are marked dynamic
        self._marked_dynamic = marked_dynamic

    def rewrite_with_congruences(self, s, expr):
        """
        Eliminate expressions of the form b // d and b % d while adding congruences of the form b % d == k.
        This leaves rational operators (in particular of the form b / d) that our inequality solver can handle.
        We solve the added congruences separately (using our congruence solver, see below).
        """
        def mod_handler(*args):
            # Suppose that we have an expression of the form b % d with free variable s.
            # Using the value of s as a "hint," we can evaluate b % d to a value k.
            # Then we can rewrite b % d to k while adding the guard b % d == k.

            # NOTE(avik): This abstraction is provably sound but, in general, incomplete. It is complete IFF
            # the original expression always evaluates to a constant value (i.e., it does not vary with s).
            # In other words,
            # - solutions of s with the rewritten expression are guaranteed to also be solutions of s with
            #   the original expression;
            # - while it may be possible to find solutions of s with the original expression that are not
            #   solutions with the rewritten expression, in that case the original expression cannot evaluate
            #   to the same value for all solutions of s.
            #
            # Should we be worried about this incompleteness? No, because of the following reasons:
            # 1. It unblocks dramatic simplification that would not be otherwise possible with current tech
            #    (i.e., "don't let perfect be the enemy of the good").
            # 2. We already have a tradition of using hints to add guards in the compiler for making progress.
            # 3. We have not yet seen a counterexample arise in practice! In particular, any congruence guards
            #    we generate (or simplify to) seem to be of the form b % d == k where k is a constant.
            #
            # Here's a theoretical counterexample: 3*s % (s + 1) == s - 2, that is satisfied by all s >= 2.
            # With any hint (say) s = k, we'd rewrite this to: 3*s % (s + 1) == k - 2. But, substituting, we
            # would then get k - 2 == s - 2, and thus s = k as the (only, constant) solution!
            base, divisor = args
            base, divisor = self.rewrite_with_congruences(s, base), self.rewrite_with_congruences(s, divisor)
            mod_reduced = base.subs(self._var_to_val) % divisor.subs(self._var_to_val)
            congruence = (base - mod_reduced) % divisor
            if congruence != 0:
                self._congruences[s].add(congruence)
            return mod_reduced

        def floor_div_handler(*args):
            # Suppose that we have an expression of the form b // d with free variable s.
            # Using the value of s, we can evaluate b % d to a value k.
            # Then we can rewrite b // d to (b - k) / d, while adding the guard b % d == k.

            # NOTE(avik): This is exactly equivalent to rewriting b // d as (b - (b % d)) / d
            # and eliminating b % d as above.
            base, divisor = args
            base, divisor = self.rewrite_with_congruences(s, base), self.rewrite_with_congruences(s, divisor)
            mod_reduced = base.subs(self._var_to_val) % divisor.subs(self._var_to_val)
            congruence = (base - mod_reduced) % divisor
            if congruence != 0:
                self._congruences[s].add(congruence)
            return (base - mod_reduced) / divisor

        if expr.has(Mod):
            expr = expr.replace(Mod, mod_handler)
        if expr.has(FloorDiv):
            expr = expr.replace(FloorDiv, floor_div_handler)
        return expr

    def add(self, expr) -> bool:
        """Add an expression to the set of constraints.

        Return whether the expression is a trivial constraint (i.e., an obvious tautology).
        """
        if expr == sympy.true:
            return True
        orig_expr = expr
        orig_reduced = orig_expr.subs(self._var_to_val)
        # TODO(avik): https://github.com/pytorch/pytorch/issues/101093
        # It is possible that `expr` will fail the consistency check because of
        # precision errors. Specifically, on substituting its free symbols with
        # their concrete values, we might end up comparing floats. Until we have
        # a fix for this issue, we delay raising such failures. See solve().
        if orig_reduced == sympy.false:
            self._inconsistencies.append(f"{orig_expr} is inconsistent!")
        if isinstance(expr, sympy.Ne):
            # we're not going to do anything useful with these, so drop them
            return False
        free_symbols = expr.free_symbols
        assert free_symbols, f"Did not expect constraint with no free variables: {expr}"
        if len(free_symbols) > 1:
            # multivariate: record and move on
            self._multivariate_inequalities.add(expr)
        else:
            # univariate: can solve these immediately
            s = next(iter(free_symbols))
            # eliminate // and % (see documentation of `rewrite_with_congruences` above)
            old_n_congruences = len(self._congruences[s])
            expr = self.rewrite_with_congruences(s, expr)
            new_n_congruences = len(self._congruences[s])
            if expr == sympy.true:
                return old_n_congruences == new_n_congruences
            reduced = expr.subs(self._var_to_val)
            if reduced == sympy.false:
                self._inconsistencies.append(
                    f"{expr}, obtained by rewriting {orig_expr} with congruences, "
                    "is inconsistent!"
                )
            if isinstance(expr, sympy.Eq):
                # special status for symbols that have equalities (see `solve` below)
                self._symbols_with_equalities.add(s)
            self._univariate_inequalities[s].add(expr)
        return False

    def add_equality(self, source, expr):
        """Add an equality constraint"""
        if expr.is_number:
            # specialization, right here
            self._static_results.add(f"{source.name()} == {expr}")
        else:
            # these will resolve to either specializations or dynamic equality constraints
            self._symbolic_equivalences.append((source, expr))

    def _reduce_congruences(self):
        reduced_congruences = {}
        for s, congruences in self._congruences.items():
            remainder_modulus_pairs = []
            congruences_to_check = set()
            for congruence in congruences:
                base, divisor = congruence.args
                # We are given a congruence of the form base % divisor == 0 with a free variable s. So:
                # - we transform this into an equation of the form base = divisor * tmp;
                # - we solve this equation for s to get a linear solution with free variable tmp.
                tmp = sympy.Symbol("tmp", integer=True)
                symbol, solution = sympy.solve_linear(base - divisor * tmp, symbols=[s])
                # See https://docs.sympy.org/latest/modules/solvers/solvers.html#sympy.solvers.solvers.solve_linear
                # for how to interpret the results.
                if s == symbol:
                    # This means the solution is of the form s = modulus*tmp + remainder.
                    modulus, remainder = sympy.polys.polytools.div(solution, tmp)
                    if isinstance(modulus, sympy.Integer) and isinstance(remainder, sympy.Integer):
                        # Make sure 0 <= remainder <= modulus.
                        remainder = remainder % modulus
                        remainder_modulus_pairs.append((remainder, modulus))
                        continue
                # This means that we did not get a unique solution to the equation.
                # No problem, we will check it.
                congruences_to_check.add(congruence)
            # Finally we solve for a congruence s such that s = r_i mod m_i for each (r_i, m_i).
            # The solution will be a congruence of the form s = r mod m.
            # NOTE(avik): Since the given m_i may not be pairwise coprime, we can't just use CRT.
            if remainder_modulus_pairs:
                remainder, modulus = sympy.ntheory.modular.solve_congruence(*remainder_modulus_pairs)
                reduced_congruences[s] = {(s - remainder) % modulus}
                substitution = {s: modulus * sympy.Symbol("tmp", integer=True) + remainder}
                reduced_congruences[s].update(
                    congruence for congruence in congruences_to_check
                    if not sympy.checksol(congruence, substitution)
                )
            else:
                reduced_congruences[s] = congruences_to_check

        return reduced_congruences

    def _raise_inconsistencies(self):
        if self._inconsistencies:
            msg = "\n".join(self._inconsistencies)
            self._inconsistencies.clear()
            raise ValueError(f"The following inconsistencies were found:\n{msg}")

    def _force_specialization(self, s):
        val = self._var_to_val[s]
        self._static_results.add(f"{self._dcp.symbol_to_source[s][0].name()} == {val}")
        self._substitutions[s] = val

    def _specialize_divisor_symbols(self):
        for expr in self._multivariate_inequalities:
            for atom in expr.atoms(FloorDiv, Mod):
                _, divisor = atom.args
                for s in divisor.free_symbols:
                    self._force_specialization(s)

        multivariate_inequalities = self._multivariate_inequalities
        self._multivariate_inequalities = set()
        for expr in multivariate_inequalities:
            self.add(expr.subs(self._substitutions))
        self._raise_inconsistencies()
        self._univariate_inequalities = {
            s: exprs
            for s, exprs in self._univariate_inequalities.items()
            if s not in self._substitutions
        }
        self._congruences = {
            s: congruences
            for s, congruences in self._congruences.items()
            if s not in self._substitutions
        }

    def solve(self, disable_congruences=True, disable_equivalences=True):
        """Solve the system of constraint equations to find simplified constraints
        """
        self._raise_inconsistencies()
        # as long as there are symbols with equalities, solve for them
        # NOTE(avik): this is guaranteed to terminate (#iterations <= #symbols)
        while self._symbols_with_equalities:
            s = self._symbols_with_equalities.pop()
            exprs = self._univariate_inequalities.pop(s)
            solution = sympy.solvers.inequalities.reduce_inequalities(exprs, s)
            if isinstance(solution, sympy.And):
                solution = next((arg for arg in solution.args if isinstance(arg, sympy.Eq)), solution)
            assert isinstance(solution, sympy.Eq), f"Expected an equality constraint for {s}, got {solution}"
            symbol, val = solution.args
            assert symbol == s, f"Expected a constraint on {s} instead of on {symbol}"
            # because this is univariate, the solution is a specialization
            self._static_results.add(f"{self._dcp.symbol_to_source[s][0].name()} == {val}")
            # add this as a substitution to simplify other constraints
            self._substitutions[s] = val

            # simplify multivariate inequalities: some of them will now become univariate!
            multivariate_inequalities = self._multivariate_inequalities
            self._multivariate_inequalities = set()
            for expr in multivariate_inequalities:
                self.add(expr.subs(s, self._substitutions[s]))
            self._raise_inconsistencies()

        self._specialize_divisor_symbols()

        # solve linear congruences
        # NOTE(avik): We do not need to solve them for symbols that have already been specialized.
        reduced_congruences = self._reduce_congruences()
        for s, congruences in reduced_congruences.items():
            for congruence in congruences:
                # any congruence that cannot be checked becomes a dynamic constraint as well
                if s not in self._substitutions or not sympy.checksol(congruence, {s: self._substitutions[s]}):
                    if self._is_supported_congruence(congruence):
                        base, divisor = congruence.args
                        tmp_name = f"_{self._dcp.source_name_to_debug_name[self._dcp.symbol_to_source[s][0].name()]}"
                        tmp = sympy.Symbol(tmp_name, integer=True)
                        from torch._dynamo.source import ConstantSource
                        self._dcp.symbol_to_source[tmp] = [ConstantSource(tmp_name)]
                        r = try_solve(sympy.Eq(base, divisor * tmp), s)
                        self._dynamic_results.add(self._dcp.doprint(sympy.Eq(s, r[1])))
                    elif disable_congruences:
                        self._force_specialization(s)
                        self._univariate_inequalities.pop(s, None)

        # remaining symbols have only pure inequalities (no equalities)
        for s, exprs in self._univariate_inequalities.items():
            try:
                solution = sympy.solvers.inequalities.reduce_inequalities(exprs, s)
                # because this is univariate, the solution is a dynamic (range) constraint
                if isinstance(solution, sympy.Or):
                    solution = next(iter(arg for arg in solution.args if arg.subs(self._var_to_val)))
                if isinstance(solution, sympy.And):
                    for arg in solution.args:
                        self._dynamic_results.add(self._dcp.doprint(arg))
                else:
                    self._dynamic_results.add(self._dcp.doprint(solution))
            except (NotImplementedError, AssertionError) as e:
                log.warning("Failed to reduce inequalities: %s", e)
                for expr in exprs:
                    self._dynamic_results.add(self._dcp.doprint(expr))

        # simplify symbolic equivalences: some of them will now become specializations!
        symbolic_equivalences = self._symbolic_equivalences
        self._symbolic_equivalences = []
        for source, expr in symbolic_equivalences:
            if disable_equivalences and not self._is_supported_equivalence(expr):
                for s in expr.free_symbols:
                    self._force_specialization(s)
                    sexpr = self._dcp._print_Symbol(s)
                    self._dynamic_results = {r for r in self._dynamic_results if sexpr not in r}
            self.add_equality(source, expr.subs(self._substitutions))

        # remaining symbolic equivalences become dynamic equality constraints
        for source, expr in self._symbolic_equivalences:
            self._dynamic_results.add(f"{self._dcp.print_source(source)} == {self._dcp.doprint(expr)}")

    @classmethod
    def _is_supported_equivalence(cls, expr):
        # Currently supported Dim ops are linear expressions with integer coefficients.
        # So check that expr only contains +, *, ints, and a single occurrence of a symbol.
        # (See also documentation of dynamic_shapes._DerivedDim.)
        if isinstance(expr, (sympy.Add, sympy.Mul)):
            lhs, rhs = expr.args
            return (
                (cls._is_supported_equivalence(lhs) and isinstance(rhs, sympy.Integer)) or
                (isinstance(lhs, sympy.Integer) and cls._is_supported_equivalence(rhs))
            )
        return isinstance(expr, sympy.Symbol)

    @classmethod
    def _is_supported_congruence(cls, congruence):
        base, divisor = congruence.args
        # Congruences that can be currently expressed with supported Dim ops are
        # of the form (x + a) % b == 0, where x is a Dim and a and b are constants.
        # This allows us to derive x as b*y - a for some Dim y.
        # (See also documentation of dynamic_shapes._DerivedDim.)
        if isinstance(base, sympy.Add):
            lhs, rhs = base.args
            cond = (
                (isinstance(lhs, sympy.Symbol) and isinstance(rhs, sympy.Integer)) or
                (isinstance(lhs, sympy.Integer) and isinstance(rhs, sympy.Symbol))
            )
        else:
            cond = isinstance(base, sympy.Symbol)
        cond = cond and isinstance(divisor, sympy.Integer)
        return cond

    def forced_specializations(self):
        """Returns a dictionary of the names of symbols to their specialized value
        """
        def debug_name(src):
            name = src.name()
            if self._dcp.source_name_to_debug_name:
                return f"{self._dcp.source_name_to_debug_name[name]} = {name}"
            else:
                return name

        return {
            debug_name(self._dcp.symbol_to_source[s][0]): val
            for s, val in self._substitutions.items()
            if s in self._marked_dynamic
        }

    def remove_redundant_dynamic_results(self):
        """Remove constraints of the form 2 <= dynamic_dim(...) as 2 is the default
        lower bound.
        """
        candidates_for_removal = []
        dynamic_results = set()
        for dc in self._dynamic_results:
            # Instead of 2 <= dynamic_dim(...) simply suggest dynamic_dim(...).
            # There is no change in behavior since 2 is the default lower bound.
            dc_ = re.sub(r"2 <= dynamic_dim(.+)", r"dynamic_dim\1", dc)
            if dc != dc_:
                candidates_for_removal.append(dc_)
            else:
                dynamic_results.add(dc_)
        for dc in candidates_for_removal:
            # remove dynamic_dim(t, 0) as a constraint when dynamic_dim(t, 0) also
            # appears as part of another constraint
            found = False
            for other_dc in dynamic_results:
                if dc in other_dc:
                    found = True
            if not found:
                dynamic_results.add(dc)
        self._dynamic_results = dynamic_results

    def prettify_results(
        self,
        original_signature: inspect.Signature,
        constraint_violation_error=None,
        forced_specializations=None,
    ):
        """Format a message for constraint violation erros"""
        if self._dcp.source_name_to_debug_name:
            def transform(s):
                for k, v in self._dcp.source_name_to_debug_name.items():
                    s = s.replace(k, v)
                return s

            results = defaultdict(dict)

            def flip(op):
                if op == "<=":
                    return ">="
                if op == ">=":
                    return "<="
                if op == "<":
                    return ">"
                if op == ">":
                    return "<"
                assert op == "=="
                return op

            def relation_with_digit(expr, op, digit):
                if op == "<=":
                    results[expr]["max"] = digit
                elif op == "<":
                    results[expr]["max"] = digit - 1
                elif op == ">=":
                    results[expr]["min"] = digit
                elif op == ">":
                    results[expr]["min"] = digit + 1
                else:
                    assert op == "=="
                    results[expr]["eq"] = digit

            for s in self._static_results.union(self._dynamic_results):
                t = transform(s)
                if t == s:
                    continue
                left, op, right = re.split(r"( == | <= | >= | < | > )", t)
                op = op.strip()
                if op == "==" and left == right:
                    continue
                if right.isdigit():
                    relation_with_digit(left, op, int(right))
                elif left.isdigit():
                    relation_with_digit(right, flip(op), int(left))
                else:
<<<<<<< HEAD
                    assert op == "=="
=======
                    assert op == "==", t
>>>>>>> 22ba180e
                    results[left]["eq"] = sympy.sympify(right)

            buf = ""
            debug_names = set()
            if forced_specializations:
                debug_names.update(k.split(" = ")[0] for k in forced_specializations.keys())
                buf += (
                    f"Specializations unexpectedly required ({', '.join(debug_names)})! "
                    "For more information, run with TORCH_LOGS=\"+dynamic\".\n"
                )
                for s, val in forced_specializations.items():
                    buf += f"  - {s} must be specialized to {val} because the guards generated for it are too complex.\n"

            dims = []
            others = []
            match = None
            if constraint_violation_error:
                match = re.search(r"Constraints violated \((.*)\)", constraint_violation_error.args[0])
            if match is not None:
                debug_names.update(match.expand(r'\1').split(', '))

            for k, c in sorted(results.items()):
                # if k not in debug_names:
                #     continue
                if "eq" in c:
                    other = c["eq"]
                    if isinstance(other, int):
                        others.append(f"{k} = None  # {other}")
                    elif self._is_supported_equivalence(other):
                        s = next(iter(other.free_symbols))
                        if s not in results:
                            modulus, remainder = sympy.polys.polytools.div(other, s)
                            c_min = c.get("min", 2)
                            min_ = math.ceil((c_min - remainder) / modulus)
                            c_max = c.get("max", sys.maxsize - 1)
                            max_ = math.floor((c_max - remainder) / modulus)
                            dims.append(f"{s} = Dim('{s}', min={min_}, max={max_})  # {c_min} <= {other} <= {c_max}")
                        others.append(f"{k} = {other}")
                else:
                    min_ = c.get("min", None)
                    if min_ == 2:
                        min_ = None
                    max_ = c.get("max", None)
                    if min_ is not None and max_ is not None:
                        dims.append(f"{k} = Dim('{k}', min={min_}, max={max_})")
                    elif min_ is not None:
                        dims.append(f"{k} = Dim('{k}', min={min_})")
                    elif max_ is not None:
                        dims.append(f"{k} = Dim('{k}', max={max_})")
                    else:
                        dims.append(f"{k} = Dim('{k}')")

            buf += "\nSuggested fixes:\n  "
            buf += "\n  ".join(dims + others)

            return buf

        # Note: Model inputs are wrapped as LocalSource in dynamo.
        # LocalSource.name() wraps the name with L[""]. We use regular
        # expression to do the replacement to avoid traversing up
        # the source hierarchy manually.
        def extract_and_rewrite_local(dc):
            match = re.search(r"L\['(.+?)'\]", dc)
            if match is None:
                return
            arg = match.expand(r'\1')
            dc = re.sub(r"L\['(.+?)'\]", r'\1', dc)
            return arg, dc

        def group(results, args_index):
            groups = defaultdict(list)
            for dc in results:
                local = extract_and_rewrite_local(dc)
                if local is None:
                    # This can happen, e.g., with `assume_constant_result`.
                    # In that case, we drop the constraint.
                    # TODO(avik) Maybe we should generate an assertion here?
                    continue
                arg, dc = local
                if arg in args_index:
                    groups[args_index[arg]].append(dc)
                else:
                    # This can happen, e.g., with decorators that change the signature.
                    # In that case, we drop the constraint. Seems hard to do better. :/
                    # TODO(avik) Maybe warn that `arg` in not in `signature`?
                    continue
            sorted_groups = []
            for idx, dcs in sorted(groups.items()):
                _, arg = idx
                sorted_groups.append((arg, sorted(dcs)))
            return sorted_groups

        signature = original_signature.replace(return_annotation=inspect.Signature.empty)
        args_index = {}
        for i, arg in enumerate(signature.parameters.keys()):
            args_index[arg] = (i, arg)

        def print_results(grouped, indent, result_fn):
            nonlocal buf

            space = False
            for arg, results in grouped:
                if space:
                    buf += "\n"
                else:
                    space = True
                buf += f"\n{indent}# {arg}:"
                for result in results:
                    buf += f"\n{indent}{result_fn(result)}"

        buf = ""
        if forced_specializations:
            buf += (
                "Some dynamic dimensions need to be specialized because "
                "the constraints inferred for them are too complex to specify.\n"
            )
            for s, val in forced_specializations.items():
                buf += f"  - {s}, which was marked dynamic, must be specialized to {val}.\n"
        indent = 4 * " "
        if self._static_results:
            grouped_static_results = group(self._static_results, args_index)
            buf += "\nThe following dimensions have been specialized and CANNOT be dynamic."
            buf += f"\n```\ndef specializations{str(signature)}:"
            print_results(
                grouped_static_results,
                indent,
                lambda result: f"assert {result}",
            )
            buf += "\n```\n"
        if self._dynamic_results:
            grouped_dynamic_results = group(self._dynamic_results, args_index)
            buf += "\nThe following dimensions CAN be dynamic."
            buf += "\nPlease use the following code to specify the constraints they must satisfy:"
            buf += f"\n```\ndef specify_constraints{str(signature)}:"
            buf += f"\n{indent}return ["
            print_results(
                grouped_dynamic_results,
                indent * 2,
                lambda result: f"{result},",
            )
            buf += f"\n{indent}]\n```\n"
        return buf


TLS = threading.local()


@dataclass(frozen=True)
class ShapeEnvSettings:
    """
    Encapsulates all shape env settings that could potentially affect
    FakeTensor dispatch. Used when creating dispatch cache keys.
    """

    allow_scalar_outputs: bool
    allow_dynamic_output_shape_ops: bool
    assume_static_by_default: bool
    specialize_zero_one: bool
    duck_shape: bool
    prefer_deferred_runtime_asserts_over_guards: bool


class ShapeEnv:
    # This is a wrapper over the actual __init__ function.
    #
    # Where to add a new constructor parameter to ShapeEnv?
    # =====================================================
    # This __init__ function should be used only for parameters related to event recording.
    # These are parameters that we don't wish to pass down the road to new ShapeEnv instances
    # created from replaying events.
    #
    # If you wish to add a parameter to the constructor of ShapeEnv, unrelated to event
    # recording, do so in the _init function.
    def __init__(
        self, *,
        should_record_events: Optional[bool] = None,
        tracked_fakes: Optional[List[Any]] = None,
        **kwargs
    ) -> None:
        self._init(**kwargs)

        # Disable event recording when replaying.
        kwargs["should_record_events"] = False

        from torch.fx.experimental.validator import translation_validation_enabled
        self._translation_validation_enabled = translation_validation_enabled()

        # If not specified, enable event recording if both:
        #   - Translation validation is on
        #   - Translation validation bisection is not disabled
        self.should_record_events = (
            should_record_events
            if should_record_events is not None
            else (
                self._translation_validation_enabled
                and not config.translation_validation_no_bisect
            )
        )

        # Enable event recording check if both:
        #   - It should record events
        #   - The recording check is enabled
        self.check_recorded_events = (
            self.should_record_events and config.check_shape_env_recorded_events
        )

        # This will make sure we only record the top-level function call.
        self.is_recording = not self.should_record_events
        # Keep track of the list of tracked fakes.
        self.tracked_fakes = tracked_fakes
        # List of events for reconstructing ShapeEnv at arbitrary points in time.
        self.events: List[ShapeEnvEvent] = (
            [ShapeEnvEvent(ShapeEnv, kwargs=kwargs)] if self.should_record_events else []
        )

    # Pro-tip: if you add new field to ShapeEnv, this affects some accept
    # tests.  Accept their output with:
    #
    #   EXPECTTEST_ACCEPT=1 python test/dynamo/test_dynamic_shapes.py -k test_shape_env_equal
    #
    def _init(
        self, *,
        allow_scalar_outputs=True,
        allow_dynamic_output_shape_ops=True,
        # NB: These are legacy configuration that help us make good choices
        # when the constraint/dynamic dims are not explicitly passed to us.
        # Ideally we will fix all call sites to be explicit and not have
        # implicit choices, but this apparently was pretty involved.
        assume_static_by_default=False,
        # Note - On 0/1 specialization
        #
        # The following options affect decisions we make about eager
        # specialization.  Disabling them will increase trace time (as we do
        # more symbolic reasoning) and can also harm the quality of generated
        # code (because inductor may not be able to specialize for bounds
        # being equal--although if we later respecialize because of a guard,
        # your code may be just as good as it was before.)
        #
        # When True, eagerly specialize input sizes which have 0/1.
        specialize_zero_one=True,
        # When True, assume input sizes which have the same size are
        # symbolically equal.
        duck_shape=True,
        # For debugging
        co_fields=None,
        # When True, whenever safe, we will generate a deferred runtime assert
        # instead of a guard whenever we know that an expression must be True,
        # otherwise it would be an error, even for backed SymInts (where we
        # could ostensibly unconditionally generate guards).  This is useful
        # for export, where preventing "error checking" sizes from showing up
        # in guards is helpful, since these guards in some sense are overly
        # pedantic.  See also https://github.com/pytorch/pytorch/issues/121749
        prefer_deferred_runtime_asserts_over_guards=False,
        # XXX Add any new settings that could affect FakeTensor evaluation
        # to: torch._subclasses.fake_tensor._ShapeEnvSettings
    ):
        self.settings = ShapeEnvSettings(
            # Not directly used by ShapeEnv; indirectly used by FakeTensor
            allow_scalar_outputs=allow_scalar_outputs,
            allow_dynamic_output_shape_ops=allow_dynamic_output_shape_ops,
            # End
            assume_static_by_default=assume_static_by_default,
            specialize_zero_one=specialize_zero_one,
            duck_shape=duck_shape,
            prefer_deferred_runtime_asserts_over_guards=prefer_deferred_runtime_asserts_over_guards,
        )

        self.guards: List[ShapeGuard] = []
        # Maps symbolic ints to their original concrete values
        # Currently populated from tensors
        self.var_to_val: Dict[sympy.Symbol, sympy.Integer] = {}
        # Maps symbolic ints to their min/max range.  These ranges
        # are conservative: the int MUST fall in the range, but the
        # range may contain ints which may not actually appear in
        # practice
        self.var_to_range: Dict[sympy.Symbol, ValueRanges] = {}
        self.source_name_to_debug_name: Dict[str, str] = {}
        self.var_to_sources: Dict[sympy.Symbol, List[Source]] = {}
        self.var_to_stack: Dict[sympy.Symbol, CapturedTraceback] = {}
        # Maps from sympy ints to expressions representing them
        # Populated from equality guards (i.e. a.shape[0] == b.shape[0])
        self.replacements: Dict[sympy.Symbol, sympy.Expr] = {}
        # Set holds a % b expressions that evaluate to 0.
        self.divisible: Set[sympy.Expr] = set()
        # Set that holds "size-like" symbols.  When we perform
        # "size-oblivious" tests, these can be assumed to be >= 2.
        self.size_like: Set[sympy.Symbol] = set()
        # Duck-shaping says that if two input tensors have the same size,
        # they get assigned the same symbolic variable
        self.val_to_var: Dict[int, sympy.Expr] = {}
        if specialize_zero_one:
            self.val_to_var = {0: sympy.Integer(0), 1: sympy.Integer(1)}
        self.unbacked_symfloat_counter = itertools.count()
        self.unbacked_symint_counter = itertools.count()
        # Similar to guards, but these MUST evaluate to true and can
        # only be evaluated at runtime midway through (i.e., they always
        # involve unbacked symints)
        #
        # For efficiency reasons, we index in the following way.  Suppose you have
        # a runtime assert i0 + i1 <= s1.  We pick the most recently allocated
        # symbol in the source expression and add the assert to the list for
        # that symbol e.g., {i1: [i0 + i1 <= s1]}.
        #
        # We access the runtime asserts in two situations:
        #
        #   - When we are guarding on an expression, we will attempt to
        #     statically evaluate it, in case the unbacked SymInts can
        #     simplify away.  If we have a runtime assert, we may be able
        #     to discharge the guard entirely.  We only need to attempt
        #     runtime asserts that mention freevars of the expression in
        #     question.
        #
        #   - When we are performing codegen (in Inductor for eager, or
        #     when finalizing the export FX graph), we need to know what
        #     extra runtime asserts to insert.  Whenever an unbacked
        #     SymInt comes into scope, all runtime asserts involving it
        #     become eligible for insertion (so long as all of their other
        #     free unbacked symbols are also in scope).  We technically
        #     can handle any choice of key by kicking inexpressible asserts
        #     to the next unbacked symbol to wait on, but if we choose the
        #     latest key, an assert will only show up at the moment when
        #     we can actually codegen it.
        self.deferred_runtime_asserts: Dict[sympy.Symbol, List[RuntimeAssert]] = {}
        # This exists so we can efficiently invalidate the cache (it's used as
        # part of the cache key); otherwise we'd have to iterate through
        # deferred_runtime_asserts to compute its length
        self.num_deferred_runtime_asserts = 0
        self.log = log
        self.log.debug("create_env")
        self.frozen = False
        self.dim_constraints: Optional[DimConstraints] = None
        self.counter = collections.Counter()
        # Mapping from sympy.Symbol to the number of guards which mention this
        # symbol
        self.symbol_guard_counter = collections.Counter()
        # A selection of important fields on co_field; solely used for
        # signpost_event
        self.co_fields = co_fields if co_fields else {}

        # Version counter used to invalidate cached values
        self._prev_cache_key = self._get_key()
        self._version_counter = 0

        # Cache for FX nodes.
        # Maps an already built node a tuple of:
        #   1. node's target
        #   2. list of arguments
        # This drastically reduces the size of the FX graph, avoiding
        # duplicated nodes.
        self.fx_node_cache: Dict[Tuple[Callable, Tuple[Any, ...]], torch.fx.Node] = {}
        self.source_to_symbol: Dict[str, sympy.Symbol] = {}

        from torch.fx.experimental.validator import translation_validation_enabled
        self._translation_validation_enabled = translation_validation_enabled()

        if self._translation_validation_enabled:
            from torch.fx.experimental.validator import TranslationValidator

            self.validator = TranslationValidator()
            self.graph = torch.fx.Graph()
            # Create an output graph and start inserting before that.
            # This is needed when 'deepcopy'-ing this object.
            self.graph.inserting_before(self.graph.output(None))

            # Mapping of each node name to the node itself.
            #
            # This is useful for matching an FX node from a recorded ShapeEnv.graph
            # to the FX node of the ShapeEnv we are running the event on.
            #
            # Whenever you add a node to self.graph, you must add a mapping to this
            # variable. Otherwise, the built FX graph on the replayed ShapeEnv will
            # not be valid.
            self.name_to_node: Dict[str, torch.fx.Node] = {}

    @property
    def allow_scalar_outputs(self):
        return self.settings.allow_scalar_outputs

    @property
    def allow_dynamic_output_shape_ops(self):
        return self.settings.allow_dynamic_output_shape_ops

    @property
    def assume_static_by_default(self):
        return self.settings.assume_static_by_default

    @property
    def specialize_zero_one(self):
        return self.settings.specialize_zero_one

    @property
    def duck_shape(self):
        return self.settings.duck_shape

    @property
    def prefer_deferred_runtime_asserts_over_guards(self):
        return self.settings.prefer_deferred_runtime_asserts_over_guards

    def check_equal(self, other: "ShapeEnv") -> None:
        """Compare another ShapeEnv for equivalence
        """
        # ShapeEnv fields that are not relevant for the outcome of
        # ShapeEnv.produce_guards call:
        #   - Debugging variables
        #   - Translation validation related variables
        #   - Events recording related variables
        non_state_variable_names = (
            "counter",
            "log",
            "var_to_stack",
            "fx_node_cache",
            "graph",
            "validator",
            "check_recorded_events",
            "should_record_events",
            "is_recording",
            "tracked_fakes",
            "events",
            "source_name_to_debug_name",
            "_prev_cache_key",
            "_version_counter",
        )

        # Mapping of the value of each to-be-compared field into the values that
        # should actually be compared.
        #
        # You should modify this if, for example, the field that holds state and
        # debugging information. e.g. ShapeGuard holds the actual guard (sympy.Expr)
        # and the stack when it was added to the set of guards. In order to compare
        # it, we throw away the stack information.
        def map_value(key: str, value: Any) -> Any:
            if key in ("unbacked_symfloat_counter", "unbacked_symint_counter"):
                from copy import copy

                # For itertools.count(), we compare the next integer returned
                # by the count iterators. Not that we need to copy the iterator
                # first. Otherwise we are mutating the object.
                return next(copy(value))
            elif key == "guards":
                # Transform the list of ShapeGuard into a list of expressions.
                return [g.expr for g in value]
            elif key == "deferred_runtime_asserts":
                # Transform the list of RuntimeAsserts into a list of expressions.
                return {s: [ra.expr for ra in ras] for s, ras in value.items()}
            elif key == "name_to_node":
                # Compare just the set of keys is the same.
                return set(value.keys())
            elif key == "symbol_guard_counter":
                # Skip this for comparisons
                return None
            return value

        shape_env_check_state_equal(self, other, non_state_variable_names, map_value)

    def _snapshot_tracked_fakes(self) -> Optional[List[Any]]:
        if self.tracked_fakes is None:
            return None

        from torch._dynamo.variables.builder import TrackedFake

        def maybe_transform_fake(fake: TrackedFake):
            inner_fake = fake.fake \
                if isinstance(fake.fake, torch.SymInt) \
                else FakeTensorMeta.from_fake(fake.fake)
            # Even though TrackedFake accepts either a Union[SymInt, FakeTensor], here we give it a
            # FakeTensorMeta for two reasons:
            #   1. this is all the information we need when recording ShapeEnvEvents.
            #   2. it works even if each TrackedFake changes its metadata.
            return TrackedFake(inner_fake, fake.source, fake.symbolic_context)  # type: ignore[arg-type]

        return [maybe_transform_fake(fake) for fake in self.tracked_fakes]

    def _last_event_index(self) -> int:
        return len(self.events) - 1

    @contextmanager
    def _recording(self):
        self.is_recording = True
        try:
            yield
        finally:
            self.is_recording = False

    @record_shapeenv_event()
    def freeze(self):
        """Freeze this ShapeEnv to stop accumulating guards

        A frozen ShapeEnv will ignore any further guards generated on it and
        only emit a warning which may lead to accuracy problems.
        """
        self.frozen = True

    def _create_symbol_for_source(self, source: Source) -> Optional[sympy.Symbol]:
        if not self._translation_validation_enabled:
            return None
        srcname = source.name()
        if source not in self.source_to_symbol:
            self.source_to_symbol[srcname] = sympy.Symbol(srcname, integer=True)
        return self.source_to_symbol[srcname]

    def _add_z3var(self, symbol: sympy.Symbol, type: Type) -> None:
        if self._translation_validation_enabled:
            self.validator.add_var(symbol, type)

    def _add_target_expr(self, expr) -> None:
        if self._translation_validation_enabled:
            self.validator.add_target_expr(expr)

    def _add_assertion(self, expr) -> None:
        if self._translation_validation_enabled:
            self.validator.add_assertion(expr)

    def _check_translation_validate(self) -> None:
        if self._translation_validation_enabled:
            self.validator.validate()

    @record_shapeenv_event()
    def _create_fx_call_function(
            self,
            op: Callable,
            args: Tuple,
    ) -> Tuple[Optional[torch.fx.Node], bool]:
        # Cache this tuple in order to avoid duplicated nodes.
        node_key = (op, args)
        # Flags whether the returned node was cached or not.
        fresh = False

        if self._translation_validation_enabled and node_key not in self.fx_node_cache:

            # Presence of None in the arguments implies that we should ignore this operation.
            if any(a is None for a in args):
                # We check if we are not mixing SymNode that should not be ignored
                # (fx_node is not None) with those that should (fx_node is None).
                assert all(not isinstance(a, torch.fx.Node) for a in args)
                return None, fresh

            fresh = True

            # If translation validation is enabled, all arguments must have its
            # own FX node.
            assert all(a is not None for a in args), f"missing arg in FX graph ({op.__name__}): {args}"
            node = self.fx_node_cache[node_key] = self.graph.call_function(op, args)
            self.name_to_node[node.name] = node

        return self.fx_node_cache.get(node_key, None), fresh

    def _create_fx_placeholder_and_z3var(
            self,
            symbol: sympy.Symbol,
            type: Type,
    ) -> Optional[torch.fx.Node]:
        if not self._translation_validation_enabled:
            return None

        node_key = (self.graph.placeholder, (symbol,))

        # Check if we haven't added this symbol already.
        # If so, skip the placeholder creation, as it
        # generates invalid Python code.
        if node_key not in self.fx_node_cache:
            # Add a Z3 variable according to 'type'.
            self._add_z3var(symbol, type)
            # Create the FX placeholder out of a mangled name.
            mangled_name = re.sub(r'[^a-zA-Z0-9]', '_', re.sub(r'[()]', '', symbol.name))
            node = self.fx_node_cache[node_key] = self.graph.placeholder(mangled_name)
            self.name_to_node[node.name] = node
            # Attach the 'symbol' to the placeholder so that we can retrieve
            # the Z3 variable later.
            node.meta["symbol"] = symbol

        return self.fx_node_cache[node_key]

    def _remove_fx_node(self, node: Optional[torch.fx.Node]) -> None:
        if self._translation_validation_enabled and node is not None:
            self.name_to_node.pop(node.name)
            self.graph.erase_node(node)

    def _add_fx_node_metadata(self, node: torch.fx.Node) -> None:
        from torch._dynamo.utils import get_current_node

        if self.should_record_events:
            node.meta[SHAPEENV_EVENT_KEY] = self._last_event_index()
            node.meta[CURRENT_NODE_KEY] = get_current_node()

    def _suppress_guards_tls(self):
        return getattr(TLS, "suppress_guards", False)

    @record_shapeenv_event()
    def _suppress_guards_enter(self):
        TLS.suppress_guards = True

    @record_shapeenv_event()
    def _suppress_guards_exit(self):
        TLS.suppress_guards = False

    @contextmanager
    def suppress_guards(self):
        """Context manager to ignore all guards generated inside"""
        self._suppress_guards_enter()
        try:
            yield
        finally:
            self._suppress_guards_exit()

    def _get_key(self):
        """
        Defines the current "state" of the guards we've accumulated in this ShapeEnv.
        Determines when we need to invalidate our cache
        """
        return (len(self.replacements), len(self.divisible), self.num_deferred_runtime_asserts)

    def _update_version_counter(self):
        # The shape environment is queried orders of magnitude more often than
        # it is changed, so we summarise the cache key into a linearly
        # increasing version counter which is cheaper to check in _lru_cache

        # Only update version counter if the state actually changed
        cur_key = self._get_key()
        if self._prev_cache_key != cur_key:
            self._prev_cache_key = cur_key
            self._version_counter += 1

    def _produce_dyn_sizes(self,
                           ex_size: Sequence[int],
                           source: Source,
                           symbolic_context: SymbolicContext
                           ) -> List[sympy.Expr]:
        return self._produce_dyn_sizes_from_int_tuple(tuple(ex_size), source, symbolic_context)

    def _produce_dyn_sizes_from_int_tuple(self,
                                          tensor_size: Tuple[int],
                                          source: Source,
                                          symbolic_context: SymbolicContext,
                                          ) -> List[sympy.Expr]:
        assert all(not is_symbolic(val) for val in tensor_size), f"Expect size to be a plain tuple of ints but got {tensor_size}"
        from torch._dynamo.source import TensorPropertySource, TensorProperty
        _assert_symbol_context(symbolic_context)
        dynamic_dims = symbolic_context.dynamic_sizes
        constraint_dims = symbolic_context.constraint_sizes
        size = []
        for i, val in enumerate(tensor_size):
            size.append(self.create_symbol(
                val,
                TensorPropertySource(source, TensorProperty.SIZE, i),
                dynamic_dims[i],
                constraint_dims[i],
                symbolic_context=symbolic_context
            ))
        return size

    def create_symbolic_sizes_strides_storage_offset(
        self,
        ex: torch.Tensor,
        source: Source,
        *,
        symbolic_context: Optional[SymbolicContext] = None,
    ):
        """
        Returns a list of symbolic sizes and strides for the given tensor.
        We try our best to express stride in terms of the sizes, so as to not
        introduce new symbolic variables.
        """

        ex_size = tuple(self._maybe_specialize_sym_int_with_hint(sz) for sz in ex.size())
        ex_stride = tuple(self._maybe_specialize_sym_int_with_hint(sd) for sd in ex.stride())
        ex_storage_offset = self._maybe_specialize_sym_int_with_hint(ex.storage_offset())

        return self._create_symbolic_sizes_strides_storage_offset(
            ex_size,
            ex_stride,
            ex_storage_offset,
            [_is_dim_dynamic(ex, i) for i in range(ex.dim())],
            source,
            symbolic_context=symbolic_context,
        )

    # Dynamo may want to wrap FakeTensors with SymInt sizes up e.g. make_fx(opt_f(), tracing_mode="symbolic").
    # We create symbols in shape_env using the backed hints behind SymInt.

    # Case 1: when SymInt is backed, dynamo can proceed with FakeTensors that have concrete shape.
    # produce_guards will trigger specializations on the outer stuff

    # Case 2: when the SymInt is unbacked, we will throw an data dependent error in require_hint().
    #
    # It's probably good for now but it's important to note that this approach has implications for
    # the original shape_env when checking guards in different order.

    # Example:
    # ---------
    # Consider a function "opt_f" as shown below:

    # @torch.compile()
    # def opt_f(x: bool, y: Tensor):
    #   if x == True:
    #     return y + torch.randn([4])
    #   else:
    #     return y
    # Depending on the sequence of calls, we might install two different sets of guards:

    # 1. opt_f(False, y):
    #    - "x == False" (always works for any size y)

    # 2. opt_f(True, y):
    #    - Triggers recompilation and results in guards like:
    #      - "x == True and y.size(0) == 4"
    #      - (or "y.size(0) == 4 and x == True")

    # The order of checking the guards matters. In this specific example:
    # If True branch guard check precedes False branch and for True branch, y.size(0) check precedes x == True,
    # we may have an unnessary shape speciliazation for y.
    def _maybe_specialize_sym_int_with_hint(self, maybe_sym) -> int:
        assert isinstance(maybe_sym, (int, torch.SymInt))
        if is_symbolic(maybe_sym):
            assert maybe_sym.node.shape_env is not self, \
                "expect the symbol is created from an shape env other than current one."
            return maybe_sym.node.require_hint()
        return maybe_sym

    @record_shapeenv_event()
    def _create_symbolic_sizes_strides_storage_offset(
        self,
        ex_size: Sequence[int],
        ex_stride: Sequence[int],
        ex_storage_offset: int,
        is_dim_dynamic: Sequence[bool],
        source: Source,
        *,
        symbolic_context: Optional[SymbolicContext] = None,
    ):
        dim = len(ex_size)

        # Reimplement the legacy behavior
        if symbolic_context is None:
            constraint_dims = [None] * dim
            dynamic_dims = []
            for i in range(dim):
                # NB: This is encapsulation breaking!  Legacy behavior was
                # bad.
                if is_dim_dynamic[i]:
                    r = DimDynamic.DYNAMIC
                elif self.assume_static_by_default:
                    r = DimDynamic.STATIC
                else:
                    r = DimDynamic.DUCK
                dynamic_dims.append(r)
            dynamic_dims = [DimDynamic.DUCK] * dim
            # symbolic_context is None - set one
            symbolic_context = StatelessSymbolicContext(dynamic_sizes=dynamic_dims, constraint_sizes=constraint_dims)
        # We got a StatelessSymbolicContext
        _assert_symbol_context(symbolic_context)
        constraint_dims = symbolic_context.constraint_sizes
        dynamic_dims = symbolic_context.dynamic_sizes

        # TODO: make this configurable from outside symbolic_context; we made a symbolic_context
        # decision here where if all sizes are static, we are going to
        # specialize all of the inner strides/offset too. We don't have to
        # do this, and arguably we should ALWAYS allow for dynamic offset,
        # this is cheap.
        # TODO: This should be DYNAMIC, using DUCK for BC
        dynamic_strides_offset = DimDynamic.STATIC if all(r == DimDynamic.STATIC for r in dynamic_dims) else DimDynamic.DUCK

        assert len(dynamic_dims) == dim, f"{len(dynamic_dims)} != {dim}"
        assert len(constraint_dims) == dim

        from torch._dynamo.source import TensorPropertySource, TensorProperty
        size: List[sympy.Expr] = self._produce_dyn_sizes_from_int_tuple(ex_size, source, symbolic_context)
        stride: List[Optional[sympy.Expr]] = [None] * len(size)
        for i, val in enumerate(ex_stride):
            if val in (0, 1):
                stride[i] = sympy.Integer(val)
        while any(x is None for x in stride):
            candidates = {
                ex_size[i] * ex_stride[i]: size[i] * stride[i]
                for i in range(len(size))
                if stride[i] is not None and ex_stride[i] >= 0
            }

            # iterate over unbound strides in sorted order
            def _nested_int_aware_sort(tup):
                return (
                    # Order nested ints by their coefficients.
                    # 1 here to order nested ints after non-nested-ints.
                    (1, tup[0].node.nested_int_coeff(), tup[1]) if is_nested_int(tup[0])
                    else (0, *tup)
                )
            val_list = sorted(
                [(ex_stride[i], i) for i in range(len(stride)) if stride[i] is None],
                key=_nested_int_aware_sort,
            )
            for _, i in val_list:
                if stride[i] is None and ex_stride[i] in candidates:
                    stride[i] = candidates[ex_stride[i]]
                    candidates[ex_size[i] * ex_stride[i]] = size[i] * stride[i]

            if any(x is None for x in stride):
                # bind the smallest unbound stride to a new variable
                val, i = min(
                    [
                        (ex_stride[i], i)
                        for i in range(len(stride))
                        if stride[i] is None
                    ], key=_nested_int_aware_sort
                )
                stride[i] = self.create_symbol(
                    val,
                    TensorPropertySource(source, TensorProperty.STRIDE, i),
                    dynamic_dim=dynamic_strides_offset,
                    constraint_dim=None,
                    symbolic_context=symbolic_context,
                )
        assert all(x is not None for x in stride)

        sym_sizes = [
            self.create_symintnode(
                sym,
                hint=hint,
                source=TensorPropertySource(source, TensorProperty.SIZE, i),
            )
            for i, (sym, hint) in enumerate(zip(size, ex_size))
        ]
        sym_stride = []
        for i, stride_expr in enumerate(stride):
            # NB: Don't duck size the stride; instead use the expression
            # we computed
            assert stride_expr is not None
            sym_stride.append(self.create_symintnode(
                stride_expr, hint=ex_stride[i], source=TensorPropertySource(source, TensorProperty.STRIDE, i)))
        sym_storage_offset = self.create_symintnode(
            self.create_symbol(
                ex_storage_offset,
                TensorPropertySource(source, TensorProperty.STORAGE_OFFSET),
                dynamic_dim=dynamic_strides_offset,
                constraint_dim=None,
                symbolic_context=symbolic_context
            ),
            hint=ex_storage_offset,
            source=TensorPropertySource(source, TensorProperty.STORAGE_OFFSET))
        return tuple(sym_sizes), tuple(sym_stride), sym_storage_offset

    @record_shapeenv_event()
    def create_symintnode(
            self,
            sym: "sympy.Expr",
            *,
            hint: Optional[int],
            source: Optional[Source] = None,
    ):
        """Create a SymInt value from a symbolic expression

        If you know what the current hint value of the SymInt to be created
        is, pass it into hint.  Otherwise, pass None and we will make our best
        guess

        """
        source_name = source.name() if source else None

        if self._translation_validation_enabled and source is not None:
            # Create a new symbol for this source.
            symbol = self._create_symbol_for_source(source)
            assert symbol is not None

            # Create a new FX placeholder and Z3 variable for 'symbol'.
            fx_node = self._create_fx_placeholder_and_z3var(symbol, int)

            # Add an equality assertion for the newly created symbol and 'sym'.
            self._add_assertion(sympy.Eq(symbol, sym))
        else:
            fx_node = None

        if isinstance(sym, sympy.Integer):
            if hint is not None:
                assert int(sym) == hint
            out = int(sym)
        else:
            out = SymInt(SymNode(sym, self, int, hint, fx_node=fx_node))
        return out

    @record_shapeenv_event()
    def create_unspecified_symint_and_symbol(self, value, source, dynamic_dim):
        """Create a SymInt wrapping a new unspecified symbol"""
        return self.create_symintnode(
            self.create_unspecified_symbol(
                value,
                source=source,
                dynamic_dim=dynamic_dim,
            ),
            hint=value,
            source=source,
        )

    def create_symboolnode(self, sym: "sympy.Expr"):
        """Create a SymBool object from a sympy boolean expression"""
        # This function is only being used in serialization, so we do not track it
        # for validation.
        return SymBool(SymNode(sym, self, bool, None))

    def _log_create_unbacked_symbol(self, prefix: str, symbol, vr: ValueRanges):
        is_debug = config.extended_debug_create_symbol is not None and str(symbol) in config.extended_debug_create_symbol.split(',')
        fsummary, maybe_user_loc, maybe_extra_debug = self._get_stack_summary(is_debug)
        log.info(
            "%s %s [%s, %s]%s (%s)%s",
            prefix, symbol, vr.lower, vr.upper, maybe_user_loc, format_frame(fsummary), maybe_extra_debug, stack_info=is_debug
        )

    @record_shapeenv_event()
    def create_unbacked_symfloat(self):
        """Create a symbolic float without a hint value
        """
        symbol: sympy.Symbol = sympy.Symbol(f"f{next(self.unbacked_symfloat_counter)}")
        self.counter["create_unbacked_symbol"] += 1
        self.var_to_stack[symbol] = CapturedTraceback.extract(skip=1)
        vr = self.var_to_range[symbol] = ValueRanges.unknown()

        # Create a new FX placeholder and Z3 variable for 'symbol'.
        fx_node = self._create_fx_placeholder_and_z3var(symbol, float)

        self._log_create_unbacked_symbol("create_unbacked_symfloat", symbol, vr)

        return SymFloat(SymNode(symbol, self, float, None, fx_node=fx_node))

    @record_shapeenv_event()
    def create_unbacked_symint(self):
        """Create a symbolic integer without a hint value
        """
        symbol: sympy.Symbol = sympy.Symbol(f"u{next(self.unbacked_symint_counter)}", integer=True)
        self.counter["create_unbacked_symbol"] += 1
        self.var_to_stack[symbol] = CapturedTraceback.extract(skip=1)
        vr = self.var_to_range[symbol] = self._default_unspecified_value_range()

        # Create a new FX placeholder and Z3 variable for 'symbol'.
        fx_node = self._create_fx_placeholder_and_z3var(symbol, int)

        self._log_create_unbacked_symbol("create_unbacked_symint", symbol, vr)

        return SymInt(SymNode(symbol, self, int, None, fx_node=fx_node))

    def is_unbacked_symint(self, symbol: sympy.Symbol) -> bool:
        """Check if a sympy symbol matches the naming convention for unbacked symbols
        """
        # NB: keep synced with free_unbacked_symbols
        return str(symbol).startswith("u")

    @record_shapeenv_event()
    def create_unbacked_symbool(self):
        """Create a symbolic boolean without a hint value
        """
        symbol: sympy.Symbol = sympy.Symbol(f"u{next(self.unbacked_symint_counter)}", integer=True)
        self.counter["create_unbacked_symbol"] += 1
        self.var_to_stack[symbol] = CapturedTraceback.extract(skip=1)
        vr = self.var_to_range[symbol] = ValueRanges(0, 1)

        # Create a new FX placeholder and Z3 variable for 'symbol'.
        fx_node = self._create_fx_placeholder_and_z3var(symbol, bool)

        self._log_create_unbacked_symbol("create_unbacked_symbool", symbol, vr)

        return SymBool(SymNode(sympy.Eq(symbol, 1), self, bool, None, fx_node=fx_node))

    @record_shapeenv_event()
    def create_unspecified_symbol(
        self,
        val: Union[int, SymInt],
        source: Source,
        dynamic_dim: DimDynamic = DimDynamic.DUCK,
        constraint_dim: DimConstraint = None,  # NB: includes None
    ) -> "sympy.Expr":
        """Create a symbol with an unspecified value

        Compared to standard symbols we do not assume the value is positive,
        nor do we specialze on zero or one values.
        """
        # 'positive' is None for unspecified symbols, since we can't
        # assume that it will be neither positive nor negative.

        # We don't want to specialize zero one val for unspecified symbol
        # so that we can always get a new symbol despite val.
        return self.create_symbol(
            val,
            source,
            dynamic_dim,
            constraint_dim,
            positive=None,
            do_not_specialize_zero_one=True,
            symbolic_context=None)

    @record_shapeenv_event()
    def create_symbol(
        self,
        val: int,
        source: Source,
        dynamic_dim: DimDynamic = DimDynamic.DUCK,
        constraint_dim: DimConstraint = None,  # NB: includes None
        positive: Optional[bool] = True,
        do_not_specialize_zero_one: bool = False,
        symbolic_context=None,
    ) -> "sympy.Expr":
        """Create a new symbol which is tracked by this ShapeEnv
        """
        # check if constraint_dim is actually static integer
        if isinstance(constraint_dim, StrictMinMaxConstraint) and constraint_dim.vr.lower == constraint_dim.vr.upper:
            dynamic_dim = DimDynamic.STATIC
            if constraint_dim.vr.lower != val:
                raise ConstraintViolationError(
                    f"Static shape constraint of {constraint_dim.vr.lower} does not match input size of {val}, "
                    f"for {source.name()}"
                )
            if symbolic_context:
                symbolic_context.dynamic_sizes[source.idx] = dynamic_dim
                symbolic_context.constraint_sizes[source.idx] = None
            constraint_dim = None

        # see note [Tensor Fakification and Symbol Caching]
        source_name = source.name()
        if (isinstance(symbolic_context, StatefulSymbolicContext)
                and id(self) not in symbolic_context.shape_env_to_source_to_symbol_cache):
            symbolic_context.shape_env_to_source_to_symbol_cache[id(self)] = {}

        if (isinstance(symbolic_context, StatefulSymbolicContext)
                and source_name
                and (source_name in symbolic_context.shape_env_to_source_to_symbol_cache[id(self)])):
            return symbolic_context.shape_env_to_source_to_symbol_cache[id(self)][source_name]

        if do_not_specialize_zero_one:
            specialize_zero_one = False
        else:
            specialize_zero_one = self.specialize_zero_one

        assert isinstance(source, Source), f"{type(source)} {source}"
        assert not (positive and val < 0), f"positive set for negative value: {val}"
        # It's always sound to allocate a symbol as DYNAMIC.  If the user
        # constrained the symbol, force the symbolic_context to DYNAMIC, because our
        # constraint code will do weird stuff if, e.g., it's duck shaped
        if constraint_dim is not None:
            dynamic_dim = DimDynamic.DYNAMIC

        if dynamic_dim is DimDynamic.STATIC:
            out = sympy.Integer(val)
            if isinstance(symbolic_context, StatefulSymbolicContext) and source_name:
                symbolic_context.shape_env_to_source_to_symbol_cache[id(self)][source_name] = out
            return out

        elif dynamic_dim is DimDynamic.DUCK:
            # duck_shape can be used to globally turn off duck shaping, even
            # if it was requested
            duck = self.duck_shape
        elif dynamic_dim is DimDynamic.DYNAMIC:
            duck = False
        else:
            raise AssertionError(f"unhandled dynamic_dim {dynamic_dim}")

        if val in (0, 1) and specialize_zero_one:
            r = self.val_to_var[val]
        elif not duck or val not in self.val_to_var:
            # If we're not duck shaping, we always create a new symbol
            # Even if we're duck shaping, if we haven't seen this particular
            # value before, we also create a new symbol
            sympy_expr = sympy.Symbol(f"s{len(self.var_to_val)}", positive=positive, integer=True)
            # We always associate vars to vals
            if isinstance(val, int):
                self.var_to_val[sympy_expr] = sympy.Integer(val)
            else:
                # Only used for jagged layout nested tensors
                self.var_to_val[sympy_expr] = SingletonInt(val.node.nested_int(), coeff=val.node.nested_int_coeff())

            # Do the appending later, because we always want to populate this
            self.var_to_sources[sympy_expr] = []
            # Create a Z3 variable for the new symbol.
            self._add_z3var(sympy_expr, int)

            if duck:
                # Make sure to reuse this symbol for subsequent duck shaping
                self.val_to_var[val] = sympy_expr

            if isinstance(val, int):
                if positive:
                    # Add assertions for the newly created symbols
                    self._add_assertion(sympy_expr > 1)

                    # Apply default range, which assumes not zero-one
                    self.var_to_range[sympy_expr] = self._default_value_range()
                else:
                    self.var_to_range[sympy_expr] = self._default_unspecified_value_range()

                # Small performance optimization: if we have a min-max constraint,
                # we can proactively narrow to that range
                if isinstance(constraint_dim, StrictMinMaxConstraint):
                    assert not duck
                    self.var_to_range[sympy_expr] &= constraint_dim.vr

                vr = self.var_to_range[sympy_expr]

                if val not in vr:
                    raise ConstraintViolationError(f"{val} not in range [{vr.lower}, {vr.upper}]")

                range_str = f"[{vr.lower}, {vr.upper}]"
            else:
                # Skip var_range logic for SingletonInt
                # Only used for jagged layout nested tensors
                range_str = ""

            r = sympy_expr

            is_debug = (
                config.extended_debug_create_symbol is not None and
                str(sympy_expr) in config.extended_debug_create_symbol.split(',')
            )
<<<<<<< HEAD
            fsummary, maybe_user_loc, maybe_extra_debug = self._get_stack_summary(is_debug)
            self.log.info(
                "create_symbol %s = %s for %s %s%s (%s)%s",
                sympy_expr, val, source.name(), range_str,
                maybe_user_loc, format_frame(fsummary), maybe_extra_debug, stack_info=is_debug
=======
            maybe_more_info = ""
            if not is_debug:
                maybe_more_info = (
                    ", for more info run with "
                    f"TORCHDYNAMO_EXTENDED_DEBUG_CREATE_SYMBOL=\"{sympy_expr}\""
                )
            fsummary, maybe_user_loc, maybe_extra_debug = self._get_stack_summary(is_debug)
            self.log.info(
                "create_symbol %s = %s for %s %s%s (%s)%s%s",
                sympy_expr, val, source.name(), range_str,
                maybe_user_loc, format_frame(fsummary), maybe_more_info, maybe_extra_debug, stack_info=is_debug
>>>>>>> 22ba180e
            )

            self.counter["create_symbol"] += 1
        else:
            # This implements duck-shaping: input sizes that match are assigned
            # the same symint
            r = self.val_to_var[val]
            self.log.debug("create_symbol %s duck sized %s", r, source.name())

        if isinstance(r, sympy.Symbol):
            r_sources = self.var_to_sources[r]
            r_sources.append(source)
            if not source.is_ephemeral() and r_sources[0].is_ephemeral():
                # prefer non-ephemeral source first since it may be guarded on later
                r_sources[0], r_sources[-1] = r_sources[-1], r_sources[0]

            # This ensures we get zeros in symbol_guard_counts, which makes
            # some queries simpler (since we will accumulate mass on 0 this
            # way)
            self.symbol_guard_counter[r] = 0

        if isinstance(symbolic_context, StatefulSymbolicContext) and source_name:
            symbolic_context.shape_env_to_source_to_symbol_cache[id(self)][source_name] = r
        return r

    def add_var_to_val(self, expr: sympy.Symbol, val: int):
        """ Adds a new symbol to the symbolic environment. """
        assert expr not in self.var_to_val, f"{expr} already exists"
        self.var_to_val[expr] = sympy.Integer(val)

    def _debug_name(self, source):
        src_name = source.name()
        return self.source_name_to_debug_name.get(src_name, src_name)

    def _render_range_for_constraint_violation(self, source, c):
        if isinstance(c, StrictMinMaxConstraint):
            lower, upper = c.vr.lower, c.vr.upper
            default = self._default_value_range()
            if lower <= default.lower:
                lower = None
            if upper >= default.upper:
                upper = None
            c_render = f"{self._debug_name(source)} = {source.name()} in the specified range"
            if lower is not None and upper is not None:
                c_render += f" {lower} <= {self._debug_name(source)} <= {upper}"
            elif lower is None and upper is not None:
                c_render += f" {self._debug_name(source)} <= {upper}"
            elif lower is not None and upper is None:
                c_render += f" {lower} <= {self._debug_name(source)}"
            return c_render
        return c.render(source)

    def produce_guards(
        self,
        placeholders,
        sources,
        source_ref=lambda n: n.name(),
        *,
        input_contexts: Optional[DimList[SymbolicContext]] = None,
        # Encodes user-specified input shape equations of the form s = s' and s = fn(s').
        # (See docs on EqualityConstraint for details of the encoding.)
        equalities_inputs: Optional[EqualityConstraint] = None,
        _simplified=False,
        # Indicates if we should produce guards for known static values.
        ignore_static=True,
    ) -> List[str]:
        """
        Generates a list of guards strings which, when evaluated in a context that
        defines tensors for all the sources, returns True or False depending
        on if the guards in the list evaluated to True or not.  Primarily used by Dynamo,
        but this is also helpful for manual testing of guards (see
        evaluate_guards_for_args)

        For convenience in testing, a source is allowed to be a str,
        in which case we will assume it is a LocalSource

        simplified lets you omit duck sizing, equality and 0/1 guards.
        This is useful for testing when you don't care about the boilerplate
        guards, and it may be helpful for user output too (be careful though;
        some equality guards are nontrivial!  It would be nice to get simplified
        output to print them too).  It's private because it's not
        intended for normal use
        """
        self.log.info("produce_guards")

        # Check if we get to the same ShapeEnv state by replaying the recorded events.
        # This will create a new ShapeEnv instance, and call all recorded function
        # calls on this new instance. Finally, it will check whether this new instance
        # has equal state.
        #
        # It's important that we do it in the begining of this function, since it modifies
        # self.dim_constraints through its execution. Changes that happen in this method
        # aren't interesting, since this is the function call we wish to reproduce at the
        # end. If we wish to simply reproduce ShapeEnv instances even after this call,
        # this method should also be recorded.
        if self.check_recorded_events:
            shape_env = replay_shape_env_events(self.events)
            self.check_equal(shape_env)

        assert len(placeholders) == len(sources), f"len({placeholders}) != len({sources})"
        Tensorlike = (torch.Tensor, FakeTensorMeta)

        def _create_no_constraints_context(t):
            return StatelessSymbolicContext(
                # Ignored; only the constraints part is relevant below.
                dynamic_sizes=[DimDynamic.DYNAMIC] * t.dim(),
                constraint_sizes=[None] * t.dim()
            )

        # Expand optional inputs, or verify invariants are upheld
        if input_contexts is None:
            input_contexts = [
                _create_no_constraints_context(t) if isinstance(t, Tensorlike)
                else None for t in placeholders
            ]
        else:
            assert len(input_contexts) == len(placeholders)
            for i, (t, context) in enumerate(zip(placeholders, input_contexts)):
                if isinstance(t, Tensorlike):
                    if context is None:
                        input_contexts[i] = _create_no_constraints_context(t)
                else:
                    assert isinstance(t, (SymInt, int))
                    assert not isinstance(context, list)

        # It took a lot of sweat to figure out the algorithm here.  Let's
        # explain how it works.
        #
        # The ShapeEnv lifecycle looks something like this:
        #
        # - For each input, you either generate a fresh Sympy symbol (s0) to
        #   represent its value (a binding site), or you reuse some
        #   preexisting symbol or expression, skipping the symbol allocation
        #   (e.g., duck sizing to a preexisting symbol, or expressing a
        #   stride as a multiplication of a separate stride and size.)
        #   Naively, you might expect to bind a fresh Sympy symbol for
        #   every input, but this is fairly wasteful as most of these
        #   symbols immediately simplify away, and if you don't eagerly
        #   specialize, e.g., 0/1 symbols, you end up with very complicated
        #   expressions that are not optimizable in practice.
        #
        # - You perform some compute on these symbols, occasionally
        #   introducing guards on boolean expressions on these symbols.
        #   In particular, whenever we guard on equality (_maybe_guard_rel),
        #   we can simplify shapes; e.g., when s0 == s1 * 2, we can now
        #   replace all occurrences of s0 with s1 * 2.  Sometimes, a
        #   boolean expression evaluation doesn't introduce a guard, as
        #   the guard is already entailed by the simplifications we have
        #   applied.
        #
        # - In the end, you have a bunch of replacements (saying how to
        #   simplify shapes) and a bunch of guards (all the equality guards
        #   are trivial, because they're covered by the replacements).
        #
        # From the ShapeEnv, we must generate a Python expression that, when
        # evaluated on a set of inputs, tells us whether or not these boolean
        # expressions would have evaluated in the same way.  However,
        # we cannot easily compute this, as we elide recording boolean
        # expressions when we think they are vacuously true.  Thus, we seek
        # an approximation: we must generate an expression, if true, would have
        # produced an "equivalent" ShapeEnv, which would answer guard
        # expressions in the same way.
        #
        # Our notion of equivalence is a bit subtle.  For example, consider
        # the ShapeEnv created from an input of size (5, 4) versus (4, 4)
        # (no other guards.)  Duck sizing would generate (s0, s1) in the first
        # case but (s0, s0) in the second.  We do NOT assume that size
        # variables are disjoint; so in fact a graph that assumes the input
        # could be (s0, s1) subsumes (s0, s0) (setting s0 == s1), but not
        # vice versa.  However, consider an analogous case (1,) versus (2,).
        # Duck sizing generates (1,) and (s0,); the (s0,) graph does NOT
        # subsume the (1,) graph because we assume that any size variables
        # is NOT 0/1 (and make simplifications according to this; e.g., if
        # we queried s0 == 0, we would immediately return False without
        # returning a guard.)
        #
        # So, it is perhaps easier to flip things on their head: the guard
        # expressions we generate here say what simplifications are valid,
        # and what are not.  Below, we explain each of the guard expressions
        # we generate

        # TODO: Make this more efficient by binding all the size/stride/offsets
        # to locals before performing tests on them.

        from torch._dynamo.source import TensorPropertySource, TensorProperty, NegateSource

        # Actual codegen must be delayed as we don't necessarily know what
        # the symbol mapping is
        input_guards = []

        symbol_to_source = collections.defaultdict(list)
        symbol_to_constraints = collections.defaultdict(set)
        constraint_violations : List[Tuple[bool, Callable[[], str]]] = []

        def record_constraint_violation(warn_only, debug_name, msg, hint=None):
            constraint_violations.append(
                (warn_only, debug_name, lambda: f"{msg}{hint()}" if hint else msg)
            )

        def is_dim(src):
            return isinstance(src, TensorPropertySource) and src.prop is TensorProperty.SIZE

        if equalities_inputs:
            source_index = {}
            for i, src in enumerate(sources):
                source_index[src.name()] = i

            def get_expression(tensor_dim_src):
                fake = placeholders[source_index[tensor_dim_src.base.name()]]
                symint = fake.shape[tensor_dim_src.idx]
                if isinstance(symint, torch.SymInt):
                    return symint.node.expr
                else:
                    assert type(symint) is int, f"Expected int, got {type(symint)}"
                    return symint

            for src1, src2 in equalities_inputs.source_pairs:
                expr1, expr2 = get_expression(src1), get_expression(src2)
                # Check whether given input shape values satisfy a specified equation s = s'.
                # - Raise when the equation was violated by the given input shape values.
                # - Otherwise issue a guard to constrain them.
                concrete_val = self.evaluate_expr(sympy.Eq(expr1, expr2))
                if not concrete_val:
                    raise ConstraintViolationError(
                        f"{src1.name()} = {expr1.subs(self.var_to_val)}"
                        " is not equal to "
                        f"{src2.name()} = {expr2.subs(self.var_to_val)}"
                    )

            for src, root, fn in equalities_inputs.derived_equalities:
                expr1 = get_expression(src)
                # recall that root is either a phantom symbol or an input source
                expr2, debug_name = (
                    (root, self.var_to_sources[root][0].name()) if isinstance(root, sympy.Symbol)
                    else (get_expression(root), self._debug_name(root))
                )
                expr2_ = fn(expr2)
                # Check whether given input shape values satisfy a specified equation s = fn(s').
                # - Raise when the equation was violated by the given input shape values.
                # - Otherwise issue a guard to constrain them.
                concrete_val = self.evaluate_expr(sympy.Eq(expr1, expr2_))
                if not concrete_val:
                    raise ConstraintViolationError(
                        f"Expected input {src.name()} to be equal to "
                        f"{fn(sympy.Symbol(debug_name))}, "
                        f"where {debug_name} = {expr2.subs(self.var_to_val)}, "
                        f"but got {expr1.subs(self.var_to_val)}"
                    )

            for phantom_symbol in equalities_inputs.phantom_symbols:
                # we created additional phantom symbols that are not input shape dimensions
                symbol_to_source[phantom_symbol].extend(self.var_to_sources[phantom_symbol])

        # How do we know what the value of s0 is?  Fresh variables can only be
        # bound by inputs, so there MUST be some other input which binds the
        # variable.  If there is no such input, this is an error in our
        # system.  We record where all symbols come from, to help you diagnose
        # why those symbols didn't occur.
        #
        # In fact, generally speaking it is only possible for the "outermost"
        # user of a ShapeEnv to evaluate the guards, because some inputs may
        # not be available to inner levels.  For example, Dynamo can guard on
        # tensors that never actually become graph arguments (they are
        # pruned).  In this case, only Dynamo knows about these arguments.
        def track_symint(source, val, constraint=None):
            log.debug("track_symint %s %s %s", LazyString(source.name), val, constraint)
            assert not isinstance(val, SymInt) or is_symbolic(val)

            if isinstance(val, SymInt) and val.node.maybe_as_int() is not None:
                val = val.node.maybe_as_int()

            if isinstance(val, SymInt):
                s = val.node.expr
                if isinstance(s, sympy.Symbol):
                    symbol_to_source[s].append(source)
                    if constraint is not None:
                        symbol_to_constraints[s].add(constraint)
                elif isinstance(-s, sympy.Symbol):
                    symbol_to_source[-s].append(NegateSource(source))
                else:
                    constraint_violated = False
                    if isinstance(constraint, StrictMinMaxConstraint):
                        # try inferring the ranges of the expr s
                        sym_vrs = {x: self.var_to_range.get(x, None) for x in s.free_symbols}
<<<<<<< HEAD
                        if all(vr is not None for vr in sym_vrs.values()):
                            expr_vr = bound_sympy(s, sym_vrs)
                            if expr_vr != constraint.vr:
                                # the expr and constrain ranges don't match
                                constraint_violated = True
                        else:
=======
                        if any(vr is None for vr in sym_vrs.values()):
>>>>>>> 22ba180e
                            # some of the free symbols in s don't have ranges
                            constraint_violated = True
                    elif isinstance(constraint, RelaxedUnspecConstraint):
                        if s.is_number:
                            i = int(s)
                            # Don't complain about 0/1 specialization, we
                            # expect to have to compile in this case anyway
                            if i not in (0, 1):
                                constraint_violated = True
                    if constraint_violated:
                        def hint(s):
                            sexpr = ShapeGuardPrinter(symbol_to_source, source_ref, self.var_to_sources).doprint(s)
                            return f"{sexpr}."

                        var_with_range = self._render_range_for_constraint_violation(source, constraint)
                        msg = (
                            f"Not all values of {var_with_range} are valid because "
                            f"{self._debug_name(source)} was inferred to be equal to "
                        )
                        record_constraint_violation(
                            constraint.warn_only,
                            self._debug_name(source),
                            msg,
                            hint=functools.partial(hint, s),
                        )

                input_guards.append((source, s))
            else:
                s = sympy.Integer(val)
                input_guards.append((source, s))
                constraint_violated = False
                if isinstance(constraint, StrictMinMaxConstraint):
                    if not (s == constraint.vr.lower == constraint.vr.upper):  # allow static constraints
                        constraint_violated = True
                elif isinstance(constraint, RelaxedUnspecConstraint):
                    # Don't complain about 0/1 specialization, we
                    # expect to have to compile in this case anyway
                    if val not in (0, 1):
                        constraint_violated = True
                if constraint_violated:
                    var_with_range = self._render_range_for_constraint_violation(source, constraint)
                    msg = (
                        f"Not all values of {var_with_range} are valid because "
                        f"{self._debug_name(source)} was inferred to be a constant ({val})."
                    )
                    record_constraint_violation(constraint.warn_only, self._debug_name(source), msg)

        for t, source, context in zip(placeholders, sources, input_contexts):
            if isinstance(source, str):
                from torch._dynamo.source import LocalSource
                source = LocalSource(source)
            assert isinstance(source, Source)
            if t is None:
                continue
            if isinstance(t, (SymInt, int)):
                track_symint(source, t)
                continue
            assert isinstance(t, Tensorlike)
            if is_traceable_wrapper_subclass(t):
                from torch._dynamo.source import AttrSource

                assert isinstance(context, SubclassSymbolicContext)

                # For subclasses, we need to track symints on BOTH the outer
                # and inner tensors.
                sources_tensors_constraints = [
                    (source, t, context.constraint_sizes)
                ]
                attrs, _ = t.__tensor_flatten__()
                for attr in attrs:
                    inner_t = getattr(t, attr)
                    inner_context = context.inner_contexts[attr]
                    sources_tensors_constraints.append((
                        AttrSource(source, attr),
                        inner_t,
                        inner_context.constraint_sizes
                    ))
            else:
                sources_tensors_constraints = [(source, t, context.constraint_sizes)]

            for src, curr_t, constraint in sources_tensors_constraints:
                if is_sparse_any(curr_t):
                    for i, ss in enumerate(curr_t.size()):
                        property_source = TensorPropertySource(src, TensorProperty.SIZE, i)
                        track_symint(property_source, ss, constraint[i])
                else:
                    for i, ss in enumerate(curr_t.size()):
                        property_source = TensorPropertySource(src, TensorProperty.SIZE, i)
                        track_symint(property_source, ss, constraint[i])
                    for i, ss in enumerate(curr_t.stride()):
                        track_symint(TensorPropertySource(src, TensorProperty.STRIDE, i), ss)
                    track_symint(TensorPropertySource(src, TensorProperty.STORAGE_OFFSET), curr_t.storage_offset())

        # 1. Every input must equal the final simplified symbolic expression
        #    stored on the placeholder.  Given a placeholder (s0*2, s1),
        #    if we have an input (2, 3), we must show s0*2 == 2 and s1 == 3.
        #    This does a lot of work: it covers duck sizing and equality guards.
        exprs = []
        self.dim_constraints = DimConstraints(
            symbol_to_source,
            self.var_to_val,
            set(symbol_to_constraints.keys()),
            self.source_name_to_debug_name,
        )

        if not _simplified:
            for source, expr in input_guards:
                if self._translation_validation_enabled:
                    # Ignore sources that were not turned into SymInts.
                    srcname = source.name()
                    if srcname in self.source_to_symbol:
                        self._add_target_expr(sympy.Eq(self.source_to_symbol[srcname], expr))

                # Small optimization
                if (
                    isinstance(expr, sympy.Symbol) and
                    symbol_to_source.get(expr) and
                    source == symbol_to_source[expr][0]
                ):
                    continue

                # This logic excludes static values found on tensors from guarding, because
                # dynamo's check_tensor_fn does that (see guards.cpp).
                # However, for non tensor sources, we still need to guard here.
                if ignore_static and isinstance(source, TensorPropertySource):
                    if expr.is_number:
                        self.log.debug("Skipping guard %s", f"{source_ref(source)} == {expr}")
                        continue

                if is_dim(source):
                    self.dim_constraints.add_equality(source, expr)

                sexpr = ShapeGuardPrinter(symbol_to_source, source_ref, self.var_to_sources).doprint(expr)
                exprs.append(f"{source_ref(source)} == {sexpr}")
                if (
                    isinstance(source, TensorPropertySource)
                    and source.prop is TensorProperty.SIZE
                    and equalities_inputs
                    and len(expr.free_symbols) == 1
                ):
                    symbol = next(iter(expr.free_symbols))
                    if (
                        isinstance(expr, sympy.Symbol) and
                        expr in symbol_to_constraints and
                        not equalities_inputs.is_equal(source, symbol_to_source[expr][0])
                    ):
                        msg = (
                            f"The values of {self._debug_name(source)} = {source.name()} and "
                            f"{self._debug_name(symbol_to_source[expr][0])} = {symbol_to_source[expr][0].name()} "
                            "must always be equal."
                        )
                        record_constraint_violation(equalities_inputs.warn_only, self._debug_name(source), msg)

                    if (
                        not isinstance(expr, sympy.Symbol) and
                        symbol in symbol_to_constraints and
                        not equalities_inputs.is_derived(source, symbol_to_source[symbol][0], lambda x: expr.subs(symbol, x))
                    ):
                        src = symbol_to_source[symbol][0]
                        msg = (
                            f"The values of {self._debug_name(source)} = {source.name()} must always be related to "
                            f"the values of {self._debug_name(src)} = {src.name()} by "
                            f"{self._debug_name(source)} = {expr.subs(symbol, sympy.sympify(self._debug_name(src)))}."
                        )
                        record_constraint_violation(equalities_inputs.warn_only, self._debug_name(source), msg)

                # NB: Not necessary to report constraint violations here:
                # constraints are guaranteed to be on symbols (we've already
                # caught constants and non-atomic expressions), so we only
                # have relational constraints, but we don't support those
                # at the moment

        # 2. Every guard must evaluate to True (but remember many guards
        #    like s0 == s1*2 because trivial due to simplification)
        issued = set()

        def issue_guard(guard: ShapeGuard) -> None:
            expr = self.simplify(guard.expr)

            # Avoid re-issueing the same guard.
            if expr in issued:
                return

            issued.add(expr)

            try:
                is_trivial = False
                if any(is_dim(source) for s in expr.free_symbols for source in symbol_to_source[s]):
                    is_trivial = self.dim_constraints.add(expr)
                guard_expr = ShapeGuardPrinter(symbol_to_source, source_ref, self.var_to_sources).doprint(expr)
                exprs.append(guard_expr)
                self._add_target_expr(expr)
                # A non-relational constraint on a single sizevar can violate
                # a constraint
                if not is_trivial and len(expr.free_symbols) == 1:
                    symbol = next(iter(expr.free_symbols))
                    source = symbol_to_source[symbol][0]
                    constraints = symbol_to_constraints[symbol]
                    for c in constraints:
                        if isinstance(c, StrictMinMaxConstraint):
                            var_with_range = self._render_range_for_constraint_violation(source, c)
                            msg = (
                                f"Not all values of {var_with_range} "
                                f"satisfy the generated guard {guard_expr}."
                            )
                            record_constraint_violation(c.warn_only, self._debug_name(source), msg)
                        elif isinstance(c, RelaxedUnspecConstraint):
                            # This is fine, we allow guards here as long as it
                            # didn't constrain it to one value  (we don't
                            # actually know this; this depends on our
                            # ValueRanges reasoning capability)
                            pass
                        else:
                            raise AssertionError(f"unrecognized constraint {c}")
            except Exception:
                self.log.warning("Failing guard allocated at: \n%s", ''.join(guard.stack.format()))
                raise

        # First, issue all the non-trivial guards.
        for guard in self.guards:
            if self._maybe_evaluate_static(guard.expr) is not None:
                continue
            issue_guard(guard)

        # 3. Every symbol must be within its value range (this handles 0/1
        # specialization too).
        for symbol, sources in symbol_to_source.items():
            r = self.var_to_range.get(symbol)
            if r is None:
                if symbol not in self.var_to_range:
                    continue
                r = self.var_to_range[symbol]

            assert sources
            assert symbol.is_integer
            bounds = []
            if r.lower != -sympy.oo:
                if any(is_dim(source) for source in sources):
                    self.dim_constraints.add(sympy.Ge(symbol, r.lower))
                # Only print lower bound in simplified mode if it is not the
                # default
                if not _simplified or r.lower != self._default_value_range().lower:
                    bounds.append(str(r.lower))
            bounds.append(source_ref(sources[0]))
            # NB: This looks like an off-by-one error but it's not: the
            # upper bound may be sys.maxsize - 1 because we intentionally
            # exclude sys.maxsize from our bounds to deal with direct
            # == INT_MAX guards, but it's still dumb to actually test it.
            # Note that you can be off by a pretty large constant and it
            # won't matter because sizes in practice will be no where near
            # the 64-bit limit.
            if r.upper != sympy.oo and r.upper < sys.maxsize - 1:
                if any(is_dim(source) for source in sources):
                    self.dim_constraints.add(sympy.Le(symbol, r.upper))
                # nontrivial upper bound is always interesting
                bounds.append(str(r.upper))
            if len(bounds) > 1:
                exprs.append(" <= ".join(bounds))

                # Check constraints
                constraints = symbol_to_constraints[symbol]
                for c in constraints:
                    if isinstance(c, StrictMinMaxConstraint):
                        # NB: By default, we have a restrictive range
                        # 2 <= s0 <= sys.maxsize - 1.  But export users generally
                        # expect to be able to specify nice ranges like [0, oo]
                        if not (c.vr & self._default_value_range()).issubset(r):
                            source = sources[0]

                            expr = sympy.And(sympy.Le(r.lower, symbol), sympy.Le(symbol, r.upper))
                            guard_expr = ShapeGuardPrinter(symbol_to_source, source_ref, self.var_to_sources).doprint(expr)
                            var_with_range = self._render_range_for_constraint_violation(source, c)
                            msg = (
                                f"Not all values of {var_with_range} satisfy the generated guard {guard_expr}"
                            )
                            record_constraint_violation(
                                c.warn_only,
                                self._debug_name(source),
                                msg,
                            )

        if constraint_violations:
            warn_msgs = []
            error_msgs = []
            debug_names = set()
            for warn_only, debug_name, msg in constraint_violations:
                if warn_only:
                    msg = f"  {len(warn_msgs) + 1}. {msg()}"
                    warn_msgs.append(msg)
                else:
                    msg = f"  - {msg()}"
                    error_msgs.append(msg)
                    debug_names.add(debug_name)
            if len(error_msgs) > 0:
                debug_names = ', '.join(debug_names)
                err = '\n'.join(error_msgs)
                raise ConstraintViolationError(
                    f"Constraints violated ({debug_names})! "
                    "For more information, run with TORCH_LOGS=\"+dynamic\".\n"
                    f"{err}"
                )
            elif len(warn_msgs) > 0:
                log.debug("%s Warning only constraints violated", len(warn_msgs))

        signpost_event(
            "dynamic",
            "produce_guards",
            {
                **self.co_fields,
                **self.counter,
                "num_guards": len(exprs),
                "free_symbols": sum(1 for v in symbol_to_source.values() if v),
                # The keys are meaningless from an aggregate perspective, so
                # don't include them.  Biggest first.
                "symbol_guard_counts": sorted(self.symbol_guard_counter.values(), reverse=True),
            },
        )

        if self._translation_validation_enabled:
            from torch.fx.experimental.validator import PopulateValidator

            # Add all deferred runtime assertions; these are not technically
            # handled by produce_guards but we need to put them in the target
            # set
            for ras in self.deferred_runtime_asserts.values():
                for ra in ras:
                    self._add_target_expr(ra.expr)

            # Add value range bound guards for all symbols with no trivial bounds.
            # Reason: '_maybe_evaluate_static' may eliminate guards based on the
            # refined value ranges.
            for sym, vr in self.var_to_range.items():
                if vr.lower != -sympy.oo:
                    self._add_target_expr(sympy.Le(vr.lower, sym))
                if vr.upper != sympy.oo:
                    self._add_target_expr(sympy.Le(sym, vr.upper))

            # Before validating, populate the input of the validator with the
            # built FX graph.
            with fx_traceback.preserve_node_meta():
                PopulateValidator(self.graph, self.validator).run()

        self._check_translation_validate()
        return exprs

    def produce_guards_expression(self, placeholders, ignore_static=True):
        """
        Expected to be used with evaluate_guards_expression(). Produces the guards
        for the given placeholders and returns a string expression to be evaluated
        by evaluate_guards_expression given concrete values for the placeholders.
        """
        from torch._dynamo.source import LocalSource
        arg_names = [f"t{i}" for i in range(len(placeholders))]
        guards = self.produce_guards(placeholders, [LocalSource(a) for a in arg_names], ignore_static=ignore_static)
        if guards:
            return " and ".join(guards)
        return None

    def evaluate_guards_expression(self, code, args):
        """
        Expected to be used with produce_guards_expression(). Evaluates an expression
        generated by produce_guards_expression for the given concrete args.
        """
        arg_names = [f"t{i}" for i in range(len(args))]
        return eval(code, SYMPY_INTERP, {"L": dict(zip(arg_names, args))})

    def evaluate_guards_for_args(self, placeholders, args, *, ignore_static=True):
        """Generate guards for a graph's placeholder values and evaluate the guards with args
        """
        code = self.produce_guards_expression(placeholders, ignore_static=ignore_static)
        if code:
            return self.evaluate_guards_expression(code, args)
        return True

    def bind_symbols(self, placeholders, args):
        """
        Given a paired list of placeholders (fake tensors with
        symbolic sizes) and concrete arguments (regular tensors
        with real sizes), returns a dictionary mapping each
        symbol to its real value.  So for example, if you
        have a placeholder with size (s0, s1), binding
        (2, 4) to it will give you {s0: 2, s1: 4}.  This is
        not guaranteed to bind ALL symbols in the ShapeEnv;
        we can't bind a symbol if it doesn't occur in any placeholder,
        and symbols that already have replacements won't get bindings.

        This is a little duplicative with evaluate_guards but
        it's different enough that it seemed cleanest to make
        another copy.  This assumes the guards are already checked,
        though if it's cheap we'll check for shenanigans
        """
        bindings: Dict[sympy.Symbol, int] = {}

        def bind_symint(arg, val):
            if isinstance(val, SymInt):
                s = val.node.expr

                if isinstance(s, sympy.Symbol):
                    if s in bindings:
                        assert bindings[s] == arg, f"{bindings[s]} != {arg}"
                    else:
                        bindings[s] = arg
                elif isinstance(-s, sympy.Symbol):
                    if -s in bindings:
                        assert bindings[-s] == -arg, f"{bindings[-s]} != {-arg}"
                    else:
                        bindings[-s] = -arg

        for t, arg in zip(placeholders, args):
            if t is None:
                continue
            if isinstance(t, SymInt):
                bind_symint(arg, t)
                continue
            assert isinstance(t, torch.Tensor)
            for i, s in enumerate(t.size()):
                bind_symint(arg.size(i), s)
            for i, s in enumerate(t.stride()):
                bind_symint(arg.stride(i), s)
            bind_symint(arg.storage_offset(), t.storage_offset())

        return bindings

    def get_nontrivial_guards(self):
        """Returns a list of guard expressions that aren't statically known (i.e. not trivial)"""
        return [self.simplify(guard.expr) for guard in self.guards if self._maybe_evaluate_static(guard.expr) is None]

    def format_guards(self, verbose=False):
        """Format this shape env's guard expressions with optional traceback info if verbose"""
        def format_tb(tb):
            if not verbose:
                return ""
            return f"\n   Guarded at:\n{''.join('   ' + l for l in tb.format())}"

        return '\n'.join(f" - {guard.expr}{format_tb(guard.stack)}" for guard in self.guards)

    def bound_sympy(self, expr: sympy.Expr, size_oblivious: bool = False) -> ValueRanges:
        """Given a sympy expression, computes a ValueRanges bound for what values it can be"""
        var_to_range = {x: self.var_to_range.get(x, None) for x in expr.free_symbols}
        if size_oblivious:
            # Clamp values of size-like variables
            for x in self.size_like & var_to_range.keys():
                if var_to_range[x] is not None:
<<<<<<< HEAD
                    var_to_range[x] &= ValueRanges(2, sympy.oo)
=======
                    var_to_range[x] = ValueRanges(2, sympy.oo)
>>>>>>> 22ba180e
        return bound_sympy(expr, var_to_range)

    @_lru_cache
    def _maybe_evaluate_static(
        self, expr: "sympy.Expr", *, unbacked_only: bool = False, compute_hint: bool = False,
        expect_rational=True, size_oblivious: bool = False
    ) -> "Optional[sympy.Expr]":
        """
        Tries to evaluate expr without introducing guards

        If unbacked_only == True, then we only do substitutions on
        unbacked SymInts (leaving regular hinted integers alone).  This could
        result in an expression that still contains backed SymInts, which you
        could then potentially guard on.

        Use compute_hint == True if you are trying to compute a non-binding
        hint for the particular hint values of backed SymInts, e.g., if
        s0 happens to be 3 this run, compute_hint will subsitute s0 with 3.
        """
        expr = self.simplify(expr)

        if compute_hint:
            expr = expr.xreplace(self.var_to_val)

        expr = canonicalize_bool_expr(expr)

        symbols = list(expr.free_symbols)

        # Apply known runtime asserts
        for s in symbols:
            # Unbacked symints only
            if s in self.var_to_val:
                continue

            subst = {}

            def add_expr(expr):
                # Expr and negation
                subst[canonicalize_bool_expr(expr)] = sympy.true
                subst[canonicalize_bool_expr(sympy.Not(expr))] = sympy.false
                if isinstance(expr, sympy.Rel):
                    # multiplying by -1 changes the direction of the inequality
                    dual = type(expr)(-expr.rhs, -expr.lhs)
                    subst[canonicalize_bool_expr(dual)] = sympy.true
                    subst[canonicalize_bool_expr(sympy.Not(dual))] = sympy.false

            for e in itertools.chain(self.guards, self.deferred_runtime_asserts.get(s, ())):
                e = e.expr
                if compute_hint:
                    e = canonicalize_bool_expr(e.xreplace(self.var_to_val))
                add_expr(e)
                # Other relational expressions this expression implies
                if isinstance(e, sympy.Eq):
                    add_expr(sympy.Le(e.lhs, e.rhs))
                    add_expr(sympy.Ge(e.lhs, e.rhs))
                elif isinstance(e, sympy.Lt):
                    add_expr(sympy.Le(e.lhs, e.rhs))
                    add_expr(sympy.Ne(e.lhs, e.rhs))

            # NB: this helps us deal with And/Or connectives
            expr = expr.subs(subst)

        # Simplify making use of value range lower bound
        new_shape_env = {}
        new_range_env = {}
        for idx, k in enumerate(symbols):
            if isinstance(self.var_to_val.get(k, None), SingletonInt):
                # Skip var_to_range logic for SingletonInt which is only used
                # for jagged layout NestedTensors today
                continue
            vr = self.var_to_range[k]
            if size_oblivious and k in self.size_like:
                lower = max(2, vr.lower)
            else:
                lower = vr.lower
            # Don't do anything if we don't have a nontrivial lower bound
            # Also don't do anything if we asked only to simplify unbacked
            # SymInt
            if (
                lower < (-sys.maxsize - 1) // 2 or
                (unbacked_only and k in self.var_to_val)
            ):
                new_range_env[k] = vr
                continue
            # Positive means >= 1
            # Positive - 1 means >= 0
            # Positive + lower - 1 means >= lower
            # The new symbol 's' is "too low", so when we substitute it in
            # we have to increase it by offset (and conversely, the new
            # variables have to have their value range bounds adjusted as
            # well)
            s = sympy.Symbol(f"shape_{idx}", positive=True, integer=True)

            # Note:
            #   Offset might be a fraction(e.g. aten.split.Tensor), but shapes are always integers.
            #   Sympy might give unexepected results when comparing an integer with a non-integer
            #   Therefore, we cast offset to int here.
            #   For example:
            #       shape_0 = sympy.Symbol("shape_0", positive=True, integer=True)
            #       expr = sympy.Eq(shape_0 - 1/3, 4)
            #       expr.xreplace({}) # False
            offset = int(lower - 1)
            new_shape_env[k] = s + offset
            new_range_env[s] = SymPyValueRangeAnalysis.add(vr, -offset)

        def replace(expr, repl):
            return expr.xreplace(repl)

        try:
            new_expr = replace(expr, new_shape_env)
        except RecursionError:
            log.warning("RecursionError in sympy.xreplace(%s, %s)", expr, new_shape_env)
            self.counter["sympy_recursion_error"] += 1
            return None

        floor_div_replace = {}
        for atom in new_expr.atoms(FloorDiv):
            floor_div_replace[atom] = sympy.floor(atom.args[0] / atom.args[1])
        new_expr = safe_expand(new_expr.xreplace(floor_div_replace))
        # TODO: when unbacked_only, can sometimes early return even when there
        # are still free symbols
        if new_expr.is_number:
            return new_expr

        # Check if the range can solve it statically
        out = bound_sympy(new_expr, new_range_env)
        if expect_rational:
            _assert_bound_is_rational(new_expr, out)
            if out.is_singleton():
                return out.lower

        return new_expr if unbacked_only else None

    @_lru_cache
    def replace(self, expr: "sympy.Expr") -> "sympy.Expr":
        """Apply symbol replacements to any symbols in the given expression
        """
        replacements = {s: self._find(cast(sympy.Symbol, s)) for s in expr.free_symbols}
        return safe_expand(expr.xreplace(replacements))

    @_lru_cache
    def _update_divisible(self):
        new_divisible = set()
        for k in self.divisible:
            res = self.replace(k)
            if not res.is_number:
                new_divisible.add(k)

        self.divisible = new_divisible
        self._update_version_counter()

    @_lru_cache
    def simplify(self, expr: "sympy.Expr") -> "sympy.Expr":
        """Use known constraints and replacements to simplify the given expr
        """
        expr = self.replace(expr)
        # TODO it would seem that this pass is not necessary given the
        # below replacement of // with /, but for nested FloorDivs
        # the non-recursive replacement doesn't work, and
        # recursive makes it hard to look up divisibility,
        # because existing divisibility info has FloorDiv in it, not /
        # for now just do a separate pass to catch common nested case
        if expr.has(FloorDiv):
            self._update_divisible()
            div_replacements = {}
            for atom in expr.atoms(FloorDiv):
                base, divisor = atom.args
                if isinstance(divisor, FloorDiv):
                    base1, divisor1 = divisor.args
                    if self.replace(Mod(base, divisor)) in self.divisible and \
                            base == base1 and self.replace(Mod(base1, divisor1)) in self.divisible:
                        div_replacements[atom] = divisor1
            expr = expr.xreplace(div_replacements)
            expr = safe_expand(expr)
        if expr.has(FloorDiv):
            div_replacements = {}
            pows = expr.atoms(sympy.Pow)
            rationals = expr.atoms(sympy.Rational).difference(expr.atoms(sympy.Integer))
            for fd in expr.atoms(FloorDiv):
                base, divisor = fd.args
                if self.replace(Mod(base, divisor)) in self.divisible:
                    div_replacements[fd] = base / divisor
            new_expr = expr.xreplace(div_replacements)
            new_expr = safe_expand(new_expr)
            new_pows = new_expr.atoms(sympy.Pow)
            new_rationals = new_expr.atoms(sympy.Rational).difference(new_expr.atoms(sympy.Integer))
            # divisions simplified away
            if new_pows.issubset(pows) and new_rationals.issubset(rationals):
                expr = new_expr
        return expr

    @lru_cache(256)
    def size_hint(self, expr: "sympy.Expr", *, allow_none=False):
        """
        Gets a size hint for a given expression from the underlying shapes we had.
        Does not introduce a guard, so only use this when you can guarantee that
        your code is still valid for arbitrary shapes (such as optimization decisions)
        """
        result_expr = safe_expand(expr).xreplace(self.var_to_val)
        if not result_expr.is_number:

            from torch.utils._sympy.singleton_int import SingletonInt

            if isinstance(result_expr, SingletonInt):
                return None
            r = self._maybe_evaluate_static(result_expr, compute_hint=True)
            if r is not None:
                return r
            if allow_none:
                return None
            raise self._make_data_dependent_error(result_expr, expr)
        return result_expr

    # NB: keep in sync with size_hint
    @lru_cache(256)
    def has_hint(self, expr: "sympy.Expr"):
        result_expr = safe_expand(expr).xreplace(self.var_to_val)
        return result_expr.is_number or self._maybe_evaluate_static(result_expr) is not None

    def _make_data_dependent_error(self, expr, unhinted_expr, *, size_oblivious_result: Optional[bool] = None):
        # TODO: in a Dynamo context, having user code, and having the
        # name of the local, will be much better
        size_like_symbols = []
        for s in expr.free_symbols:
            stacktrace = ''.join(self.var_to_stack[s].format())
            self.log.debug("Data dependent variable '%s' allocated at:\n%s", s, stacktrace)
            if s in self.size_like:
                size_like_symbols.append(s)
        size_oblivious_result_msg = ""
        if size_oblivious_result is not None:
            size_oblivious_result_msg = (
                f"ATTENTION: guard_size_oblivious would fix the error, evaluating expression to {size_oblivious_result}.\n"
                "Maybe you need to add guard_size_oblivious to framework code, see doc below for more guidance.\n\n"
            )
        fsummary, maybe_user_loc, maybe_extra_debug = self._get_stack_summary(True)
<<<<<<< HEAD
        return GuardOnDataDependentSymNode(
            f"Could not guard on data-dependent expression {expr} (unhinted: {unhinted_expr}).  "
=======
        if expr.is_integer:
            msg = "Could extract specialized integer from data-dependent expression"
        else:
            msg = "Could not guard on data-dependent expression"
        return GuardOnDataDependentSymNode(
            f"{msg} {expr} (unhinted: {unhinted_expr}).  "
>>>>>>> 22ba180e
            f"(Size-like symbols: {', '.join(map(str, size_like_symbols)) or 'none'})\n\n"
            f"{size_oblivious_result_msg}"
            "Potential framework code culprit (scroll up for full backtrace):\n"
            f"{''.join(traceback.StackSummary.from_list([fsummary]).format())}\n"
            "For more information, run with TORCH_LOGS=\"dynamic\"\n"
            "For extended logs when we create symbols, also add "
            f"TORCHDYNAMO_EXTENDED_DEBUG_CREATE_SYMBOL=\"{','.join(map(str, expr.free_symbols))}\"\n"
            "If you suspect the guard was triggered from C++, add TORCHDYNAMO_EXTENDED_DEBUG_CPP=1\n"
            "For more debugging help, see "
            "https://docs.google.com/document/d/1HSuTTVvYH1pTew89Rtpeu84Ht3nQEFTYhAX3Ypa_xJs/edit?usp=sharing\n" +
            maybe_extra_debug
            # TODO: Help text about how to use our runtime tests to fix this
            # problem
        )

    def _set_replacement(self, a: "sympy.Symbol", tgt: "sympy.Expr", msg: str) -> None:
        """
        Adds or updates a replacement for a symbol.
        Use this instead of `self.replacements[a] = tgt`.
        """

        # Precondition: a == tgt
        assert isinstance(a, sympy.Symbol)

        # Handles nested tensor symbolic variables which don't have
        # var_to_range bounds
        tgt_bound = None
        if a in self.var_to_range:
            src_bound = self.var_to_range[a]

            # If you have x in [2, maxint], then 2*x in [4, 2*maxint].
            # But we don't really care that the max bound says we can
            # go beyond the maximum integer size, because we aren't
            # using bigints anyway.  Arguably, ValueRanges should know
            # to do this truncation automaticaly (to avoid doing
            # bigint compute in range analysis), but right now it doesn't
            # so we need to get rid of some unnecessary precision.
            int_range = ValueRanges(-sys.maxsize - 1, sys.maxsize - 1)

            def issubset(x, y):
                return (x & int_range).issubset(y & int_range)

            # First, refine the value range of a based on the computed value range
            # of tgt.  This is always OK to do, even if we decide not to do the
            # substitution in the end.  This might be a no-op, if a already has
            # a tighter bound
            tgt_bound = self.bound_sympy(tgt)
            self.var_to_range[a] = src_bound & tgt_bound

            # Next, check if we can update the range of free symbols in tgt
            # based on the range in a. But only do it if:
            #  - the source bound non-trivially improves over what we get out of
            #    the existing bounds.
            #  - the replacement is univariate and we can invert the tgt expression
            if not issubset(tgt_bound, src_bound) and len(tgt.free_symbols) == 1:
                b = next(iter(tgt.free_symbols))
                # Try to invert the equality
                r = try_solve(sympy.Eq(a, tgt), b, floordiv_inequality=False)
                if r is not None:
                    b_bound = self.bound_sympy(r[1])
                    self.var_to_range[b] = b_bound & self.var_to_range[b]
                    tgt_bound = self.bound_sympy(tgt)
                    assert issubset(tgt_bound, src_bound)

            # TODO: Should we propagate size-like-ness?
            #
            # Pros: if u0 is size-like, intuitively u0 == u1 should cause u1
            # to become size-like.
            #
            # Cons: if u0 is size-like, what about u0 - 1 == u1?  You CAN'T
            # propagate in this case, because what if u0 == 0, then u1 is negative
            # and clearly isn't a size.  So, at minimum, any f(x) whose value
            # range isn't [0, inf] given x in [0, inf] cannot propagate
            # size-like-ness.  But there are many situations where you could
            # imagine u1 is going to be size-like and actually you just didn't
            # have a refined enough value range on u0.  Since even innocuous
            # looking arithmetic operations can destroy size-like-ness, it's
            # best to not propagate it at all and force the user to annotate it
            # as necessary.
            #
            # Compromise: we preserve size-like-ness only for exact equality
            # and nothing else.
            if a in self.size_like and isinstance(tgt, sympy.Symbol):
                self.size_like.add(tgt)
            elif isinstance(tgt, sympy.Symbol) and tgt in self.size_like:
                self.size_like.add(a)

            # Now, decide if we will do the substitution.
            #
            #  - If the source has a non-trivial range, only substitute if
            #    we preserve this range.  Note that we may have propagated
            #    the src_range to free variables in tgt when tgt is univariate
            #    and we could find an inverse, which helps us achieve this.
            #    This ensures we never "forget" about user defined ranges,
            #    even if they end up being defined on composite formulas
            #    like s0 + s1.
            #
            #  - If the variable is unbacked, only substitute if the substitution
            #    would preserve the bounds also under size-like-ness conditions.

            if not issubset(tgt_bound, src_bound):
                self.log.debug("skipped set_replacement %s = %s (%s) [%s not subset of %s]", a, tgt, msg, tgt_bound, src_bound)
                return
            elif a in self.size_like:
                tgt_bound_so = self.bound_sympy(tgt, size_oblivious=True)
<<<<<<< HEAD
                # This is morally equivalent to self.bound_sympy(a, size_oblivious=True)
                # but handles substitutions like u0 == 0
                src_bound_so = self.var_to_range[a]
                if src_bound_so.upper >= 2:
                    src_bound_so &= ValueRanges(2, sympy.oo)
=======
                src_bound_so = self.bound_sympy(a, size_oblivious=True)
>>>>>>> 22ba180e
                if not issubset(tgt_bound_so, src_bound_so):
                    self.log.debug("skipped set_replacement %s = %s (%s) "
                                   "[%s not subset of %s (size-oblivious conditions)]", a, tgt, msg, tgt_bound_so, src_bound_so)
                    return

        if config.print_specializations and isinstance(tgt, (sympy.Integer, sympy.Float)):
            # specializing to a constant, which is likely unexpected

            # NOTE(avik): It is possible that we try logging the same specialization multiple times, e.g.,
            # when adding a to self.replacements, and again when simplifying an expression containing a.
            # Thus to avoid duplication, checking whether a is in self.replacements isn't enough; if it is,
            # it must not already map to `tgt`. Fortunately this check is cheap because `tgt` is a constant.
            if a not in self.replacements or tgt != self.replacements[a]:
                self.log.warning("Specializing %s to %s", self.var_to_sources[a][0].name(), tgt)
                self.log.debug("SPECIALIZATION", stack_info=True)
        log.info("set_replacement %s = %s (%s) %s", a, tgt, msg, tgt_bound)
        self.replacements[a] = tgt
        self._update_version_counter()

        # When specializing 'a == tgt', the equality should be also conveyed to
        # Z3, in case an expression uses 'a'.
        self._add_target_expr(sympy.Eq(a, tgt))

    def _add_divisible(self, expr: "sympy.Expr"):
        self.divisible.add(expr)
        self._update_version_counter()

    @_lru_cache
    @record_shapeenv_event()
    def _find(self, a: "sympy.Symbol") -> "sympy.Expr":
        """
        Implements a DSU-like algorithm to find the variable that represents a
        Also handles transitive non-identity replacements.

        a: b + c
        c: d
        """
        if a not in self.replacements:
            return a
        res = self.replacements[a]
        cur_replace = {s: self._find(s) for s in res.free_symbols}
        self._set_replacement(a, self.replacements[a].xreplace(cur_replace), "find")
        return self.replacements[a]

    @lru_cache(256)
    def _maybe_guard_rel(self, expr: "sympy.Rel") -> None:
        """
        The relational guard is guarded to be true.  Use this information to
        simplify shapes (i.e. a == b or a % 5 == 0)
        """
        assert isinstance(expr, sympy.Rel)

        # A good example of what goes wrong if you don't do this is
        # python test/functorch/test_aotdispatch.py -k
        # test_aot_autograd_symbolic_module_exhaustive_nn_LazyConv3d_cpu_float32
        if isinstance(expr, sympy.Ne):
            return

        free = list(expr.free_symbols)

        assert len(free) > 0, f"The expression should not be static by this point: {expr}"
        # In case of really gnarly expression, we don't blow up
        if len(free) > 5:
            return

        # Prioritize unbacked symints for solving by ordering them last.
        # Prefer to simplify out lexicographically higher symbols (i.e. simplify out s4 over s3).
        #   (NB: this unfortunately isn't strictly equivalent to simplifying out newer symbols)
        # Prefer to simplify out symbols with ephemeral sources.
        def _smart_symbol_sort(x):
            has_only_ephemeral_sources = (
                x in self.var_to_sources and all(s.is_ephemeral() for s in self.var_to_sources[x])
            )
            size = self.size_hint(x, allow_none=True) or sys.maxsize
            name = x.name
            # 1 puts ephemeral sourced symbols first when sorting in reverse
            return (1 if has_only_ephemeral_sources else 0, size, name)

        free = sorted(free, key=_smart_symbol_sort, reverse=True)  # type: ignore[attr-defined]
        lhs = expr.lhs
        rhs = expr.rhs

        self._refine_ranges(expr)

        # The rest of this stuff is for equality only
        if not isinstance(expr, sympy.Eq):
            return

        if not expr.has(Mod):
            try:
                floor_div_atoms = lhs.atoms(FloorDiv).union(rhs.atoms(FloorDiv))
                if len(floor_div_atoms) > 0 and any(a.divisor != 1 for a in floor_div_atoms):
                    raise NotImplementedError
                # short-circuit when no solving is needed

                if isinstance(lhs, sympy.Symbol) and free_unbacked_symbols(lhs):
                    self._set_replacement(lhs, self._find(rhs), "trivial_lhs")
                elif isinstance(rhs, sympy.Symbol) and free_unbacked_symbols(rhs):
                    self._set_replacement(rhs, self._find(lhs), "trivial_rhs")
                else:
                    r = try_solve(expr, free[0], floordiv_inequality=False)
                    if r is not None and all(t.is_integer for t in sympy.preorder_traversal(r[1])):
                        new_var = self._find(r[1])
                        ok = False
                        if self.is_unbacked_symint(free[0]):
                            # If you have i0 + i1 + i2 = s0, don't substitute i2 =
                            # s0 - i0 - i1.  Arguably this should be OK but the
                            # runtime assert machinery is very delicate right now
                            # so this causes things to fail e.g.,
                            # test_split_unbacked_sizes
                            ok = len(free_unbacked_symbols(new_var)) <= 1
                            msg = "solve_unbacked"
                        else:
                            # Never substitute backed with unbacked
                            ok = len(free_unbacked_symbols(new_var)) == 0
                            msg = "solve_backed"
                        if ok:
                            self._set_replacement(cast(sympy.Symbol, free[0]), new_var, msg)
            except NotImplementedError:
                pass
        if expr.has(Mod):
            mod_expr = next(iter(expr.atoms(Mod)))
            try:
                r = try_solve(expr, mod_expr, floordiv_inequality=False)
                if r is not None and r[1] == 0:
                    self._add_divisible(mod_expr)
                    # This is a little bit of extra logic to make things like
                    # torch.empty(i0, q).view(c, -1, q) work out
                    p, q = mod_expr.args
                    if isinstance(q, sympy.Number) and isinstance(p, sympy.Mul) and len(p.args) == 2:
                        c, i0 = p.args
                        # Given Mod(c * i0, q) == 0
                        if (
                            isinstance(c, sympy.Number) and
                            isinstance(i0, sympy.Symbol) and
                            self.is_unbacked_symint(i0)
                        ):
                            # We have Mod(i0, q / c) == 0, which means we can
                            # rewrite i0 as (q / gcd(q, c)) * i1
                            d = q / sympy.gcd(q, c)
                            i1 = self.create_unbacked_symint().node.expr
                            # Propagate the value ranges.  It doesn't really
                            # matter if we use truediv or floordiv, because we
                            # have established divisibility.
                            self.var_to_range[i1] = SymPyValueRangeAnalysis.truediv(
                                self.var_to_range[i0], ValueRanges.wrap(d)
                            )
                            # Propagate size-like-ness
                            if i0 in self.size_like:
                                self.size_like.add(i1)
                            self._set_replacement(i0, d * i1, "divisibility")

            except NotImplementedError:
                pass
        return

    # See: Note - On 0/1 specialization
    # NB: sys.maxsize is NOT allowed for sizes, because we use MAX_INT
    # as a sentinel sometimes.  Your sizevar isn't going to be
    # anywhere near the max 64-bit integer anyway.
    def _default_value_range(self) -> ValueRanges:
        lower = 2 if self.specialize_zero_one else 0
        return ValueRanges(lower, sys.maxsize - 1)

    def _default_unspecified_value_range(self) -> ValueRanges:
        return ValueRanges(-sys.maxsize - 1, sys.maxsize)

    @_lru_cache
    def _simplify_floor_div(self, expr):
        floor_divs = tuple(expr.atoms(FloorDiv))
        # we expect floor_divs to be exact,
        # and thus add the guards for the exact floordivs,
        # even if tracing doesn't require them otherwise
        for fd in reversed(floor_divs):
            base, divisor = fd.args
            mod_expr = Mod(base, divisor)
            eq_expr = sympy.Eq(mod_expr, 0)
            # add necessary mod guards
            self.evaluate_expr(eq_expr)
        return self.simplify(expr)

    # We're about to add a guard/runtime assert, check if the ShapeEnv is frozen
    # and if so issue a warning
    def _check_frozen(self, expr, concrete_val):
        if self.frozen:
            self.counter["ignored_backward_guard"] += 1
            signpost_event(
                "dynamic",
                "evaluate_expr_frozen",
                {
                    **self.co_fields,
                    "ignored_guard": f"{expr} == {concrete_val}",
                    # no version = original state (this signpost is expected)
                    # version 2 = dynamic backwards is eagerly compiled
                    "version": 2,
                },
            )
            log.warning("Ignored guard %s == %s, this could result in accuracy problems", expr, concrete_val)


    def _get_stack_summary(self, is_debug: bool = False):
        fsummary = None
        frame = inspect.currentframe()
        try:
            while frame is not None:
                if frame.f_code.co_filename not in uninteresting_files():
                    fsummary = traceback.FrameSummary(
                        frame.f_code.co_filename,
                        frame.f_lineno,
                        frame.f_code.co_name,
                    )
                    break
                frame = frame.f_back
        finally:
            del frame

        # NB: this stack is truncated, but it's fine because the main
        # stack_info will give you the rest of the info you need
        maybe_user_loc = ""
        user_tb = TracingContext.extract_stack()
        if user_tb:
            maybe_user_loc = " at " + format_frame(user_tb[-1])

        maybe_extra_debug = ""
        if is_debug and user_tb:
            maybe_extra_debug = (
                '\nUser Stack (most recent call last):\n' +
                '  (snipped, see stack below for prefix)\n' +
                ''.join(traceback.format_list(user_tb))
            )
        if is_debug and config.extended_debug_cpp:
            cpp_stack = CapturedTraceback.extract(cpp=True)
            maybe_extra_debug += "\nC++ stack trace:\n" + ''.join(cpp_stack.format())
<<<<<<< HEAD
=======
        elif is_debug:
            maybe_extra_debug += (
                "\nFor C++ stack trace, run with "
                "TORCHDYNAMO_EXTENDED_DEBUG_CPP=1"
            )
>>>>>>> 22ba180e

        return fsummary, maybe_user_loc, maybe_extra_debug

    def _log_guard(self, prefix: str, g, forcing_spec: bool):
        if self.log.isEnabledFor(logging.INFO):
            str_g = str(g)
            is_debug = config.extended_debug_guard_added is not None and str_g == config.extended_debug_guard_added
            fsummary, maybe_user_loc, maybe_extra_debug = self._get_stack_summary(is_debug)
<<<<<<< HEAD
=======
            maybe_more_info = ""
            if not is_debug:
                maybe_more_info = (
                    ", for more info run with "
                    f"TORCHDYNAMO_EXTENDED_DEBUG_GUARD_ADDED=\"{str_g}\""
                )
>>>>>>> 22ba180e
            self.log.info(
                "%s %s [guard added]%s (%s)%s%s",
                prefix if not forcing_spec else f"{prefix} (forcing_spec)",
                str_g,
                maybe_user_loc,
                format_frame(fsummary),
                maybe_more_info,
                maybe_extra_debug,
                stack_info=is_debug,
            )

    @lru_cache(256)
    @record_shapeenv_event(save_tracked_fakes=True)
    def evaluate_expr(self, orig_expr: "sympy.Expr", hint=None, fx_node=None,
                      expect_rational=True, size_oblivious: bool = False, *, forcing_spec: bool = False):
        """
        Given an expression, evaluates it, adding guards if necessary
        """

        # TODO: split conjunctions and evaluate them separately

<<<<<<< HEAD
        @lru_cache(None)
=======
        # Don't track this one
        @functools.lru_cache(None)
>>>>>>> 22ba180e
        def compute_concrete_val():
            if hint is None:
                return self.size_hint(orig_expr)
            else:
                return sympy.sympify(hint)

        # Check if:
        #   1. 'translation_validation' is set
        #   2. the corresponding 'fx_node' is not 'None'
        #   3. the guard should not be suppressed
        #
        # If all of the above check, we create an FX node representing the
        # actual expression to be guarded.
        node = None
        fresh = False
        if (
                self._translation_validation_enabled
                and fx_node is not None
                and not self._suppress_guards_tls()
                and not size_oblivious
        ):
            concrete_val = compute_concrete_val()
            if concrete_val is sympy.true:
                node, fresh = self._create_fx_call_function(torch._assert, (fx_node,))
            elif concrete_val is sympy.false:
                neg, _ = self._create_fx_call_function(operator.not_, (fx_node,))
                node, fresh = self._create_fx_call_function(torch._assert, (neg,))
            else:
                eql, _ = self._create_fx_call_function(operator.eq, (fx_node, concrete_val))
                node, fresh = self._create_fx_call_function(torch._assert, (eql,))

            assert node is not None
            # If this is a fresh node, we have to remember the event index that
            # corresponds to this assertion node.
            # Reason: so that, given an assertion node, we can replay the ShapeEnv
            # events until the point where this assertion node was freshly created.
            if fresh:
                self._add_fx_node_metadata(node)

        # After creating the FX node corresponding to orig_expr, we must make sure that
        # no error will be raised until the end of this function.
        #
        # Reason: the translation validation may become invalid otherwise.
        #
        # If an error is raised before the end of this function, we remove the FX node
        # inserted, and re-raise the error.
        guard = None
        tb = None

        try:
            if orig_expr.is_number:
                self.log.debug("eval %s [trivial]", orig_expr)
                if hint is not None:
                    assert orig_expr == hint, f"{orig_expr} != {hint}"
                return orig_expr

            expr = orig_expr

            static_expr = self._maybe_evaluate_static(expr,
                                                      expect_rational=expect_rational,
                                                      size_oblivious=size_oblivious)
            if static_expr is not None:
                self.log.debug("eval %s == %s [statically known]", orig_expr, static_expr)
                if hint is not None:
                    assert static_expr == hint, f"{static_expr} != {hint}"
                return static_expr

            if not (expr.free_symbols <= self.var_to_val.keys()):
                # TODO: dedupe this with _maybe_evaluate_static
                # Attempt to eliminate the unbacked SymInt
                new_expr = self._maybe_evaluate_static(expr, unbacked_only=True)
                if not (new_expr.free_symbols <= self.var_to_val.keys()):
                    size_oblivious_result = None
                    if not size_oblivious:
                        size_oblivious_result = self._maybe_evaluate_static(
                            expr,
                            expect_rational=expect_rational,
                            size_oblivious=True
                        )

                    raise self._make_data_dependent_error(
                        expr.xreplace(self.var_to_val),
                        expr,
                        size_oblivious_result=size_oblivious_result
                    )
                expr = new_expr

            concrete_val = compute_concrete_val()
            self._check_frozen(expr, concrete_val)

            if (
                    config.inject_EVALUATE_EXPR_flip_equality_TESTING_ONLY
                    and isinstance(hint, bool)
                    and isinstance(expr, (sympy.Eq, sympy.Ne))
            ):
                expr = sympy.Not(expr)

            # Turn this into a boolean expression, no longer need to consult
            # concrete_val
            suppress_maybe_guard_rel = False
            if concrete_val is sympy.true:
                g = expr
            elif concrete_val is sympy.false:
                g = sympy.Not(expr)
            else:
                # WARNING: we cannot actually do simplifications on guards
                # on floating point values, because Sympy generally does not
                # think expressions on integers can ever be equal to floating
                # point (e.g., sympy.Eq(s0/6, 0.5) evaluates to False).  Without
                # very clear algebraic laws that hold for floating point, such
                # simplifications are error prone anyway, so be sure not to
                # maybe_guard_rel in those cases.
                if not isinstance(concrete_val, sympy.Integer):
                    suppress_maybe_guard_rel = True
                g = sympy.Eq(expr, concrete_val)  # type: ignore[arg-type]

            if isinstance(g, sympy.Rel):
                # TODO: If we successfully eliminate a symbol via equality, it
                # is not actually necessary to save a guard for the equality,
                # as we will implicitly generate a guard when we match that
                # input against the symbol.  Probably the easiest way to
                # implement this is to have maybe_guard_rel return a bool
                # saying if it "subsumed" the guard (and therefore the guard
                # is no longer necessary)
                self._maybe_guard_rel(g)

            if not self._suppress_guards_tls():
                stack = CapturedTraceback.extract(skip=1)
                guard = ShapeGuard(g, stack)
                # TODO: deal with duplicate guards somehow
                self.guards.append(guard)
        except Exception:
            if fresh:
                self._remove_fx_node(node)
            raise
        else:
            if not self._suppress_guards_tls():
                assert guard is not None

                self._log_guard("eval", g, forcing_spec=forcing_spec)

                for s in g.free_symbols:
                    self.symbol_guard_counter[s] += 1
                    # Forcing_spec to avoid infinite recursion
                    if (
                        not forcing_spec and
                        config.symbol_guard_limit_before_specialize is not None and
                        self.symbol_guard_counter[s] > config.symbol_guard_limit_before_specialize
                    ):
                        # Force specialization
                        self.log.info(
                            "symbol_guard_limit_before_specialize=%s exceeded on %s",
                            config.symbol_guard_limit_before_specialize,
                            s
                        )
                        self.evaluate_expr(s, forcing_spec=True)
            else:
                self.log.debug("eval %s [guard suppressed]", g)

        return concrete_val

    def cleanup(self):
        """
        Break reference cycles.

        This destroys the stacks. If you really want to keep them, we
        just need some way to break references on code objects.
        """
        for g in self.guards:
            g.stack.cleanup()
        for s in self.var_to_stack.values():
            s.cleanup()
        for ras in self.deferred_runtime_asserts.values():
            for ra in ras:
                ra.stack.cleanup()

    @record_shapeenv_event(save_tracked_fakes=True)
    def defer_runtime_assert(self, orig_expr: "sympy.Expr", msg, fx_node=None):
        """Create an assert that is checked at runtime

        Args:
            orig_expr (sympy.Expr): Boolean expression to assert is true
            msg (str): Message to display on assertion failure
            fx_node (Optional, torch.fx.Node): node in ``self.graph`` corresponding
                to the expression, if applicable

        """
        expr = orig_expr

        # TODO: split conjunctions and evaluate them separately

        static_expr = self._maybe_evaluate_static(expr)
        if static_expr is not None:
            self.log.debug("runtime_assert %s == %s [statically known]", orig_expr, static_expr)
            return static_expr

        # Attempt to eliminate the unbacked SymInt
        new_expr = self._maybe_evaluate_static(expr, unbacked_only=True)
        if not self.prefer_deferred_runtime_asserts_over_guards and new_expr.free_symbols <= self.var_to_val.keys():
            # Do a normal guard
            return self.evaluate_expr(new_expr, fx_node=fx_node)
        # NB: Don't use new_expr as expr; it could contain gunk like shape0
        # which we don't want to guard on

        # OK, we're definitely doing a runtime assert now
        if (
            self._translation_validation_enabled
            and fx_node is not None
            and not self._suppress_guards_tls()
        ):
            node, fresh = self._create_fx_call_function(torch._assert, (fx_node,))
            assert node is not None
            if fresh:
                self._add_fx_node_metadata(node)

        self._check_frozen(expr, sympy.true)

        # eliminate symbols on equality tests / refine ranges
        if isinstance(expr, sympy.Rel):
            self._maybe_guard_rel(expr)

        if not self._suppress_guards_tls():
            # canonicalise to remove equations that are trivially equal
            orig_expr = expr
            expr = canonicalize_bool_expr(expr)
            stack = CapturedTraceback.extract(skip=1)
            ra = RuntimeAssert(expr, msg, stack)
            # TODO: Do this in a way that is less janky than int(s.name[1:])
            cands = sorted([s for s in expr.free_symbols if s.name.startswith("u")], key=lambda s: int(s.name[1:]))
            # Is None when prefer_deferred_runtime_asserts_over_guards=True
            # and the guard in question has no unbacked SymInts in front
            ix = cands[-1] if cands else None
            self.deferred_runtime_asserts.setdefault(ix, []).append(ra)
            self.num_deferred_runtime_asserts += 1
            self._update_version_counter()
            self._log_guard("runtime_assert", orig_expr, forcing_spec=False)
        else:
            self.log.debug("runtime_assert %s [guard suppressed]", expr)

        return True

    # Refines the ranges of the variables present in 'guard'.
    #
    # This function tries to refine the range of the variables inside
    # 'guard' by reasoning about it. Specifically, when 'guard' is a
    # 'sympy.Relational' operation.
    #
    # It does mainly 3 things:
    #   1. Tries to isolate a variable in the left-hand side
    #   2. Compute the value range of the right-hand side
    #   3. Update the value range of the variable, if better
    def _refine_ranges(self, expr: sympy.Expr) -> None:
        expr = self.simplify(expr)

        for symbol in expr.free_symbols:
            assert isinstance(symbol, sympy.Symbol)

            if isinstance(self.var_to_val.get(symbol, None), SingletonInt):
                # Skip var_to_range logic for SingletonInt which is only used
                # for jagged layout NestedTensors today
                continue

            r = try_solve(expr, symbol)

            if r is None or not (symbol.is_integer and r[1].is_integer):
                # Range refinement only supports integer symbols for now.
                # There are lots of SymPy bugs when it comes to comparing
                # reals and integers, so we skip that for now.
                continue

            r_expr, rhs = r
            vr = self.var_to_range[symbol]
            lower, upper = vr.lower, vr.upper

            rhs_vr = bound_sympy(rhs, self.var_to_range)
            _assert_bound_is_rational(rhs, rhs_vr)

            # Let's suppose that we have a preexisting range for x [0, 100].
            # Now, we issue a guard x > y, where the range for y is [50, 150].
            # Then, lower = 0, rhs_vr.lower = 50 and therefore refinement can happen,
            # refining x to [51, 100], since x must be greater than y, but the lowest
            # y could be is 50.
            #
            # sympy.Eq may update both lower and upper bounds.
            # sympy.G{t,e} may update the lower bound, only.
            # sympy.L{t,e} may update the upper bound, only.
            if lower < rhs_vr.lower and isinstance(r_expr, (sympy.Eq, sympy.Ge, sympy.Gt)):
                # Strictly greater relations allow us to refine a bit more, since
                # x < y implies that the lower bound for x is: y + 1.
                lower = rhs_vr.lower + int(isinstance(r_expr, sympy.Gt))
            if upper > rhs_vr.upper and isinstance(r_expr, (sympy.Eq, sympy.Le, sympy.Lt)):
                upper = rhs_vr.upper - int(isinstance(r_expr, sympy.Lt))

            # Do nothing if the new value range is no better than what we already have.
            if vr == ValueRanges(lower, upper):
                continue

            # Updates the range and the guards corresponding to each bound of the symbol.
            self.var_to_range[symbol] = ValueRanges(lower, upper)
            # Clears the cache, since this update can change the result.
            self._maybe_evaluate_static.cache_clear()

def _is_int(expr):
    return isinstance(expr, SymInt) and expr.node.expr.is_number

# WARNING: This is legacy, DO NOT USE
def _is_dim_dynamic(t, d):
    return hasattr(t, "_dynamo_dynamic_indices") and d in t._dynamo_dynamic_indices<|MERGE_RESOLUTION|>--- conflicted
+++ resolved
@@ -321,24 +321,15 @@
         yield val
     elif isinstance(val, (int, float, bool)):
         pass
-<<<<<<< HEAD
-=======
     elif isinstance(val, (tuple, list)):
         for s in val:
             yield from _iterate_exprs(s)
->>>>>>> 22ba180e
     elif is_sparse_any(val):
         yield from _iterate_exprs(val.size())
     elif isinstance(val, torch.Tensor):
         yield from _iterate_exprs(val.size())
         yield from _iterate_exprs(val.stride())
         yield from _iterate_exprs(val.storage_offset())
-<<<<<<< HEAD
-    elif isinstance(val, (tuple, list)):
-        for s in val:
-            yield from _iterate_exprs(s)
-=======
->>>>>>> 22ba180e
     elif val is None:
         pass
     else:
@@ -1726,11 +1717,7 @@
                 elif left.isdigit():
                     relation_with_digit(right, flip(op), int(left))
                 else:
-<<<<<<< HEAD
-                    assert op == "=="
-=======
                     assert op == "==", t
->>>>>>> 22ba180e
                     results[left]["eq"] = sympy.sympify(right)
 
             buf = ""
@@ -2837,13 +2824,6 @@
                 config.extended_debug_create_symbol is not None and
                 str(sympy_expr) in config.extended_debug_create_symbol.split(',')
             )
-<<<<<<< HEAD
-            fsummary, maybe_user_loc, maybe_extra_debug = self._get_stack_summary(is_debug)
-            self.log.info(
-                "create_symbol %s = %s for %s %s%s (%s)%s",
-                sympy_expr, val, source.name(), range_str,
-                maybe_user_loc, format_frame(fsummary), maybe_extra_debug, stack_info=is_debug
-=======
             maybe_more_info = ""
             if not is_debug:
                 maybe_more_info = (
@@ -2855,7 +2835,6 @@
                 "create_symbol %s = %s for %s %s%s (%s)%s%s",
                 sympy_expr, val, source.name(), range_str,
                 maybe_user_loc, format_frame(fsummary), maybe_more_info, maybe_extra_debug, stack_info=is_debug
->>>>>>> 22ba180e
             )
 
             self.counter["create_symbol"] += 1
@@ -3140,16 +3119,7 @@
                     if isinstance(constraint, StrictMinMaxConstraint):
                         # try inferring the ranges of the expr s
                         sym_vrs = {x: self.var_to_range.get(x, None) for x in s.free_symbols}
-<<<<<<< HEAD
-                        if all(vr is not None for vr in sym_vrs.values()):
-                            expr_vr = bound_sympy(s, sym_vrs)
-                            if expr_vr != constraint.vr:
-                                # the expr and constrain ranges don't match
-                                constraint_violated = True
-                        else:
-=======
                         if any(vr is None for vr in sym_vrs.values()):
->>>>>>> 22ba180e
                             # some of the free symbols in s don't have ranges
                             constraint_violated = True
                     elif isinstance(constraint, RelaxedUnspecConstraint):
@@ -3593,11 +3563,7 @@
             # Clamp values of size-like variables
             for x in self.size_like & var_to_range.keys():
                 if var_to_range[x] is not None:
-<<<<<<< HEAD
-                    var_to_range[x] &= ValueRanges(2, sympy.oo)
-=======
                     var_to_range[x] = ValueRanges(2, sympy.oo)
->>>>>>> 22ba180e
         return bound_sympy(expr, var_to_range)
 
     @_lru_cache
@@ -3833,17 +3799,12 @@
                 "Maybe you need to add guard_size_oblivious to framework code, see doc below for more guidance.\n\n"
             )
         fsummary, maybe_user_loc, maybe_extra_debug = self._get_stack_summary(True)
-<<<<<<< HEAD
-        return GuardOnDataDependentSymNode(
-            f"Could not guard on data-dependent expression {expr} (unhinted: {unhinted_expr}).  "
-=======
         if expr.is_integer:
             msg = "Could extract specialized integer from data-dependent expression"
         else:
             msg = "Could not guard on data-dependent expression"
         return GuardOnDataDependentSymNode(
             f"{msg} {expr} (unhinted: {unhinted_expr}).  "
->>>>>>> 22ba180e
             f"(Size-like symbols: {', '.join(map(str, size_like_symbols)) or 'none'})\n\n"
             f"{size_oblivious_result_msg}"
             "Potential framework code culprit (scroll up for full backtrace):\n"
@@ -3949,15 +3910,7 @@
                 return
             elif a in self.size_like:
                 tgt_bound_so = self.bound_sympy(tgt, size_oblivious=True)
-<<<<<<< HEAD
-                # This is morally equivalent to self.bound_sympy(a, size_oblivious=True)
-                # but handles substitutions like u0 == 0
-                src_bound_so = self.var_to_range[a]
-                if src_bound_so.upper >= 2:
-                    src_bound_so &= ValueRanges(2, sympy.oo)
-=======
                 src_bound_so = self.bound_sympy(a, size_oblivious=True)
->>>>>>> 22ba180e
                 if not issubset(tgt_bound_so, src_bound_so):
                     self.log.debug("skipped set_replacement %s = %s (%s) "
                                    "[%s not subset of %s (size-oblivious conditions)]", a, tgt, msg, tgt_bound_so, src_bound_so)
@@ -4191,14 +4144,11 @@
         if is_debug and config.extended_debug_cpp:
             cpp_stack = CapturedTraceback.extract(cpp=True)
             maybe_extra_debug += "\nC++ stack trace:\n" + ''.join(cpp_stack.format())
-<<<<<<< HEAD
-=======
         elif is_debug:
             maybe_extra_debug += (
                 "\nFor C++ stack trace, run with "
                 "TORCHDYNAMO_EXTENDED_DEBUG_CPP=1"
             )
->>>>>>> 22ba180e
 
         return fsummary, maybe_user_loc, maybe_extra_debug
 
@@ -4207,15 +4157,12 @@
             str_g = str(g)
             is_debug = config.extended_debug_guard_added is not None and str_g == config.extended_debug_guard_added
             fsummary, maybe_user_loc, maybe_extra_debug = self._get_stack_summary(is_debug)
-<<<<<<< HEAD
-=======
             maybe_more_info = ""
             if not is_debug:
                 maybe_more_info = (
                     ", for more info run with "
                     f"TORCHDYNAMO_EXTENDED_DEBUG_GUARD_ADDED=\"{str_g}\""
                 )
->>>>>>> 22ba180e
             self.log.info(
                 "%s %s [guard added]%s (%s)%s%s",
                 prefix if not forcing_spec else f"{prefix} (forcing_spec)",
@@ -4237,12 +4184,8 @@
 
         # TODO: split conjunctions and evaluate them separately
 
-<<<<<<< HEAD
-        @lru_cache(None)
-=======
         # Don't track this one
         @functools.lru_cache(None)
->>>>>>> 22ba180e
         def compute_concrete_val():
             if hint is None:
                 return self.size_hint(orig_expr)
