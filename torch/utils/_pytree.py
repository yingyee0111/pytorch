"""
Contains utility functions for working with nested python data structures.

A *pytree* is Python nested data structure. It is a tree in the sense that
nodes are Python collections (e.g., list, tuple, dict) and the leaves are
Python values. Furthermore, a pytree should not contain reference cycles.

pytrees are useful for working with nested collections of Tensors. For example,
one can use `tree_map` to map a function over all Tensors inside some nested
collection of Tensors and `tree_leaves` to get a flat list of all Tensors
inside some nested collection. pytrees are helpful for implementing nested
collection support for PyTorch APIs.

This pytree implementation is not very performant due to Python overhead
To improve the performance we can move parts of the implementation to C++.
"""

import dataclasses
import importlib
import json
import sys
import threading
import types
import warnings
from collections import defaultdict, deque, namedtuple, OrderedDict
from typing import (
    Any,
    Callable,
    cast,
    DefaultDict,
    Deque,
    Dict,
    FrozenSet,
    Generic,
    Hashable,
    Iterable,
    List,
    Mapping,
    NamedTuple,
    Optional,
    OrderedDict as GenericOrderedDict,
    overload,
    Protocol,
    Sequence,
    Tuple,
    Type,
    TypeVar,
    Union,
)


__all__ = [
    "PyTree",
    "Context",
    "FlattenFunc",
    "UnflattenFunc",
    "DumpableContext",
    "ToDumpableContextFn",
    "FromDumpableContextFn",
    "TreeSpec",
    "LeafSpec",
    "keystr",
    "key_get",
    "register_pytree_node",
    "tree_flatten",
    "tree_flatten_with_path",
    "tree_unflatten",
    "tree_leaves",
    "tree_leaves_with_path",
    "tree_structure",
    "tree_map",
    "tree_map_with_path",
    "tree_map_",
    "tree_map_only",
    "tree_map_only_",
    "tree_all",
    "tree_any",
    "tree_all_only",
    "tree_any_only",
    "treespec_dumps",
    "treespec_loads",
    "treespec_pprint",
]


T = TypeVar("T")
S = TypeVar("S")
U = TypeVar("U")
R = TypeVar("R")


DEFAULT_TREESPEC_SERIALIZATION_PROTOCOL = 1
NO_SERIALIZED_TYPE_NAME_FOUND = "NO_SERIALIZED_TYPE_NAME_FOUND"


class KeyEntry(Protocol):
    def __hash__(self) -> int:
        ...

    def __eq__(self, other: object) -> bool:
        ...

    def __str__(self) -> str:
        ...

    def get(self, parent: Any) -> Any:
        ...


Context = Any
PyTree = Any
FlattenFunc = Callable[[PyTree], Tuple[List[Any], Context]]
UnflattenFunc = Callable[[Iterable[Any], Context], PyTree]
DumpableContext = Any  # Any json dumpable text
ToDumpableContextFn = Callable[[Context], DumpableContext]
FromDumpableContextFn = Callable[[DumpableContext], Context]
ToStrFunc = Callable[["TreeSpec", List[str]], str]
MaybeFromStrFunc = Callable[[str], Optional[Tuple[Any, Context, str]]]
KeyPath = Tuple[KeyEntry, ...]
FlattenWithKeysFunc = Callable[[PyTree], Tuple[List[Tuple[KeyEntry, Any]], Any]]


# A NodeDef holds two callables:
# - flatten_fn should take the collection and return a flat list of values.
#   It can also return some context that is used in reconstructing the
#   collection.
# - unflatten_fn should take a flat list of values and some context
#   (returned by flatten_fn). It returns the collection by reconstructing
#   it from the list and the context.
# - flatten_with_keys_fn, which is a callable that takes a
#   pytree and returns a list of (keypath, value) pairs and a context.
class NodeDef(NamedTuple):
    type: Type[Any]
    flatten_fn: FlattenFunc
    unflatten_fn: UnflattenFunc
    flatten_with_keys_fn: Optional[FlattenWithKeysFunc]


_NODE_REGISTRY_LOCK = threading.Lock()
SUPPORTED_NODES: Dict[Type[Any], NodeDef] = {}


# _SerializeNodeDef holds the following:
# - typ: the type of the node (e.g., "Dict", "List", etc)
# - serialized_type_name: the fully qualified name of the type, e.g. "collections.OrderedDict"
# - to_dumpable_context takes a TreeSpec, and returns a serialized string format of the
#   context, and the version number
# - from_dumpable_context takes in a string representation of the context, and the
#   version, and returns the deserialized context
class _SerializeNodeDef(NamedTuple):
    typ: Type[Any]
    serialized_type_name: str
    to_dumpable_context: Optional[ToDumpableContextFn]
    from_dumpable_context: Optional[FromDumpableContextFn]


SUPPORTED_SERIALIZED_TYPES: Dict[Type[Any], _SerializeNodeDef] = {}
SERIALIZED_TYPE_TO_PYTHON_TYPE: Dict[str, Type[Any]] = {}


def register_pytree_node(
    cls: Type[Any],
    flatten_fn: FlattenFunc,
    unflatten_fn: UnflattenFunc,
    *,
    serialized_type_name: Optional[str] = None,
    to_dumpable_context: Optional[ToDumpableContextFn] = None,
    from_dumpable_context: Optional[FromDumpableContextFn] = None,
    flatten_with_keys_fn: Optional[FlattenWithKeysFunc] = None,
) -> None:
    """Register a container-like type as pytree node.

    Args:
        cls: the type to register
        flatten_fn: A callable that takes a pytree and returns a flattened
            representation of the pytree and additional context to represent the
            flattened pytree.
        unflatten_fn: A callable that takes a flattened version of the pytree,
            additional context, and returns an unflattened pytree.
        serialized_type_name: A keyword argument used to specify the fully qualified
            name used when serializing the tree spec.
        to_dumpable_context: An optional keyword argument to custom specify how
            to convert the context of the pytree to a custom json dumpable
            representation. This is used for json serialization, which is being
            used in torch.export right now.
        from_dumpable_context: An optional keyword argument to custom specify how
            to convert the custom json dumpable representation of the context
            back to the original context. This is used for json deserialization,
            which is being used in torch.export right now.
        flatten_with_keys_fn: An optional keyword argument to specify how to
            access each pytree leaf's keypath when flattening and tree-mapping.
            Like ``flatten_fn``, but in place of a List[leaf], it should return
            a List[(keypath, leaf)].
    """
    with _NODE_REGISTRY_LOCK:
        if cls in SUPPORTED_NODES:
            raise ValueError(f"{cls} is already registered as pytree node.")

    _private_register_pytree_node(
        cls,
        flatten_fn,
        unflatten_fn,
        serialized_type_name=serialized_type_name,
        to_dumpable_context=to_dumpable_context,
        from_dumpable_context=from_dumpable_context,
        flatten_with_keys_fn=flatten_with_keys_fn,
    )

    try:
        from . import _cxx_pytree as cxx
    except ImportError:
        pass
    else:
        cxx._private_register_pytree_node(
            cls,
            flatten_fn,
            unflatten_fn,
            serialized_type_name=serialized_type_name,
            to_dumpable_context=to_dumpable_context,
            from_dumpable_context=from_dumpable_context,
        )


def _register_namedtuple(
    cls: Type[Any],
    *,
    serialized_type_name: str,
) -> None:
    """
    Registers a namedtuple as a valid pytree node. By default namedtuples are
    valid pytree nodes, but they are not serializable. This API provides the
    argument `serialized_type_name` which allows these namedtuples to be
    serialized.

    Args:
        cls: the dataclass type to register
        serialized_type_name: The serialized name for the dataclass. This is
        required if you want to serialize the pytree TreeSpec containing this
        namedtuple.
    """
    _private_register_pytree_node(
        cls,
        _namedtuple_flatten,
        _namedtuple_unflatten,
        serialized_type_name=serialized_type_name,
        to_dumpable_context=_namedtuple_serialize,
        from_dumpable_context=_namedtuple_deserialize,
        flatten_with_keys_fn=_namedtuple_flatten_with_keys,
    )


def _register_pytree_node(
    cls: Type[Any],
    flatten_fn: FlattenFunc,
    unflatten_fn: UnflattenFunc,
    to_str_fn: Optional[ToStrFunc] = None,  # deprecated
    maybe_from_str_fn: Optional[MaybeFromStrFunc] = None,  # deprecated
    *,
    serialized_type_name: Optional[str] = None,
    to_dumpable_context: Optional[ToDumpableContextFn] = None,
    from_dumpable_context: Optional[FromDumpableContextFn] = None,
    flatten_with_keys_fn: Optional[FlattenWithKeysFunc] = None,
) -> None:
    """Register a container-like type as pytree node for the Python pytree only.

    Args:
        cls: the type to register
        flatten_fn: A callable that takes a pytree and returns a flattened
            representation of the pytree and additional context to represent the
            flattened pytree.
        unflatten_fn: A callable that takes a flattened version of the pytree,
            additional context, and returns an unflattened pytree.
        serialized_type_name: A keyword argument used to specify the fully qualified
            name used when serializing the tree spec.
        to_dumpable_context: An optional keyword argument to custom specify how
            to convert the context of the pytree to a custom json dumpable
            representation. This is used for json serialization, which is being
            used in torch.export right now.
        from_dumpable_context: An optional keyword argument to custom specify how
            to convert the custom json dumpable representation of the context
            back to the original context. This is used for json deserialization,
            which is being used in torch.export right now.
        flatten_with_keys_fn: An optional keyword argument to specify how to
            access each pytree leaf's keypath when flattening and tree-mapping.
            Like ``flatten_fn``, but in place of a List[leaf], it should return
            a List[(keypath, leaf)].
    """
    warnings.warn(
        "torch.utils._pytree._register_pytree_node is deprecated. "
        "Please use torch.utils._pytree.register_pytree_node instead.",
        stacklevel=2,
    )

    if to_str_fn is not None or maybe_from_str_fn is not None:
        warnings.warn(
            "to_str_fn and maybe_from_str_fn is deprecated. "
            "Please use to_dumpable_context and from_dumpable_context instead."
        )

    _private_register_pytree_node(
        cls,
        flatten_fn,
        unflatten_fn,
        serialized_type_name=serialized_type_name,
        to_dumpable_context=to_dumpable_context,
        from_dumpable_context=from_dumpable_context,
        flatten_with_keys_fn=flatten_with_keys_fn,
    )


def _private_register_pytree_node(
    cls: Type[Any],
    flatten_fn: FlattenFunc,
    unflatten_fn: UnflattenFunc,
    *,
    serialized_type_name: Optional[str] = None,
    to_dumpable_context: Optional[ToDumpableContextFn] = None,
    from_dumpable_context: Optional[FromDumpableContextFn] = None,
    flatten_with_keys_fn: Optional[FlattenWithKeysFunc] = None,
) -> None:
    """This is an internal function that is used to register a pytree node type
    for the Python pytree only. End-users should use :func:`register_pytree_node`
    instead.
    """
    with _NODE_REGISTRY_LOCK:
        if cls in SUPPORTED_NODES:
            # TODO: change this warning to an error after OSS/internal stabilize
            warnings.warn(
                f"{cls} is already registered as pytree node. "
                "Overwriting the previous registration.",
            )

        node_def = NodeDef(cls, flatten_fn, unflatten_fn, flatten_with_keys_fn)
        SUPPORTED_NODES[cls] = node_def

        if (to_dumpable_context is None) ^ (from_dumpable_context is None):
            raise ValueError(
                f"Both to_dumpable_context and from_dumpable_context for {cls} must "
                "be None or registered."
            )

        if serialized_type_name is None:
            serialized_type_name = NO_SERIALIZED_TYPE_NAME_FOUND

        serialize_node_def = _SerializeNodeDef(
            cls,
            serialized_type_name,
            to_dumpable_context,
            from_dumpable_context,
        )
        SUPPORTED_SERIALIZED_TYPES[cls] = serialize_node_def
        SERIALIZED_TYPE_TO_PYTHON_TYPE[serialized_type_name] = cls


@dataclasses.dataclass(frozen=True)
class SequenceKey(Generic[T]):
    idx: int

    def __str__(self) -> str:
        return f"[{self.idx!r}]"

    def get(self, sequence: Sequence[T]) -> T:
        return sequence[self.idx]


K = TypeVar("K", bound=Hashable)


@dataclasses.dataclass(frozen=True)
class MappingKey(Generic[K, T]):
    key: K

    def __str__(self) -> str:
        return f"[{self.key!r}]"

    def get(self, mapping: Mapping[K, T]) -> T:
        return mapping[self.key]


@dataclasses.dataclass(frozen=True)
class GetAttrKey:
    name: str

    def __str__(self) -> str:
        return f".{self.name}"

    def get(self, obj: Any) -> Any:
        return getattr(obj, self.name)


def _tuple_flatten(d: Tuple[Any, ...]) -> Tuple[List[Any], Context]:
    return list(d), None


def _tuple_flatten_with_keys(
    d: Tuple[Any, ...]
) -> Tuple[List[Tuple[KeyEntry, Any]], Context]:
    values, context = _tuple_flatten(d)
    return [(SequenceKey(i), v) for i, v in enumerate(values)], context


def _tuple_unflatten(values: Iterable[Any], context: Context) -> Tuple[Any, ...]:
    return tuple(values)


def _list_flatten(d: List[Any]) -> Tuple[List[Any], Context]:
    return d, None


def _list_flatten_with_keys(d: List[Any]) -> Tuple[List[Tuple[KeyEntry, Any]], Context]:
    values, context = _list_flatten(d)
    return [(SequenceKey(i), v) for i, v in enumerate(values)], context


def _list_unflatten(values: Iterable[Any], context: Context) -> List[Any]:
    return list(values)


def _dict_flatten(d: Dict[Any, Any]) -> Tuple[List[Any], Context]:
    return list(d.values()), list(d.keys())


def _dict_flatten_with_keys(
    d: Dict[Any, Any]
) -> Tuple[List[Tuple[KeyEntry, Any]], Context]:
    values, context = _dict_flatten(d)
    return [(MappingKey(k), v) for k, v in zip(context, values)], context


def _dict_unflatten(values: Iterable[Any], context: Context) -> Dict[Any, Any]:
    return dict(zip(context, values))


def _namedtuple_flatten(d: NamedTuple) -> Tuple[List[Any], Context]:
    return list(d), type(d)


def _namedtuple_flatten_with_keys(
    d: NamedTuple,
) -> Tuple[List[Tuple[KeyEntry, Any]], Context]:
    values, context = _namedtuple_flatten(d)
    return (
        [(GetAttrKey(field), v) for field, v in zip(context._fields, values)],
        context,
    )


def _namedtuple_unflatten(values: Iterable[Any], context: Context) -> NamedTuple:
    return cast(NamedTuple, context(*values))


def _namedtuple_serialize(context: Context) -> DumpableContext:
    if context not in SUPPORTED_SERIALIZED_TYPES:
        raise NotImplementedError(
            f"Can't serialize TreeSpec of namedtuple class {context} because we "
            "didn't register a serializated_type_name. Please register using "
            "`_register_namedtuple`."
        )

    serialize_node_def = SUPPORTED_SERIALIZED_TYPES[context]
    serialized_type_name = serialize_node_def.serialized_type_name

    if serialized_type_name == NO_SERIALIZED_TYPE_NAME_FOUND:
        raise NotImplementedError(
            f"Can't serialize TreeSpec of namedtuple class {context} because we "
            "couldn't find a serializated_type_name. Please register using "
            "`_register_namedtuple`."
        )
    return serialized_type_name


def _namedtuple_deserialize(dumpable_context: DumpableContext) -> Context:
    if dumpable_context not in SERIALIZED_TYPE_TO_PYTHON_TYPE:
        raise NotImplementedError(
            f"Can't deserialize TreeSpec of namedtuple class {dumpable_context} "
            "because we couldn't find a serializated name."
        )

    typ = SERIALIZED_TYPE_TO_PYTHON_TYPE[dumpable_context]
    return typ


def _ordereddict_flatten(d: GenericOrderedDict[Any, Any]) -> Tuple[List[Any], Context]:
    return list(d.values()), list(d.keys())


def _ordereddict_flatten_with_keys(
    d: GenericOrderedDict[Any, Any]
) -> Tuple[List[Tuple[KeyEntry, Any]], Context]:
    values, context = _ordereddict_flatten(d)
    return [(MappingKey(k), v) for k, v in zip(context, values)], context


def _ordereddict_unflatten(
    values: Iterable[Any],
    context: Context,
) -> GenericOrderedDict[Any, Any]:
    return OrderedDict((key, value) for key, value in zip(context, values))


_odict_flatten = _ordereddict_flatten
_odict_unflatten = _ordereddict_unflatten


def _defaultdict_flatten(d: DefaultDict[Any, Any]) -> Tuple[List[Any], Context]:
    values, dict_context = _dict_flatten(d)
    return values, [d.default_factory, dict_context]


def _defaultdict_flatten_with_keys(
    d: DefaultDict[Any, Any]
) -> Tuple[List[Tuple[KeyEntry, Any]], Context]:
    values, context = _defaultdict_flatten(d)
    _, dict_context = context
    return [(MappingKey(k), v) for k, v in zip(dict_context, values)], context


def _defaultdict_unflatten(
    values: Iterable[Any],
    context: Context,
) -> DefaultDict[Any, Any]:
    default_factory, dict_context = context
    return defaultdict(default_factory, _dict_unflatten(values, dict_context))


def _defaultdict_serialize(context: Context) -> DumpableContext:
    default_factory, dict_context = context
    json_defaultdict = {
        "default_factory_module": default_factory.__module__,
        "default_factory_name": default_factory.__qualname__,
        "dict_context": dict_context,
    }
    return json_defaultdict


def _defaultdict_deserialize(dumpable_context: DumpableContext) -> Context:
    assert isinstance(dumpable_context, dict)
    assert set(dumpable_context) == {
        "default_factory_module",
        "default_factory_name",
        "dict_context",
    }

    default_factory_module = dumpable_context["default_factory_module"]
    default_factory_name = dumpable_context["default_factory_name"]
    assert isinstance(default_factory_module, str)
    assert isinstance(default_factory_name, str)
    module = importlib.import_module(default_factory_module)
    default_factory = getattr(module, default_factory_name)

    dict_context = dumpable_context["dict_context"]
    return [default_factory, dict_context]


def _deque_flatten(d: Deque[Any]) -> Tuple[List[Any], Context]:
    return list(d), d.maxlen


def _deque_flatten_with_keys(
    d: Deque[Any],
) -> Tuple[List[Tuple[KeyEntry, Any]], Context]:
    values, context = _deque_flatten(d)
    return [(SequenceKey(i), v) for i, v in enumerate(values)], context


def _deque_unflatten(values: Iterable[Any], context: Context) -> Deque[Any]:
    return deque(values, maxlen=context)


_private_register_pytree_node(
    tuple,
    _tuple_flatten,
    _tuple_unflatten,
    serialized_type_name="builtins.tuple",
    flatten_with_keys_fn=_tuple_flatten_with_keys,
)
_private_register_pytree_node(
    list,
    _list_flatten,
    _list_unflatten,
    serialized_type_name="builtins.list",
    flatten_with_keys_fn=_list_flatten_with_keys,
)
_private_register_pytree_node(
    dict,
    _dict_flatten,
    _dict_unflatten,
    serialized_type_name="builtins.dict",
    flatten_with_keys_fn=_dict_flatten_with_keys,
)
_private_register_pytree_node(
    namedtuple,  # type: ignore[arg-type]
    _namedtuple_flatten,
    _namedtuple_unflatten,
    serialized_type_name="collections.namedtuple",
    to_dumpable_context=_namedtuple_serialize,
    from_dumpable_context=_namedtuple_deserialize,
    flatten_with_keys_fn=_namedtuple_flatten_with_keys,
)
_private_register_pytree_node(
    OrderedDict,
    _ordereddict_flatten,
    _ordereddict_unflatten,
    serialized_type_name="collections.OrderedDict",
    flatten_with_keys_fn=_ordereddict_flatten_with_keys,
)
_private_register_pytree_node(
    defaultdict,
    _defaultdict_flatten,
    _defaultdict_unflatten,
    serialized_type_name="collections.defaultdict",
    to_dumpable_context=_defaultdict_serialize,
    from_dumpable_context=_defaultdict_deserialize,
    flatten_with_keys_fn=_defaultdict_flatten_with_keys,
)
_private_register_pytree_node(
    deque,
    _deque_flatten,
    _deque_unflatten,
    serialized_type_name="collections.deque",
    flatten_with_keys_fn=_deque_flatten_with_keys,
)


STANDARD_DICT_TYPES: FrozenSet[type] = frozenset(
    {dict, OrderedDict, defaultdict},
)
BUILTIN_TYPES: FrozenSet[type] = frozenset(
    {tuple, list, dict, namedtuple, OrderedDict, defaultdict, deque},  # type: ignore[arg-type]
)


# h/t https://stackoverflow.com/questions/2166818/how-to-check-if-an-object-is-an-instance-of-a-namedtuple
def _is_namedtuple_instance(tree: Any) -> bool:
    typ = type(tree)
    bases = typ.__bases__
    if len(bases) != 1 or bases[0] != tuple:
        return False
    fields = getattr(typ, "_fields", None)
    if not isinstance(fields, tuple):
        return False
    return all(type(entry) == str for entry in fields)


def _get_node_type(tree: Any) -> Any:
    if _is_namedtuple_instance(tree):
        return namedtuple
    return type(tree)


# A leaf is defined as anything that is not a Node.
def _is_leaf(tree: PyTree, is_leaf: Optional[Callable[[PyTree], bool]] = None) -> bool:
    return (is_leaf is not None and is_leaf(tree)) or _get_node_type(
        tree
    ) not in SUPPORTED_NODES


# A TreeSpec represents the structure of a pytree. It holds:
# "type": the type of root Node of the pytree
# context: some context that is useful in unflattening the pytree
# children_specs: specs for each child of the root Node
# num_leaves: the number of leaves
@dataclasses.dataclass
class TreeSpec:
    type: Any
    context: Context
    children_specs: List["TreeSpec"]

    num_nodes: int = dataclasses.field(init=False)
    num_leaves: int = dataclasses.field(init=False)
    num_children: int = dataclasses.field(init=False)

    def __post_init__(self) -> None:
        self.num_nodes = 1 + sum(spec.num_nodes for spec in self.children_specs)
        self.num_leaves = sum(spec.num_leaves for spec in self.children_specs)
        self.num_children = len(self.children_specs)

    def __repr__(self, indent: int = 0) -> str:
        repr_prefix: str = f"TreeSpec({self.type.__name__}, {self.context}, ["
        children_specs_str: str = ""
        if self.num_children > 0:
            indent += 2
            children_specs_str += self.children_specs[0].__repr__(indent)
            children_specs_str += "," if self.num_children > 1 else ""
            children_specs_str += ",".join(
                [
                    "\n" + " " * indent + child.__repr__(indent)
                    for child in self.children_specs[1:]
                ]
            )
        repr_suffix: str = f"{children_specs_str}])"
        return repr_prefix + repr_suffix

    def is_leaf(self) -> bool:
        return self.num_nodes == 1 and self.num_leaves == 1

    def children(self) -> List["TreeSpec"]:
        return self.children_specs

    def child(self, index: int) -> "TreeSpec":
        return self.children_specs[index]

    def _flatten_up_to_helper(self, tree: PyTree, subtrees: List[PyTree]) -> None:
        if self.is_leaf():
            subtrees.append(tree)
            return

        node_type = _get_node_type(tree)
        if self.type not in BUILTIN_TYPES:
            # Always require custom node types to match exactly
            if node_type != self.type:
                raise ValueError(
                    f"Type mismatch; "
                    f"expected {self.type!r}, but got {node_type!r}.",
                )
            flatten_fn = SUPPORTED_NODES[node_type].flatten_fn
            child_pytrees, context = flatten_fn(tree)
            if len(child_pytrees) != self.num_children:
                raise ValueError(
                    f"Node arity mismatch; "
                    f"expected {self.num_children}, but got {len(child_pytrees)}.",
                )
            if context != self.context:
                raise ValueError(
                    f"Node context mismatch for custom node type {self.type!r}.",
                )
        else:
            # For builtin dictionary types, we allow some flexibility
            # Otherwise, we require exact matches
            both_standard_dict = (
                self.type in STANDARD_DICT_TYPES and node_type in STANDARD_DICT_TYPES
            )
            if node_type != self.type and not both_standard_dict:
                raise ValueError(
                    f"Node type mismatch; "
                    f"expected {self.type!r}, but got {node_type!r}.",
                )
            if len(tree) != self.num_children:
                raise ValueError(
                    f"Node arity mismatch; "
                    f"expected {self.num_children}, but got {len(tree)}.",
                )

            if both_standard_dict:  # dictionary types are compatible with each other
                dict_context = (
                    self.context
                    if self.type is not defaultdict
                    # ignore mismatch of `default_factory` for defaultdict
                    else self.context[1]
                )
                expected_keys = dict_context
                got_key_set = set(tree)
                expected_key_set = set(expected_keys)
                if got_key_set != expected_key_set:
                    missing_keys = expected_key_set.difference(got_key_set)
                    extra_keys = got_key_set.difference(expected_key_set)
                    message = ""
                    if missing_keys:
                        message += f"; missing key(s): {missing_keys}"
                    if extra_keys:
                        message += f"; extra key(s): {extra_keys}"
                    raise ValueError(f"Node keys mismatch{message}.")
                child_pytrees = [tree[key] for key in expected_keys]
            else:
                flatten_fn = SUPPORTED_NODES[node_type].flatten_fn
                child_pytrees, context = flatten_fn(tree)
                if (
                    context != self.context
                    and self.type is not deque  # ignore mismatch of `maxlen` for deque
                ):
                    raise ValueError(
                        f"Node context mismatch for node type {self.type!r}; "
                        f"expected {self.context!r}, but got {context!r}.",  # namedtuple type mismatch
                    )

        for child_pytree, child_spec in zip(child_pytrees, self.children_specs):
            child_spec._flatten_up_to_helper(child_pytree, subtrees)

    def flatten_up_to(self, tree: PyTree) -> List[PyTree]:
        subtrees: List[PyTree] = []
        self._flatten_up_to_helper(tree, subtrees)
        return subtrees

    def unflatten(self, leaves: Iterable[Any]) -> PyTree:
        if not isinstance(leaves, (list, tuple)):
            leaves = list(leaves)
        if len(leaves) != self.num_leaves:
            raise ValueError(
                f"treespec.unflatten(leaves): `leaves` has length {len(leaves)} "
                f"but the spec refers to a pytree that holds {self.num_leaves} "
                f"items ({self}).",
            )
        if self.is_leaf():
            return leaves[0]

        unflatten_fn = SUPPORTED_NODES[self.type].unflatten_fn

        # Recursively unflatten the children
        start = 0
        end = 0
        child_pytrees = []
        for child_spec in self.children_specs:
            end += child_spec.num_leaves
            child_pytrees.append(child_spec.unflatten(leaves[start:end]))
            start = end

        return unflatten_fn(child_pytrees, self.context)


class LeafSpec(TreeSpec):
    def __init__(self) -> None:
        super().__init__(None, None, [])

    def __post_init__(self) -> None:
        self.num_nodes = 1
        self.num_leaves = 1
        self.num_children = 0

    def __repr__(self, indent: int = 0) -> str:
        return "*"


# All leaves are equivalent, so represent with a single object to save on
# object construction time
_LEAF_SPEC = LeafSpec()


def _tree_flatten_helper(
    tree: PyTree,
    leaves: List[Any],
    is_leaf: Optional[Callable[[PyTree], bool]] = None,
) -> TreeSpec:
    if _is_leaf(tree, is_leaf=is_leaf):
        leaves.append(tree)
        return _LEAF_SPEC

    node_type = _get_node_type(tree)
    flatten_fn = SUPPORTED_NODES[node_type].flatten_fn
    child_pytrees, context = flatten_fn(tree)

    # Recursively flatten the children
    children_specs = [
        _tree_flatten_helper(child, leaves, is_leaf=is_leaf) for child in child_pytrees
    ]

    return TreeSpec(node_type, context, children_specs)


def tree_flatten(
    tree: PyTree,
    is_leaf: Optional[Callable[[PyTree], bool]] = None,
) -> Tuple[List[Any], TreeSpec]:
    """Flattens a pytree into a list of values and a TreeSpec that can be used
    to reconstruct the pytree.
    """
    leaves: List[Any] = []
    spec = _tree_flatten_helper(tree, leaves, is_leaf=is_leaf)
    return leaves, spec


def tree_unflatten(leaves: Iterable[Any], treespec: TreeSpec) -> PyTree:
    """Given a list of values and a TreeSpec, builds a pytree.
    This is the inverse operation of `tree_flatten`.
    """
    if not isinstance(treespec, TreeSpec):
        raise TypeError(
            f"tree_unflatten(leaves, treespec): Expected `treespec` to be "
            f"instance of TreeSpec but got item of type {type(treespec)}.",
        )
    return treespec.unflatten(leaves)


def _tree_leaves_helper(
    tree: PyTree,
    leaves: List[Any],
    is_leaf: Optional[Callable[[PyTree], bool]] = None,
) -> None:
    if _is_leaf(tree, is_leaf=is_leaf):
        leaves.append(tree)
        return

    node_type = _get_node_type(tree)
    flatten_fn = SUPPORTED_NODES[node_type].flatten_fn
    child_pytrees, _ = flatten_fn(tree)

    # Recursively flatten the children
    for child in child_pytrees:
        _tree_leaves_helper(child, leaves, is_leaf=is_leaf)


def tree_leaves(
    tree: PyTree,
    is_leaf: Optional[Callable[[PyTree], bool]] = None,
) -> List[Any]:
    """Get a list of leaves of a pytree."""
    leaves: List[Any] = []
    _tree_leaves_helper(tree, leaves, is_leaf=is_leaf)
    return leaves


def tree_structure(
    tree: PyTree,
    is_leaf: Optional[Callable[[PyTree], bool]] = None,
) -> TreeSpec:
    """Get the TreeSpec for a pytree."""
    return tree_flatten(tree, is_leaf=is_leaf)[1]


def tree_map(
    func: Callable[..., Any],
    tree: PyTree,
    *rests: PyTree,
    is_leaf: Optional[Callable[[PyTree], bool]] = None,
) -> PyTree:
    """Map a multi-input function over pytree args to produce a new pytree.

    See also :func:`tree_map_`.

    >>> tree_map(lambda x: x + 1, {'x': 7, 'y': (42, 64)})
    {'x': 8, 'y': (43, 65)}
    >>> tree_map(lambda x: x is None, {'x': 7, 'y': (42, 64), 'z': None})
    {'x': False, 'y': (False, False), 'z': True}

    If multiple inputs are given, the structure of the tree is taken from the first input;
    subsequent inputs need only have ``tree`` as a prefix:

    >>> tree_map(lambda x, y: [x] + y, [5, 6], [[7, 9], [1, 2]])
    [[5, 7, 9], [6, 1, 2]]

    Args:
        func (callable): A function that takes ``1 + len(rests)`` arguments, to be applied at the
            corresponding leaves of the pytrees.
        tree (pytree): A pytree to be mapped over, with each leaf providing the first positional
            argument to function ``func``.
        rests (tuple of pytree): A tuple of pytrees, each of which has the same structure as
            ``tree`` or has ``tree`` as a prefix.
        is_leaf (callable, optional): An extra leaf predicate function that will be called at each
            flattening step. The function should have a single argument with signature
            ``is_leaf(node) -> bool``. If it returns :data:`True`, the whole subtree being treated
            as a leaf. Otherwise, the default pytree registry will be used to determine a node is a
            leaf or not. If the function is not specified, the default pytree registry will be used.

    Returns:
        A new pytree with the same structure as ``tree`` but with the value at each leaf given by
        ``func(x, *xs)`` where ``x`` is the value at the corresponding leaf in ``tree`` and ``xs``
        is the tuple of values at corresponding nodes in ``rests``.
    """
    leaves, treespec = tree_flatten(tree, is_leaf=is_leaf)
    flat_args = [leaves] + [treespec.flatten_up_to(r) for r in rests]
    return treespec.unflatten(map(func, *flat_args))


def tree_map_(
    func: Callable[..., Any],
    tree: PyTree,
    *rests: PyTree,
    is_leaf: Optional[Callable[[PyTree], bool]] = None,
) -> PyTree:
    """Like :func:`tree_map`, but do an inplace call on each leaf and return the original tree.

    See also :func:`tree_map`.

    Args:
        func (callable): A function that takes ``1 + len(rests)`` arguments, to be applied at the
            corresponding leaves of the pytrees.
        tree (pytree): A pytree to be mapped over, with each leaf providing the first positional
            argument to function ``func``.
        rests (tuple of pytree): A tuple of pytrees, each of which has the same structure as
            ``tree`` or has ``tree`` as a prefix.
        is_leaf (callable, optional): An extra leaf predicate function that will be called at each
            flattening step. The function should have a single argument with signature
            ``is_leaf(node) -> bool``. If it returns :data:`True`, the whole subtree being treated
            as a leaf. Otherwise, the default pytree registry will be used to determine a node is a
            leaf or not. If the function is not specified, the default pytree registry will be used.

    Returns:
        The original ``tree`` with the value at each leaf is given by the side-effect of function
        ``func(x, *xs)`` (not the return value) where ``x`` is the value at the corresponding leaf
        in ``tree`` and ``xs`` is the tuple of values at values at corresponding nodes in ``rests``.
    """
    leaves, treespec = tree_flatten(tree, is_leaf=is_leaf)
    flat_args = [leaves] + [treespec.flatten_up_to(r) for r in rests]
    tuple(map(func, *flat_args))  # consume and exhaust the iterable
    return tree


Type2 = Tuple[Type[T], Type[S]]
Type3 = Tuple[Type[T], Type[S], Type[U]]
if sys.version_info >= (3, 10):
    TypeAny = Union[Type[Any], Tuple[Type[Any], ...], types.UnionType]
else:
    TypeAny = Union[Type[Any], Tuple[Type[Any], ...]]

Fn2 = Callable[[Union[T, S]], R]
Fn3 = Callable[[Union[T, S, U]], R]
Fn = Callable[[T], R]
FnAny = Callable[[Any], R]

MapOnlyFn = Callable[[T], Callable[[Any], Any]]


# These specializations help with type inference on the lambda passed to this
# function
@overload
def map_only(__type_or_types_or_pred: Type2[T, S]) -> MapOnlyFn[Fn2[T, S, Any]]:
    ...


@overload
def map_only(__type_or_types_or_pred: Type3[T, S, U]) -> MapOnlyFn[Fn3[T, S, U, Any]]:
    ...


@overload
def map_only(__type_or_types_or_pred: Type[T]) -> MapOnlyFn[Fn[T, Any]]:
    ...


# This specialization is needed for the implementations below that call
@overload
def map_only(__type_or_types_or_pred: TypeAny) -> MapOnlyFn[FnAny[Any]]:
    ...


@overload
def map_only(__type_or_types_or_pred: Callable[[Any], bool]) -> MapOnlyFn[FnAny[Any]]:
    ...


def map_only(
    __type_or_types_or_pred: Union[TypeAny, Callable[[Any], bool]]
) -> MapOnlyFn[FnAny[Any]]:
    """
    Suppose you are writing a tree_map over tensors, leaving everything
    else unchanged.  Ordinarily you would have to write:

        def go(t):
            if isinstance(t, Tensor):
                return ...
            else:
                return t

    With this function, you only need to write:

        @map_only(Tensor)
        def go(t):
            return ...

    You can also directly use 'tree_map_only'
    """
    if isinstance(__type_or_types_or_pred, (type, tuple)) or (
        sys.version_info >= (3, 10)
        and isinstance(__type_or_types_or_pred, types.UnionType)
    ):

        def pred(x: Any) -> bool:
            return isinstance(x, __type_or_types_or_pred)  # type: ignore[arg-type]

    elif callable(__type_or_types_or_pred):
        pred = __type_or_types_or_pred  # type: ignore[assignment]
    else:
        raise TypeError("Argument must be a type, a tuple of types, or a callable.")

    def wrapper(func: Callable[[T], Any]) -> Callable[[Any], Any]:
        # @functools.wraps(func)  # torch dynamo doesn't support this yet
        def wrapped(x: T) -> Any:
            if pred(x):
                return func(x)
            return x

        return wrapped

    return wrapper


@overload
def tree_map_only(
    __type_or_types_or_pred: Type[T],
    func: Fn[T, Any],
    tree: PyTree,
    is_leaf: Optional[Callable[[PyTree], bool]] = None,
) -> PyTree:
    ...


@overload
def tree_map_only(
    __type_or_types_or_pred: Type2[T, S],
    func: Fn2[T, S, Any],
    tree: PyTree,
    is_leaf: Optional[Callable[[PyTree], bool]] = None,
) -> PyTree:
    ...


@overload
def tree_map_only(
    __type_or_types_or_pred: Type3[T, S, U],
    func: Fn3[T, S, U, Any],
    tree: PyTree,
    is_leaf: Optional[Callable[[PyTree], bool]] = None,
) -> PyTree:
    ...


@overload
def tree_map_only(
    __type_or_types_or_pred: Callable[[Any], bool],
<<<<<<< HEAD
    func: FnAny[Any],
    tree: PyTree,
    is_leaf: Optional[Callable[[PyTree], bool]] = None,
) -> PyTree:
    ...


def tree_map_only(
    __type_or_types_or_pred: Union[TypeAny, Callable[[Any], bool]],
=======
>>>>>>> 22ba180e
    func: FnAny[Any],
    tree: PyTree,
    is_leaf: Optional[Callable[[PyTree], bool]] = None,
) -> PyTree:
<<<<<<< HEAD
=======
    ...


def tree_map_only(
    __type_or_types_or_pred: Union[TypeAny, Callable[[Any], bool]],
    func: FnAny[Any],
    tree: PyTree,
    is_leaf: Optional[Callable[[PyTree], bool]] = None,
) -> PyTree:
>>>>>>> 22ba180e
    return tree_map(map_only(__type_or_types_or_pred)(func), tree, is_leaf=is_leaf)


@overload
def tree_map_only_(
    __type_or_types_or_pred: Type[T],
    func: Fn[T, Any],
    tree: PyTree,
    is_leaf: Optional[Callable[[PyTree], bool]] = None,
) -> PyTree:
    ...


@overload
def tree_map_only_(
    __type_or_types_or_pred: Type2[T, S],
    func: Fn2[T, S, Any],
    tree: PyTree,
    is_leaf: Optional[Callable[[PyTree], bool]] = None,
) -> PyTree:
    ...


@overload
def tree_map_only_(
    __type_or_types_or_pred: Type3[T, S, U],
    func: Fn3[T, S, U, Any],
    tree: PyTree,
    is_leaf: Optional[Callable[[PyTree], bool]] = None,
) -> PyTree:
    ...


@overload
<<<<<<< HEAD
def tree_map_only_(
    __type_or_types_or_pred: Callable[[Any], bool],
    func: FnAny[Any],
    tree: PyTree,
    is_leaf: Optional[Callable[[PyTree], bool]] = None,
) -> PyTree:
    ...


def tree_map_only_(
=======
def tree_map_only_(
    __type_or_types_or_pred: Callable[[Any], bool],
    func: FnAny[Any],
    tree: PyTree,
    is_leaf: Optional[Callable[[PyTree], bool]] = None,
) -> PyTree:
    ...


def tree_map_only_(
>>>>>>> 22ba180e
    __type_or_types_or_pred: Union[TypeAny, Callable[[Any], bool]],
    func: FnAny[Any],
    tree: PyTree,
    is_leaf: Optional[Callable[[PyTree], bool]] = None,
) -> PyTree:
    return tree_map_(map_only(__type_or_types_or_pred)(func), tree, is_leaf=is_leaf)


def tree_all(
    pred: Callable[[Any], bool],
    tree: PyTree,
    is_leaf: Optional[Callable[[PyTree], bool]] = None,
) -> bool:
    flat_args = tree_leaves(tree, is_leaf=is_leaf)
    return all(map(pred, flat_args))


def tree_any(
    pred: Callable[[Any], bool],
    tree: PyTree,
    is_leaf: Optional[Callable[[PyTree], bool]] = None,
) -> bool:
    flat_args = tree_leaves(tree, is_leaf=is_leaf)
    return any(map(pred, flat_args))


@overload
def tree_all_only(
    __type_or_types: Type[T],
    pred: Fn[T, bool],
    tree: PyTree,
    is_leaf: Optional[Callable[[PyTree], bool]] = None,
) -> bool:
    ...


@overload
def tree_all_only(
    __type_or_types: Type2[T, S],
    pred: Fn2[T, S, bool],
    tree: PyTree,
    is_leaf: Optional[Callable[[PyTree], bool]] = None,
) -> bool:
    ...


@overload
def tree_all_only(
    __type_or_types: Type3[T, S, U],
    pred: Fn3[T, S, U, bool],
    tree: PyTree,
    is_leaf: Optional[Callable[[PyTree], bool]] = None,
) -> bool:
    ...


def tree_all_only(
    __type_or_types: TypeAny,
    pred: FnAny[bool],
    tree: PyTree,
    is_leaf: Optional[Callable[[PyTree], bool]] = None,
) -> bool:
    flat_args = tree_leaves(tree, is_leaf=is_leaf)
    return all(pred(x) for x in flat_args if isinstance(x, __type_or_types))


@overload
def tree_any_only(
    __type_or_types: Type[T],
    pred: Fn[T, bool],
    tree: PyTree,
    is_leaf: Optional[Callable[[PyTree], bool]] = None,
) -> bool:
    ...


@overload
def tree_any_only(
    __type_or_types: Type2[T, S],
    pred: Fn2[T, S, bool],
    tree: PyTree,
    is_leaf: Optional[Callable[[PyTree], bool]] = None,
) -> bool:
    ...


@overload
def tree_any_only(
    __type_or_types: Type3[T, S, U],
    pred: Fn3[T, S, U, bool],
    tree: PyTree,
    is_leaf: Optional[Callable[[PyTree], bool]] = None,
) -> bool:
    ...


def tree_any_only(
    __type_or_types: TypeAny,
    pred: FnAny[bool],
    tree: PyTree,
    is_leaf: Optional[Callable[[PyTree], bool]] = None,
) -> bool:
    flat_args = tree_leaves(tree, is_leaf=is_leaf)
    return any(pred(x) for x in flat_args if isinstance(x, __type_or_types))


# Broadcasts a pytree to the provided TreeSpec and returns the flattened
# values. If this is not possible, then this function returns None.
#
# For example, given pytree=0 and spec=TreeSpec(list, None, [LeafSpec(), LeafSpec()]),
# would return [0, 0]. This is useful for part of the vmap implementation:
# a user can pass in vmap(fn, in_dims)(*inputs). `in_dims` should be
# broadcastable to the tree structure of `inputs` and we use
# _broadcast_to_and_flatten to check this.
def _broadcast_to_and_flatten(
    tree: PyTree,
    treespec: TreeSpec,
    is_leaf: Optional[Callable[[PyTree], bool]] = None,
) -> Optional[List[Any]]:
    assert isinstance(treespec, TreeSpec)

    if _is_leaf(tree, is_leaf=is_leaf):
        return [tree] * treespec.num_leaves
    if treespec.is_leaf():
        return None
    node_type = _get_node_type(tree)
    if node_type != treespec.type:
        return None

    flatten_fn = SUPPORTED_NODES[node_type].flatten_fn
    child_pytrees, ctx = flatten_fn(tree)

    # Check if the Node is different from the spec
    if len(child_pytrees) != treespec.num_children or ctx != treespec.context:
        return None

    # Recursively flatten the children
    result: List[Any] = []
    for child, child_spec in zip(child_pytrees, treespec.children()):
        flat = _broadcast_to_and_flatten(child, child_spec, is_leaf=is_leaf)
        if flat is not None:
            result += flat
        else:
            return None

    return result


@dataclasses.dataclass
class _TreeSpecSchema:
    """
    _TreeSpecSchema is the schema used to serialize the TreeSpec
    It contains the following fields:
    - type: A string name of the type. null for the case of a LeafSpec.
    - context: Any format which is json dumpable
    - children_spec: A list of children serialized specs.
    """

    type: Optional[str]
    context: DumpableContext
    children_spec: List["_TreeSpecSchema"]


class _ProtocolFn(NamedTuple):
    treespec_to_json: Callable[[TreeSpec], DumpableContext]
    json_to_treespec: Callable[[DumpableContext], TreeSpec]


_SUPPORTED_PROTOCOLS: Dict[int, _ProtocolFn] = {}


def _treespec_to_json(treespec: TreeSpec) -> _TreeSpecSchema:
    if treespec.is_leaf():
        return _TreeSpecSchema(None, None, [])

    if treespec.type not in SUPPORTED_SERIALIZED_TYPES:
        raise NotImplementedError(
            f"Serializing {treespec.type} in pytree is not registered.",
        )

    serialize_node_def = SUPPORTED_SERIALIZED_TYPES[treespec.type]

    serialized_type_name = serialize_node_def.serialized_type_name

    if serialized_type_name == NO_SERIALIZED_TYPE_NAME_FOUND:
        raise NotImplementedError(
            f"No registered serialization name for {treespec.type} found. "
            "Please update your _register_pytree_node call with a `serialized_type_name` kwarg."
        )

    if serialize_node_def.to_dumpable_context is None:
        try:
            serialized_context = json.dumps(treespec.context)
        except TypeError as e:
            raise TypeError(
                "Unable to serialize context. "
                "Please make the context json dump-able, or register a "
                "custom serializer using _register_pytree_node."
            ) from e
    else:
        serialized_context = serialize_node_def.to_dumpable_context(treespec.context)

    child_schemas = [_treespec_to_json(child) for child in treespec.children()]

    return _TreeSpecSchema(serialized_type_name, serialized_context, child_schemas)


def _json_to_treespec(json_schema: DumpableContext) -> TreeSpec:
    if (
        json_schema["type"] is None
        and json_schema["context"] is None
        and len(json_schema["children_spec"]) == 0
    ):
        return _LEAF_SPEC

    if json_schema["type"] not in SERIALIZED_TYPE_TO_PYTHON_TYPE:
        raise NotImplementedError(
            f'Deserializing {json_schema["type"]} in pytree is not registered.',
        )

    typ = SERIALIZED_TYPE_TO_PYTHON_TYPE[json_schema["type"]]
    serialize_node_def = SUPPORTED_SERIALIZED_TYPES[typ]

    if serialize_node_def.from_dumpable_context is None:
        try:
            context = json.loads(json_schema["context"])
        except TypeError as ex:
            raise TypeError(
                "Unable to deserialize context. "
                "Please make the context json load-able, or register a "
                "custom serializer using _register_pytree_node.",
            ) from ex
    else:
        context = serialize_node_def.from_dumpable_context(json_schema["context"])

    children_specs = []
    for child_string in json_schema["children_spec"]:
        children_specs.append(_json_to_treespec(child_string))

    return TreeSpec(typ, context, children_specs)


_SUPPORTED_PROTOCOLS[1] = _ProtocolFn(_treespec_to_json, _json_to_treespec)


def treespec_dumps(treespec: TreeSpec, protocol: Optional[int] = None) -> str:
    if not isinstance(treespec, TreeSpec):
        raise TypeError(
            f"treespec_dumps(treespec, protocol): Expected `treespec` to be instance of "
            f"TreeSpec but got item of type {type(treespec)}.",
        )

    if protocol is None:
        protocol = DEFAULT_TREESPEC_SERIALIZATION_PROTOCOL

    if protocol in _SUPPORTED_PROTOCOLS:
        json_spec = _SUPPORTED_PROTOCOLS[protocol].treespec_to_json(treespec)
    else:
        raise ValueError(
            f"Unknown protocol {protocol}. "
            f"Available protocols: {list(_SUPPORTED_PROTOCOLS.keys())}",
        )

    str_spec = json.dumps((protocol, dataclasses.asdict(json_spec)))
    return str_spec


def treespec_loads(serialized: str) -> TreeSpec:
    protocol, json_schema = json.loads(serialized)

    if protocol in _SUPPORTED_PROTOCOLS:
        return _SUPPORTED_PROTOCOLS[protocol].json_to_treespec(json_schema)
    raise ValueError(
        f"Unknown protocol {protocol}. "
        f"Available protocols: {list(_SUPPORTED_PROTOCOLS.keys())}",
    )


class _DummyLeaf:
    def __repr__(self) -> str:
        return "*"


def treespec_pprint(treespec: TreeSpec) -> str:
    dummy_tree = tree_unflatten(
        [_DummyLeaf() for _ in range(treespec.num_leaves)],
        treespec,
    )
    return repr(dummy_tree)


# TODO(angelayi): remove this function after OSS/internal stabilize
def pytree_to_str(treespec: TreeSpec) -> str:
    warnings.warn("pytree_to_str is deprecated. Please use treespec_dumps")
    return treespec_dumps(treespec)


# TODO(angelayi): remove this function after OSS/internal stabilize
def str_to_pytree(json: str) -> TreeSpec:
    warnings.warn("str_to_pytree is deprecated. Please use treespec_loads")
    return treespec_loads(json)


def arg_tree_leaves(*args: PyTree, **kwargs: PyTree) -> List[Any]:
    """Get a flat list of arguments to this function

    A slightly faster version of tree_leaves((args, kwargs))
    """
    leaves: List[Any] = []
    for a in args:
        _tree_leaves_helper(a, leaves)
    for a in kwargs.values():
        _tree_leaves_helper(a, leaves)
    return leaves


def tree_flatten_with_path(
    tree: PyTree,
    is_leaf: Optional[Callable[[PyTree], bool]] = None,
) -> Tuple[List[Tuple[KeyPath, Any]], TreeSpec]:
    """Flattens a pytree like :func:`tree_flatten`, but also returns each leaf's key path.

    Args:
        tree: a pytree to flatten. If it contains a custom type, that type must be
            registered with an appropriate `tree_flatten_with_path_fn` when registered
            with :func:`register_pytree_node`.
        is_leaf: An extra leaf predicate function that will be called at each
            flattening step. The function should have a single argument with signature
            ``is_leaf(node) -> bool``. If it returns :data:`True`, the whole subtree being treated
            as a leaf. Otherwise, the default pytree registry will be used to determine a node is a
            leaf or not. If the function is not specified, the default pytree registry will be used.
    Returns:
        A tuple where the first element is a list of (key path, leaf) pairs, and the
        second element is a :class:`TreeSpec` representing the structure of the flattened
        tree.
    """
    _, treespec = tree_flatten(tree, is_leaf)
    return list(_generate_key_paths((), tree, is_leaf)), treespec


def tree_leaves_with_path(
    tree: PyTree,
    is_leaf: Optional[Callable[[PyTree], bool]] = None,
) -> List[Tuple[KeyPath, Any]]:
    """Gets the leaves of a pytree like ``tree_leaves`` and returns each leaf's key path.

    Args:
        tree: a pytree. If it contains a custom type, that type must be
            registered with an appropriate `tree_flatten_with_path_fn` when registered
            with :func:`register_pytree_node`.
        is_leaf: An extra leaf predicate function that will be called at each
            flattening step. The function should have a single argument with signature
            ``is_leaf(node) -> bool``. If it returns :data:`True`, the whole subtree being treated
            as a leaf. Otherwise, the default pytree registry will be used to determine a node is a
            leaf or not. If the function is not specified, the default pytree registry will be used.
    Returns:
        A list of (key path, leaf) pairs.
    """
    return list(_generate_key_paths((), tree, is_leaf))


def _generate_key_paths(
    key_path: KeyPath,
    tree: PyTree,
    is_leaf: Optional[Callable[[PyTree], bool]] = None,
) -> Iterable[Tuple[KeyPath, Any]]:
    if is_leaf and is_leaf(tree):
        yield key_path, tree
        return

    node_type = _get_node_type(tree)
    handler = SUPPORTED_NODES.get(node_type)
    if not handler:
        # This is a leaf
        yield key_path, tree
        return

    flatten_with_keys = handler.flatten_with_keys_fn
    if flatten_with_keys:
        key_children, _ = flatten_with_keys(tree)
        for k, c in key_children:
            yield from _generate_key_paths((*key_path, k), c, is_leaf)
    else:
        # We registered this pytree but didn't add a flatten_with_keys_fn, complain.
        raise ValueError(
            f"Did not find a flatten_with_keys_fn for type: {node_type}. "
            "Please pass a flatten_with_keys_fn argument to register_pytree_node."
        )


def tree_map_with_path(
    func: Callable[..., Any],
    tree: PyTree,
    *rests: PyTree,
    is_leaf: Optional[Callable[[PyTree], bool]] = None,
) -> PyTree:
    """Like :func:`tree_map`, but the provided callable takes an additional key path argument.

    Args:
        func: A function that takes ``2 + len(rests)`` arguments, to be applied at the
            corresponding leaves of the pytrees. The first positional argument
            to ``func`` is the key path of the leaf in question. The second
            positional argument is the value of the leaf.
        tree: A pytree to be mapped over, with each leaf providing the first positional
            argument to function ``func``.
        rests: A tuple of pytrees, each of which has the same structure as
            ``tree`` or has ``tree`` as a prefix.
        is_leaf: An extra leaf predicate function that will be called at each
            flattening step. The function should have a single argument with signature
            ``is_leaf(node) -> bool``. If it returns :data:`True`, the whole subtree being treated
            as a leaf. Otherwise, the default pytree registry will be used to determine a node is a
            leaf or not. If the function is not specified, the default pytree registry will be used.

    Returns
        A new pytree with the same structure as ``tree`` but with the value at each leaf given by
        ``func(keypath, x, *xs)`` where ``keypath`` is the key path at the
        corresponding leaf in ``tree``, ``x`` is the value at that leaf, and
        ``xs`` is the tuple of values at corresponding nodes in ``rests``.
    """
    keypath_leaves, treespec = tree_flatten_with_path(tree, is_leaf)
    keypath_leaves = list(zip(*keypath_leaves))
    all_keypath_leaves = keypath_leaves + [treespec.flatten_up_to(r) for r in rests]
    return treespec.unflatten(func(*xs) for xs in zip(*all_keypath_leaves))


def keystr(kp: KeyPath) -> str:
    """Given a key path, return a pretty-printed representation."""
    return "".join([str(k) for k in kp])


def key_get(obj: Any, kp: KeyPath) -> Any:
    """Given an object and a key path, return the value at the key path."""
    for k in kp:
        obj = k.get(obj)
    return obj<|MERGE_RESOLUTION|>--- conflicted
+++ resolved
@@ -1106,24 +1106,10 @@
 @overload
 def tree_map_only(
     __type_or_types_or_pred: Callable[[Any], bool],
-<<<<<<< HEAD
     func: FnAny[Any],
     tree: PyTree,
     is_leaf: Optional[Callable[[PyTree], bool]] = None,
 ) -> PyTree:
-    ...
-
-
-def tree_map_only(
-    __type_or_types_or_pred: Union[TypeAny, Callable[[Any], bool]],
-=======
->>>>>>> 22ba180e
-    func: FnAny[Any],
-    tree: PyTree,
-    is_leaf: Optional[Callable[[PyTree], bool]] = None,
-) -> PyTree:
-<<<<<<< HEAD
-=======
     ...
 
 
@@ -1133,7 +1119,6 @@
     tree: PyTree,
     is_leaf: Optional[Callable[[PyTree], bool]] = None,
 ) -> PyTree:
->>>>>>> 22ba180e
     return tree_map(map_only(__type_or_types_or_pred)(func), tree, is_leaf=is_leaf)
 
 
@@ -1168,7 +1153,6 @@
 
 
 @overload
-<<<<<<< HEAD
 def tree_map_only_(
     __type_or_types_or_pred: Callable[[Any], bool],
     func: FnAny[Any],
@@ -1179,18 +1163,6 @@
 
 
 def tree_map_only_(
-=======
-def tree_map_only_(
-    __type_or_types_or_pred: Callable[[Any], bool],
-    func: FnAny[Any],
-    tree: PyTree,
-    is_leaf: Optional[Callable[[PyTree], bool]] = None,
-) -> PyTree:
-    ...
-
-
-def tree_map_only_(
->>>>>>> 22ba180e
     __type_or_types_or_pred: Union[TypeAny, Callable[[Any], bool]],
     func: FnAny[Any],
     tree: PyTree,
