--- conflicted
+++ resolved
@@ -813,69 +813,7 @@
     return args
 
 
-<<<<<<< HEAD
-def _trace(func, args, return_outs=False):
-=======
-def _from_dynamic_axes_to_dynamic_shapes(
-    model,
-    dynamic_axes: Mapping[str, Mapping[int, str]]
-    | Mapping[str, Sequence[int]]
-    | None = None,
-    input_names: Sequence[str] | None = None,
-) -> dict[str, Any] | None:
-    """
-
-    dynamic_axes examples:
-    (1) dynamic_axes = {"x": {0: "my_custom_axis_name_1"}, "y": {1: "my_custom_axis_name_2"}}
-    (2) dynamic_axes = {"x": [0], "y": [1]}
-
-    these will be converted to dynamic_shapes respectively:
-    (1) dynamic_shapes = {"x": {0: Dim("my_custom_axis_name_1")}, "y": {1: Dim("my_custom_axis_name_2")}}
-    (2) dynamic_shapes = {"x": {0: Dim("x_dim_0")}, "y": {1: Dim("y_dim_1")}}  # auto-generated dim names
-
-    """
-    if dynamic_axes is None:
-        return None
-
-    if input_names is None:
-        input_names_set = set()
-    else:
-        input_names_set = set(input_names)
-
-    dynamic_shapes: dict[str, Any | None] = {}
-    for input_name, axes in dynamic_axes.items():
-        if input_name in input_names_set:
-            raise ValueError(
-                "Assinging new input names is not supported yet. Please use model forward signature "
-                "to specify input names in dynamix_axes."
-            )
-        if isinstance(axes, dict):
-            dynamic_shapes[input_name] = {
-                k: torch.export.Dim(v) for k, v in axes.items()
-            }
-        elif isinstance(axes, list):
-            dynamic_shapes[input_name] = {
-                k: torch.export.Dim(f"{input_name}_dim_{k}") for k in axes
-            }
-        else:
-            raise TypeError(
-                f"dynamic_axes value must be either a dict or a list, but got {type(axes)}"
-            )
-    # torch.export.export needs static dim to present in dynamic_shapes
-    # for all input tensors, so we need to add them with None
-    try:
-        sig = _signature(model)
-    except ValueError as e:
-        warnings.warn(f"{e}, skipping auto filling None on static axes...")
-        return dynamic_shapes
-    for input_name in sig.parameters.keys():
-        if input_name not in dynamic_shapes:
-            dynamic_shapes[input_name] = None
-    return dynamic_shapes
-
-
 def _trace(func, args, operator_export_type, return_outs=False):
->>>>>>> 3796c4dd
     # Special case for common case of passing a single Tensor
     if isinstance(args, torch.Tensor):
         args = (args,)
