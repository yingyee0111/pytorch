--- conflicted
+++ resolved
@@ -922,8 +922,6 @@
                 opset_version=self._resolved_onnx_exporter_options.onnx_registry.opset_version,
             )
 
-<<<<<<< HEAD
-=======
             try:
                 from onnxscript import optimizer  # type: ignore[import]
                 from onnxscript.rewriter import (  # type: ignore[import]
@@ -938,7 +936,6 @@
                     "Please `pip install onnxscript -U` to enable post-export optimization."
                 )
 
->>>>>>> 22ba180e
             # Modify ONNX model using pre-registered graph transforms.
             # They are in-place modifications for avoiding unnecessary
             # copy of ONNX initializers.
