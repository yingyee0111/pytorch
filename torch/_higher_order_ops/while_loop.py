--- conflicted
+++ resolved
@@ -143,15 +143,11 @@
 
     # Dynamo is expecting a callable with "__code__" attribute.
     # We cannot directly pass cond_op to it. So we wrap it in a dummy function.
+    @torch._dynamo.enable
     def _while_loop_op_wrapper(*args, **kwargs):
         return while_loop_op(*args, **kwargs)
 
     with _set_compilation_env(), torch._dynamo.utils.disable_cache_limit():
-<<<<<<< HEAD
-        return torch.compile(
-            _while_loop_op_wrapper, backend="eager", fullgraph=True, force=True
-        )(cond_fn, body_fn, carried_inputs, additional_inputs)
-=======
         with _temp_remove_metadata_torch_function_mode() as metadata_mode:
             with _temp_remove_metadata_torch_function_mode() as metadata_mode:
                 if metadata_mode:
@@ -161,7 +157,6 @@
                 return torch.compile(
                     _while_loop_op_wrapper, backend=backend, fullgraph=True
                 )(cond_fn, body_fn, carried_inputs, additional_inputs)
->>>>>>> db89ccd9
 
 
 @while_loop_op.py_impl(DispatchKey.CompositeExplicitAutograd)
