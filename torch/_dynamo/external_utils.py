# This module contains functions that *will be allowed* by dynamo

import functools
import warnings
<<<<<<< HEAD
from typing import List
=======
from typing import Any, Callable, List, Optional, Union
>>>>>>> 9b2e453e

import torch
import torch.utils._pytree as pytree


try:
    import numpy as np
except ModuleNotFoundError:
    np = None  # type: ignore[assignment]


def is_compiling() -> bool:
    """
    Indicates whether we are tracing/compiling with torch.compile() or torch.export().
    """
    return torch.compiler.is_compiling()


def wrap_inline(fn: Callable[..., Any]) -> Callable[..., Any]:
    """
    Create an extra frame around fn that is not in skipfiles.
    """

    @functools.wraps(fn)
    def inner(*args: Any, **kwargs: Any) -> Any:
        return fn(*args, **kwargs)

    return inner


<<<<<<< HEAD
def call_hook(hook, *args, **kwargs):
=======
def call_hook(
    hook: Callable[..., Optional[torch.Tensor]], *args: Any, **kwargs: Any
) -> torch.Tensor:
>>>>>>> 9b2e453e
    """
    Used by compiled autograd to handle hook returning None.
    """
    result = hook(*args)
    if result is None:
        return args[0]
<<<<<<< HEAD
    elif kwargs["hook_type"] == "post_acc_grad_hook":
=======
    elif kwargs.get("hook_type") == "post_acc_grad_hook":
>>>>>>> 9b2e453e
        raise RuntimeError("Tensor post accumulate grad hooks should return None.")
    return result


def wrap_numpy(f: Callable[..., Any]) -> Callable[..., Any]:
    r"""Decorator that turns a function from ``np.ndarray``s to ``np.ndarray``s into a function
    from ``torch.Tensor``s to ``torch.Tensor``s.
    """
    if not np:
        return f

    @functools.wraps(f)
    def wrap(*args: Any, **kwargs: Any) -> Any:
        args, kwargs = pytree.tree_map_only(
            torch.Tensor, lambda x: x.numpy(), (args, kwargs)
        )
        out = f(*args, **kwargs)
        return pytree.tree_map_only(np.ndarray, lambda x: torch.as_tensor(x), out)

    return wrap


class FakeBackwardCFunction:
    def __init__(
        self,
        real: torch.autograd.function.BackwardCFunction,
        saved_tensors: List[torch.Tensor],
    ) -> None:
        self.real = real
        self.saved_tensors = saved_tensors

<<<<<<< HEAD
    def __getattr__(self, name):
=======
    def __getattr__(self, name: str) -> Any:
>>>>>>> 9b2e453e
        if name == "saved_variables":
            warnings.warn(
                "'saved_variables' is deprecated; use 'saved_tensors'",
                DeprecationWarning,
            )
            return self.saved_tensors

<<<<<<< HEAD
        # route any attribute that isn't defined on this obj
=======
>>>>>>> 9b2e453e
        return getattr(self.real, name)


def call_backward(
    backward_c_function: torch.autograd.function.BackwardCFunction,
    saved_tensors: List[torch.Tensor],
    *args: Any,
) -> Union[torch.Tensor, tuple[torch.Tensor, ...]]:
    fake = FakeBackwardCFunction(backward_c_function, saved_tensors)
    grads = fake._forward_cls.backward(fake, *args)  # type: ignore[attr-defined]

    if not isinstance(grads, tuple):
        grads = (grads,)

    return grads


def untyped_storage_size(x: torch.Tensor) -> int:
    return x.untyped_storage().size()


class FakeCompiledAutogradEngine:
    @staticmethod
    def queue_callback(
        final_callbacks: List[Callable[[], None]], cb: Callable[[], None]
    ) -> None:
        final_callbacks.append(cb)

    @staticmethod
    def exec_final_callbacks(final_callbacks: List[Callable[[], None]]) -> None:
        i = 0
        while i < len(final_callbacks):
            cb = final_callbacks[i]
            cb()
            i += 1
        final_callbacks.clear()

    @staticmethod
    def _exec_final_callbacks_stub() -> None:
        pass


def call_hook_from_backward_state(
    *args: Any, bw_state: Any, hook_name: str, **kwargs: Any
) -> Any:
    return getattr(bw_state, hook_name)(*args, **kwargs)


def call_module_hooks_from_backward_state(
    _: Any, result: Any, *args: Any, bw_state: Any, hooks_name: str, module_name: str
) -> Any:
    module = getattr(bw_state, module_name)
    hooks = getattr(bw_state, hooks_name)
    for hook in hooks:
        new_result = hook(module, result, *args)
        if new_result is not None:
            result = new_result
    return result<|MERGE_RESOLUTION|>--- conflicted
+++ resolved
@@ -2,11 +2,7 @@
 
 import functools
 import warnings
-<<<<<<< HEAD
-from typing import List
-=======
 from typing import Any, Callable, List, Optional, Union
->>>>>>> 9b2e453e
 
 import torch
 import torch.utils._pytree as pytree
@@ -37,24 +33,16 @@
     return inner
 
 
-<<<<<<< HEAD
-def call_hook(hook, *args, **kwargs):
-=======
 def call_hook(
     hook: Callable[..., Optional[torch.Tensor]], *args: Any, **kwargs: Any
 ) -> torch.Tensor:
->>>>>>> 9b2e453e
     """
     Used by compiled autograd to handle hook returning None.
     """
     result = hook(*args)
     if result is None:
         return args[0]
-<<<<<<< HEAD
-    elif kwargs["hook_type"] == "post_acc_grad_hook":
-=======
     elif kwargs.get("hook_type") == "post_acc_grad_hook":
->>>>>>> 9b2e453e
         raise RuntimeError("Tensor post accumulate grad hooks should return None.")
     return result
 
@@ -86,11 +74,7 @@
         self.real = real
         self.saved_tensors = saved_tensors
 
-<<<<<<< HEAD
-    def __getattr__(self, name):
-=======
     def __getattr__(self, name: str) -> Any:
->>>>>>> 9b2e453e
         if name == "saved_variables":
             warnings.warn(
                 "'saved_variables' is deprecated; use 'saved_tensors'",
@@ -98,10 +82,6 @@
             )
             return self.saved_tensors
 
-<<<<<<< HEAD
-        # route any attribute that isn't defined on this obj
-=======
->>>>>>> 9b2e453e
         return getattr(self.real, name)
 
 
