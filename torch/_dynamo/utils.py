# mypy: allow-untyped-defs
from __future__ import annotations

import atexit
import collections
import contextlib
import copy
import dataclasses
import datetime
import dis
import enum
import functools
import gc
import importlib
import inspect
import itertools
import linecache
import logging
import math
import operator
import os
import re
import sys
import threading
import time
import types
import typing
import uuid
import warnings
import weakref
from contextlib import contextmanager
from dataclasses import is_dataclass
from functools import lru_cache
from types import MethodWrapperType
from typing import (
    Any,
    Callable,
    cast,
    ClassVar,
    Counter,
    DefaultDict,
    Deque,
    Dict,
    Iterable,
    Iterator,
    KeysView,
    List,
    Optional,
    overload,
    Set,
    Tuple,
    Type,
    TypeVar,
    Union,
    ValuesView,
)
from typing_extensions import Literal, TypeGuard

import torch
import torch._functorch.config
import torch._inductor.config as inductor_config
import torch.fx.experimental.symbolic_shapes
import torch.utils._pytree as pytree
from torch import fx
from torch._C import (
    _instruction_counter,
    _len_torch_function_stack,
    _pop_torch_function_stack,
    _push_on_torch_function_stack,
)
from torch._dispatch.python import enable_python_dispatcher
from torch._guards import Source, TracingContext
from torch._subclasses.meta_utils import is_sparse_compressed
from torch._utils_internal import log_chromium_event_internal, log_compilation_event
from torch.fx._utils import _format_graph_code, lazy_format_graph_code
from torch.nn.modules.lazy import LazyModuleMixin
from torch.utils._triton import has_triton, has_triton_package
from torch.utils.hooks import RemovableHandle


try:
    import numpy as np
except ModuleNotFoundError:
    np = None  # type: ignore[assignment]

try:
    import torch._logging
    import torch._numpy as tnp
    from torch._guards import detect_fake_mode  # noqa: F401n
    from torch._logging import LazyString

    from . import config

    # NOTE: Make sure `NP_SUPPORTED_MODULES` and `NP_TO_TNP_MODULE` are in sync.
    if np:
        NP_SUPPORTED_MODULES: Tuple[types.ModuleType, ...] = (
            np,
            np.fft,
            np.linalg,
            np.random,
        )

        NP_TO_TNP_MODULE = {
            np: tnp,
            np.fft: tnp.fft,
            np.linalg: tnp.linalg,
            np.random: tnp.random,
        }
    else:
        NP_SUPPORTED_MODULES = ()

        NP_TO_TNP_MODULE = {}
    from torch._subclasses.fake_tensor import FakeTensor, is_fake, maybe_get_fake_mode
except ImportError:
    pass


T = TypeVar("T")

unpatched_nn_module_getattr = torch.nn.Module.__getattr__

counters: DefaultDict[str, Counter[str]] = collections.defaultdict(collections.Counter)
optimus_scuba_log: Dict[str, Any] = {}
troubleshooting_url = (
    "https://pytorch.org/docs/main/torch.compiler_troubleshooting.html"
)
nnmodule_doc_url = "https://pytorch.org/docs/main/torch.compiler_nn_module.html"
nnmodule_doc_url_msg = f"See {nnmodule_doc_url} for more information and limitations."
log = logging.getLogger(__name__)

# profiling compilation time by function
compilation_time_metrics: Dict[str, List[float]] = {}

# profiling compilation time by frame phase
frame_phase_timing: Dict[str, Dict[str, float]] = collections.defaultdict(
    lambda: collections.defaultdict(float)
)

timer_counter = itertools.count()


def tabulate(
    rows: Union[List[Tuple[str, object]], List[List[object]]],
    headers: Union[Tuple[str, ...], List[str]],
) -> str:
    try:
        import tabulate

        return tabulate.tabulate(rows, headers=headers)
    except ImportError:
        return "\n".join(
            ", ".join(map(str, row)) for row in itertools.chain([headers], rows)
        )


curr_frame = 0


# Note: Called for you by dynamo - you almost never ever want to invoke this yourself.
def increment_frame() -> None:
    global curr_frame
    curr_frame = curr_frame + 1


# Note: Called for you by dynamo - you almost never ever want to invoke this yourself.
def reset_frame_count() -> None:
    global curr_frame
    frame_phase_timing.clear()
    compilation_time_metrics.clear()
    curr_frame = 0


op_count = 0


def increment_op_count(cnt: int) -> None:
    global op_count
    op_count += cnt


# Calculate total time spent so far for each phase
# For example, {'entire_frame_compile':8.574629999999999, 'backend_compile':5.26806}
def calculate_time_spent() -> Dict[str, float]:
    total_wall_time = 0.0
    total_by_key = {}
    for timings in frame_phase_timing.values():
        total_wall_time += timings.get(
            "entire_frame_compile", timings.get("inductor_compile", 0)
        )

        for key, timing in timings.items():
            if key not in total_by_key:
                total_by_key[key] = timing
            else:
                total_by_key[key] += timing

    if total_by_key:
        total_by_key["total_wall_time"] = total_wall_time

    return total_by_key


# Print a report of time spent so far
# Ex:
# TIMING:
# entire_frame_compile:8.574629999999999
# backend_compile:5.26806
def print_time_report() -> None:
    total_by_key = calculate_time_spent()

    out = "TIMING:"
    for key, value in total_by_key.items():
        out = f"{out} {key}:{round(value, 5)}"

    print(out)


def _add_time_spent(key: str, phase_name: str, time_spent: float) -> None:
    frame_phase_timing[key][phase_name] += time_spent


# Use frame_phase_timing to record remote_cache_time_saved
# This follows the same principles of key as the other frame phase timings,
# but is incremented by FxGraphCache (and later AOTAutogradCache) directly
def add_remote_cache_time_saved(time_saved_ns: int, is_backward: bool = False) -> None:
    key = None
    if is_backward:
        # Use compile id as the frame key for backwards compilation
        key = str(torch._guards.CompileContext.current_compile_id())
    else:
        key = str(curr_frame)
    # Convert to seconds (as a float)
    time_saved = time_saved_ns / 1e9
    _add_time_spent(key, "remote_cache_time_saved", time_saved)


def get_cache_stats() -> Dict[str, Any]:
    """Get a bunch of metadata about cache hits and misses to use in chromium events"""
    cache_stats = {
        "fxgraph_cache_hit": counters["inductor"]["fxgraph_cache_hit"],
        "fxgraph_cache_miss": counters["inductor"]["fxgraph_cache_miss"],
        "fxgraph_cache_bypass": counters["inductor"]["fxgraph_cache_bypass"],
    }
    return cache_stats


# dynamo_timed is a context manager
# By wrapping a function in dynamo_timed, we can store a record in compilation_time_metrics
# where the key is the functions name.
# For example:
#
#   def _foo(...):
#       with dynamo_timed("_foo"):
#           ...
#
# Would show up as an entry in our timing dict:
# OrderedDict([('_foo', [0.083690, 0.23949, 3.1425e-05])])
# This is extremely useful for granular debugging.
#
# Although it is tempting to use dynamo_timed as a decorator, please do not.
# In its decorator form it makes cProfile traces less useful as dynamo_timed
# suddenly becomes a bottleneck for lots of function calls (as only one parent
# pointer is recorded).
#
# For a higher-level mode, pass a phase_name into dynamo_timed
# phase_names record an extra record into a separate compilation timing structure,
# one keyed on frame+name rather than function.
# The frame is incremented outside of this function, in def increment_frame() above.
# `fwd_only` is used to identify if this phase or function is only called
# during compiling fwd graphs, e.g, `entire_frame_compile` and `backend_compile`.
# The other phases (`inductor_compile` and `code_gen`) are called for both fwd and bwd graphs.


@contextmanager
def dynamo_timed(
    key: str,
    phase_name: Optional[str] = None,
    fwd_only: bool = True,
):
    chromium_log: ChromiumEventLogger = get_chromium_event_logger()
    if key not in compilation_time_metrics:
        compilation_time_metrics[key] = []

    fail_type: Optional[str] = None
    fail_reason: Optional[str] = None
    time_spent = float("-inf")
    start = time.time_ns()
    try:
        with torch.profiler.record_function(f"{key} (dynamo_timed)"):
            t0 = time.time()
            chromium_log.log_event_start(key, start, None)
            if phase_name:
                chromium_log.log_event_start(phase_name, start)
            yield
            time_spent = time.time() - t0
        compilation_time_metrics[key].append(time_spent)
    except Exception as e:
        fail_type = str(type(e))
        fail_reason = str(e)
        raise
    finally:
        # Always log the end event even on exception
        if phase_name:
            chromium_log.log_event_end(
                phase_name,
                time.time_ns(),
                {"cache_stats": get_cache_stats()},
                start,
            )
        chromium_log.log_event_end(
            key, time.time_ns(), {"cache_stats": get_cache_stats()}, start
        )
        # Only record backward compilation metrics if phase_name is not None!
        if phase_name:
            frame_key = str(curr_frame)
            # fwd only compilation stages: entire_frame_compile, backend_compile.
            # use frame_key as time aggregation key.
            if fwd_only and fail_type is None:
                _add_time_spent(frame_key, phase_name, time_spent)
            else:
                # fwd + bwd compilation stages: inductor_compile, code_gen.
                # use frame_key as time aggregation key for fwd graphs;
                # use compile_id as time aggregation key for bwd graphs.
                if torch._guards.TracingContext.try_get() is not None:
                    aot_graph_name = str(
                        torch._guards.TracingContext.get().aot_graph_name
                    )
                    if (
                        "forward" in aot_graph_name or "inference" in aot_graph_name
                    ) and fail_type is None:
                        _add_time_spent(frame_key, phase_name, time_spent)
                    elif "backward" in aot_graph_name:
                        compile_id = str(
                            torch._guards.CompileContext.current_compile_id()
                        )
                        if fail_type is None:
                            _add_time_spent(compile_id, phase_name, time_spent)

                        # log backward compilation metrics at the end of `inductor_compile` of bwd graph,
                        # one record for one bwd graph.
                        if phase_name == "inductor_compile":
                            if fail_type is None:
                                inductor_compile_time = frame_phase_timing[
                                    compile_id
                                ].get("inductor_compile", None)
                                code_gen_time = frame_phase_timing[compile_id].get(
                                    "code_gen", None
                                )
                                remote_cache_time_saved = frame_phase_timing[
                                    compile_id
                                ].get("remote_cache_time_saved", None)
                            else:
                                inductor_compile_time = None
                                code_gen_time = None
                                remote_cache_time_saved = None
                            structured_logging_overhead_s = (
                                torch._logging.get_structured_logging_overhead()
                            )
                            metrics = BwdCompilationMetrics(
                                compile_id,
                                inductor_compile_time,
                                code_gen_time,
                                fail_type,
                                fail_reason,
                                remote_cache_time_saved,
                                structured_logging_overhead_s,
                            )
                            record_compilation_metrics(metrics)


@overload
def compile_times(repr: Literal["str"], aggregate: bool = False) -> str:
    ...


@overload
def compile_times(
    repr: Literal["csv"], aggregate: bool = False
) -> Tuple[List[str], List[object]]:
    ...


def compile_times(repr="str", aggregate: bool = False):
    """
    Get metrics about torchdynamo frontend/backend compilation times.

    Accumulates information from functions tagged with `dynamo_timed`.

    repr='str' returns a printable string for user interaction, and 'csv'
    returns headers, rows which can be logged for output

    aggregate causes values from multiple compilations (e.g. split graphs)
    to be accumulated into one value.  If false, expect more than one value
    per metric.
    """

    def fmt_fn(values, item_fn=lambda x: x):
        if aggregate:
            return item_fn(sum(values))
        return ", ".join(map(item_fn, values))

    if repr == "str":
        rows = [
            (k, fmt_fn(compilation_time_metrics[k], item_fn=lambda x: f"{x:.4f}"))
            for k in compilation_time_metrics
        ]
        out = "TorchDynamo compilation metrics:\n"
        out += tabulate(rows, headers=("Function", "Runtimes (s)"))
        return out
    elif repr == "csv":
        values = [
            fmt_fn(v, item_fn=lambda x: f"{x:.6f}")
            for v in compilation_time_metrics.values()
        ]
        headers = list(compilation_time_metrics.keys())
        return headers, values
    return None


@atexit.register
def dump_compile_times() -> None:
    log.info(compile_times(repr="str", aggregate=True))


tensortype_to_dtype = {
    torch.FloatTensor: (torch.float32, torch.float),
    torch.DoubleTensor: (torch.float64, torch.double),
    torch.HalfTensor: (torch.float16, torch.half),
    torch.BFloat16Tensor: (torch.bfloat16,),
    torch.ByteTensor: (torch.uint8,),
    torch.CharTensor: (torch.int8,),
    torch.LongTensor: (torch.int64, torch.long),
    torch.IntTensor: (torch.int32, torch.int),
    torch.ShortTensor: (torch.int16, torch.short),
    torch.BoolTensor: (torch.bool,),
}


class DuplicateWarningChecker:
    def __init__(self, maxsize: int = 4096) -> None:
        self.maxsize = maxsize
        self.reset()

    def reset(self):
        self.set = collections.OrderedDict()

    def add(self, key: Union[str, Tuple[object, object]]) -> bool:
        if key in self.set:
            self.set.move_to_end(key, last=True)
            if not config.verbose:
                return False
        else:
            self.set[key] = None
            while len(self.set) > self.maxsize:
                self.set.popitem(last=False)
        return True


graph_break_dup_warning_checker = DuplicateWarningChecker()


def setup_compile_debug():
    compile_debug = os.environ.get("TORCH_COMPILE_DEBUG", "0") == "1"

    if compile_debug:
        return add_file_handler()

    return contextlib.ExitStack()


def reset_graph_break_dup_checker() -> None:
    graph_break_dup_warning_checker.reset()


def add_file_handler():
    log_path = os.path.join(get_debug_dir(), "torchdynamo")
    os.makedirs(log_path, exist_ok=True)

    log_file_handler = logging.FileHandler(os.path.join(log_path, "debug.log"))
    logger = logging.getLogger("torch._dynamo")
    logger.addHandler(log_file_handler)

    exitstack = contextlib.ExitStack()
    exitstack.callback(lambda: logger.removeHandler(log_file_handler))
    return exitstack


def setup_log_file():
    exitstack = contextlib.ExitStack()
    if config.log_file_name is not None:
        log_file_handler = logging.FileHandler(config.log_file_name)
        for logger in torch._logging._internal.get_loggers():
            logger.addHandler(log_file_handler)
            exitstack.callback(lambda: logger.removeHandler(log_file_handler))
        return exitstack

    return exitstack


def gen_record_file_name(exc, code) -> str:
    return f"{get_debug_dir()}/error_recordings/\
{code.co_name}_{type(exc).__name__}_{code.co_firstlineno}.rec"


def write_record_to_file(filename: str, exec_record) -> None:
    try:
        if os.path.exists(filename):
            log.warning(
                "Unable to write execution record %s; file already exists.", filename
            )
        else:
            os.makedirs(os.path.dirname(filename), exist_ok=True)
            with open(filename, "wb") as f:
                exec_record.dump(f)
    except Exception:
        log.exception("Unable to write execution record %s", filename)


def count_calls(g: fx.Graph) -> int:
    c = 0
    for n in g.nodes:
        if "call" in n.op:
            c += 1
    return c


def identity(x):
    return x


def hashable(x):
    try:
        hash(x)
        return True
    except TypeError:
        return False
    # cannot hash writable memoryview object
    except ValueError:
        return False


def nothing(*args, **kwargs):
    pass


class ExactWeakKeyDictionary:
    """Similar to weakref.WeakKeyDictionary, but use `is`/`id` rather than `==` to compare equality"""

    def __init__(self):
        self.values = {}
        self.refs = {}

    def __getitem__(self, key):
        return self.values[id(key)]

    def get(self, key, default=None):
        return self.values.get(id(key), default)

    def __contains__(self, key):
        return id(key) in self.values

    def __setitem__(self, key, value):
        idx = id(key)
        if idx not in self.refs:
            self.refs[idx] = weakref.ref(key, lambda ref: self._remove_id(idx))
        self.values[idx] = value

    def _remove_id(self, idx):
        if idx in self.values:
            del self.values[idx]
        if idx in self.refs:
            del self.refs[idx]

    def clear(self):
        self.refs.clear()
        self.values.clear()


@overload
def istype(obj: object, allowed_types: Type[T]) -> TypeGuard[T]:
    ...


@overload
def istype(
    obj: object, allowed_types: Tuple[Type[List[T]], Type[Tuple[T, ...]]]
) -> TypeGuard[T]:
    ...


@overload
def istype(obj: object, allowed_types: Iterable[type]) -> bool:
    ...


def istype(obj, allowed_types):
    """isinstance() without subclasses"""
    if isinstance(allowed_types, (tuple, list, set)):
        return type(obj) in allowed_types
    return type(obj) is allowed_types


if sys.version_info >= (3, 12):
    # Some typing classes moved to C in 3.12,
    # which no longer have the _Final mixin.
    _builtin_final_typing_classes = (
        typing.ParamSpecArgs,
        typing.ParamSpecKwargs,
        typing.ParamSpec,
        typing.TypeVar,
        typing.TypeVarTuple,
        typing.TypeAliasType,
    )


def is_typing(value):
    # _Final catches most of typing classes:
    #   - Any
    #   - Callable
    #   - Union
    #   ...
    #
    # NB: we intentionally ignore classes that inherit from Generic, since they
    # can be used as both TypingVariable as well as UserDefinedClassVariable.
    if sys.version_info >= (3, 12) and isinstance(value, _builtin_final_typing_classes):
        return True
    return isinstance(value, typing._Final) or value is typing.Generic  # type: ignore[attr-defined]


def is_numpy_int_type(value):
    if not np:
        return False

    return istype(
        value,
        (
            np.int8,
            np.int16,
            np.int32,
            np.int64,
            np.uint8,
            np.uint16,
            np.uint32,
            np.uint64,
        ),
    )


def is_numpy_float_type(value):
    if not np:
        return False

    return istype(
        value,
        (
            np.float16,
            np.float32,
            np.float64,
        ),
    )


def is_lru_cache_wrapped_function(value):
    return isinstance(value, functools._lru_cache_wrapper) and is_function(
        inspect.getattr_static(value, "__wrapped__")
    )


def is_function_or_wrapper(value):
    return is_function(value) or isinstance(
        value, (torch._ops.OpOverloadPacket, torch._ops.OpOverload)
    )


def is_function(value):
    return isinstance(
        value,
        (
            types.FunctionType,
            types.BuiltinFunctionType,
            types.MethodDescriptorType,
            types.WrapperDescriptorType,
        ),
    )


def is_wrapper_or_member_descriptor(value):
    return isinstance(
        value,
        (
            # set up by PyGetSetDef
            types.GetSetDescriptorType,
            # set by PyMethodDef, e.g. list.append
            types.MethodDescriptorType,
            # slots - list.__add__
            types.WrapperDescriptorType,
            # set up by PyMemberDef
            types.MemberDescriptorType,
            # wrapper over C functions
            types.MethodWrapperType,
        ),
    )


def unwrap_if_wrapper(fn):
    return unwrap_with_attr_name_if_wrapper(fn)[0]


def unwrap_with_attr_name_if_wrapper(fn):
    # TODO(anijain2305) - Investigate if we can get rid of this function
    # unpack @torch._dynamo.optimize()(fn) wrapped function
    if is_function(fn) and inspect.getattr_static(fn, "_torchdynamo_inline", False):
        fn = inspect.getattr_static(fn, "_torchdynamo_inline", fn)
        attr_name = "_torchdynamo_inline"
    else:
        attr_name = None
    return fn, attr_name


def is_numpy_ndarray(value):
    if not np:
        return False

    return istype(value, np.ndarray)


def istensor(obj):
    """Check of obj is a tensor"""
    tensor_list: Tuple[type, ...] = (
        torch.Tensor,
        torch.nn.Parameter,
        *config.traceable_tensor_subclasses,
    )
    tensor_list = tensor_list + (torch._subclasses.FakeTensor,)
    return istype(obj, tensor_list)


def is_lazy_module(mod):
    return isinstance(mod, LazyModuleMixin)


@functools.lru_cache(4096)
def print_once(*args):
    print(*args)


def make_cell(val=None):
    """Some black magic to create a cell object that usually only exists in a closure"""
    x = val

    def f():
        return x

    assert f.__closure__ is not None and len(f.__closure__) == 1
    return f.__closure__[0]


def proxy_args_kwargs(args, kwargs):
    try:
        proxy_args = tuple(arg.as_proxy() for arg in args)
        proxy_kwargs = {key: arg.as_proxy() for key, arg in kwargs.items()}
        return proxy_args, proxy_kwargs
    except NotImplementedError as e:
        from .exc import unimplemented
        from .variables.base import typestr

        unimplemented(
            f"call_function args: {typestr(*args)} {typestr(*list(kwargs.values()))}",
            from_exc=e,
        )


@dataclasses.dataclass
class CompilationMetrics:
    compile_id: str
    frame_key: str
    co_name: str
    co_filename: str
    co_firstlineno: int
    cache_size: int
    accumulated_cache_size: int
    guard_count: Optional[int]
    shape_env_guard_count: Optional[int]
    graph_op_count: Optional[int]
    graph_node_count: Optional[int]
    graph_input_count: Optional[int]
    start_time: float
    entire_frame_compile_time_s: Optional[float]
    backend_compile_time_s: Optional[float]
    inductor_compile_time_s: Optional[float]
    code_gen_time_s: Optional[float]
    fail_type: Optional[str]
    fail_reason: Optional[str]
    fail_user_frame_filename: Optional[str]
    fail_user_frame_lineno: Optional[int]
    non_compliant_ops: Set[str]
    compliant_custom_ops: Set[str]
    restart_reasons: Set[str]
    dynamo_time_before_restart_s: float
    # Sometimes, we will finish analyzing a frame but conclude we don't want
    # to install any guarded code.  True means we actually decided to install
    # a compiled frame
    has_guarded_code: bool
    possibly_missed_reinplacing_opportunities: Optional[int]
    remote_cache_time_saved_s: Optional[float]
    structured_logging_overhead_s: Optional[float]
    config_suppress_errors: Optional[bool]


@dataclasses.dataclass
class BwdCompilationMetrics:
    compile_id: str
    inductor_compile_time_s: Optional[float]
    code_gen_time_s: Optional[float]
    fail_type: Optional[str]
    fail_reason: Optional[str]
    remote_cache_time_saved_s: Optional[float]
    structured_logging_overhead_s: Optional[float]


DEFAULT_COMPILATION_METRICS_LIMIT = 64


_compilation_metrics: Deque[
    Union[CompilationMetrics, BwdCompilationMetrics]
] = collections.deque(maxlen=DEFAULT_COMPILATION_METRICS_LIMIT)


def record_compilation_metrics(
    compilation_metrics: Union[CompilationMetrics, BwdCompilationMetrics]
):
    global _compilation_metrics
    _compilation_metrics.append(compilation_metrics)
    if isinstance(compilation_metrics, CompilationMetrics):
        name = "compilation_metrics"
    else:
        name = "bwd_compilation_metrics"
    torch._logging.trace_structured(
        name,
        lambda: {
            k: list(v) if isinstance(v, set) else v
            for k, v in dataclasses.asdict(compilation_metrics).items()
        },
        # NB: Because compilation metrics *includes* the logging overhead time,
        # we can't both *measure* the logging overhead of compilation metrics
        # without making it inconsistent with compilation metrics itself, so
        # we ignore the (hopefully small) time spent logging compilation metrics
        record_logging_overhead=False,
    )
    if config.log_compilation_metrics:
        log_compilation_event(compilation_metrics)


def set_compilation_metrics_limit(new_size: int) -> None:
    global _compilation_metrics
    while len(_compilation_metrics) > new_size:
        _compilation_metrics.popleft()
    new_deque = collections.deque(_compilation_metrics, maxlen=new_size)
    _compilation_metrics = new_deque


def clear_compilation_metrics() -> None:
    global _compilation_metrics
    _compilation_metrics.clear()


def get_compilation_metrics() -> List[Union[CompilationMetrics, BwdCompilationMetrics]]:
    return list(_compilation_metrics)


class ChromiumEventLogger:
    """Logs chromium events to structured logs. tlparse will concatenate these into a perfetto UI link.

    See https://docs.google.com/document/d/1CvAClvFfyA5R-PhYUmn5OOQtYMH4h6I0nSsKchNAySU/preview#heading=h.yr4qxyxotyw for
    a specification of the Chromium Event JSON format.
    """

    def get_stack(self):
        if hasattr(self.tls, "stack"):
            return self.tls.stack
        else:
            self.tls.stack = ["__start__"]
            return self.tls.stack

    def __init__(self):
        self.tls = threading.local()
        # Generate a unique id for this logger, which we can use in scuba to filter down
        # to a single python run.
        self.id_ = str(uuid.uuid4())

        # TODO: log to init/id tlparse after I add support for it
        log.info("ChromiumEventLogger initialized with id %s", self.id_)

    def log_event_start(
        self,
        event_name: str,
        time_ns: int,
        metadata: Optional[Dict[str, Any]] = None,
    ) -> None:
        """
        Logs the start of a single event.
        :param str event_name Name of event to appear in trace
        :param time_ns Timestamp in nanoseconds
        :param metadata: Any extra metadata associated with this event
        """
        event = self._log_timed_event(
            event_name,
            time_ns,
            "B",
            metadata,
        )
        log_chromium_event_internal(event, self.get_stack(), self.id_)
        self.get_stack().append(event_name)

    def reset(self) -> None:
        # We this on every compile in case a compile crashes or restarts and we haven't
        # cleared the stack.
        stack = self.get_stack()
        stack.clear()
        stack.append("__start__")

    def log_event_end(
        self,
        event_name: str,
        time_ns: int,
        metadata: Optional[Dict[str, Any]] = None,
        start_time_ns: Optional[int] = None,
    ) -> None:
        """
        Logs the end of a single event. This function should only be
        called after log_event_start with the same event_name.
        :param event_name: Name of event to appear in trace
        :param time_ns: Timestamp in nanoseconds
        :param metadata: Any extra metadata associated with this event
        """
        # These stack health checks currently never happen,
        # but they're written this way to future proof any weird event
        # overlaps in the future.
        stack = self.get_stack()
        if event_name not in stack:
            # Something went wrong, we never called start on this event,
            # or it was skipped due to overlapping events below
            log.warning("ChromiumEventLogger: Start event not in stack, ignoring")
            return

        event = self._log_timed_event(
            event_name,
            time_ns,
            "E",
            metadata,
        )

        while event_name != stack[-1]:
            # If the event isn't the most recent one to end, pop
            # off the stack until it is.
            # Since event_name in self.stack, this pop is always safe
            log.warning(
                "ChromiumEventLogger: Detected overlapping events, fixing stack"
            )
            stack.pop()

        log_chromium_event_internal(event, stack, self.id_, start_time_ns)
        # Finally pop the actual event off the stack
        stack.pop()

    def _log_timed_event(
        self,
        event_name: str,
        time_ns: int,
        phase: str,
        metadata: Optional[Dict[str, Any]] = None,
    ) -> Dict[str, Any]:
        """
        Logs a timed event in chromium format. See log_event_start, log_event_end, etc.
        """
        event = {
            "name": event_name,
            "ts": time_ns / 1000,  # Chromium events are in micro seconds
            "args": metadata,
            "ph": phase,
            # These categories are needed in all chromium traces
            "cat": "dynamo_timed",
            "tid": 0,
            "pid": 0,  # pid should be specified on all logs, we don't personally care about the actual process id
        }
        torch._logging.trace_structured(
            "chromium_event",
            payload_fn=lambda: event,
            suppress_context=False,
            expect_trace_id=False,  # Not every chromium event will have a trace_id
        )
        return event

    def log_instant_event(
        self,
        event_name: str,
        time_ns: int,
        metadata: Optional[Dict[str, Any]] = None,
    ) -> None:
        """
        Log an instant event with no associated duration.
        :param str event_name: Name of event to appear in trace
        :param int time_ns Timestamp in nanoseconds
        :param Optional[Dict[str, Any]] metadata: Any extra metadata associated with this event
        :param str cname optional color for the arrow in the trace
        """
        event = {
            "name": event_name,
            "ts": time_ns / 1000,
            "args": metadata,
            "ph": "i",
            # These categories are needed in all chromium traces
            "cat": "dynamo_timed",
            "tid": 0,
            "pid": 0,
            "s": "p",  # We use "process" level instant events so they all appear on the same row in the trace.
        }
        torch._logging.trace_structured(
            "chromium_event",
            payload_fn=lambda: event,
            suppress_context=False,
            expect_trace_id=True,
        )
        # Log an instant event with the same start and end time
        log_chromium_event_internal(event, self.get_stack(), self.id_)


CHROMIUM_EVENT_LOG: Optional[ChromiumEventLogger] = None


def get_chromium_event_logger() -> ChromiumEventLogger:
    global CHROMIUM_EVENT_LOG
    if CHROMIUM_EVENT_LOG is None:
        CHROMIUM_EVENT_LOG = ChromiumEventLogger()
    return CHROMIUM_EVENT_LOG


@dataclasses.dataclass
class CleanupHook:
    """Remove a global variable when hook is called"""

    scope: Dict[str, Any]
    name: str

    def __call__(self, *args):
        # Make sure we're not shutting down
        if CleanupManager is not None:
            CleanupManager.count -= 1
        del self.scope[self.name]

    @staticmethod
    def create(scope, name, val):
        assert name not in scope
        CleanupManager.count += 1
        scope[name] = val
        return CleanupHook(scope, name)


class CleanupManager(ExactWeakKeyDictionary):
    count = 0
    instance: ClassVar[CleanupManager]

    def _remove_id(self, idx):
        for hook in self.values[idx]:
            hook()
        super()._remove_id(idx)


CleanupManager.instance = CleanupManager()


def clone_tensor(x):
    """Clone the tensor and its gradient"""
    y = x.clone().requires_grad_(x.requires_grad)
    if x.is_leaf and x.grad is not None:
        y.grad = x.grad.clone()
    return y


def clone_input(x, *, dtype=None):
    """copy while preserving strides"""
    # TODO: this is questionable
    if is_fake(x):
        # this func fails on fake tensors in __torch_dispatch__
        return x

    def torch_clone(x):
        y = torch.clone(x)
        if x.is_leaf:
            y.requires_grad_(x.requires_grad)
        if x.is_leaf and x.grad is not None:
            y.grad = clone_input(x.grad, dtype=dtype)
        if hasattr(x, "_dynamo_dynamic_indices"):
            y._dynamo_dynamic_indices = x._dynamo_dynamic_indices.copy()  # type: ignore[attr-defined]
        return y

    with torch.no_grad():
        if x.device.type == "xla":
            # Access data_ptr() for a xla tensor will cause crash
            return torch_clone(x)

        # Handle sparse storage (no stride).
        if x.layout is torch.sparse_coo:
            return torch.sparse_coo_tensor(
                torch_clone(x._indices()),
                torch_clone(x._values()),
                x.shape,
                is_coalesced=x.is_coalesced(),
            )
        elif is_sparse_compressed(x):
            if x.layout in {torch.sparse_csr, torch.sparse_bsr}:
                compressed_indices = x.crow_indices()
                plain_indices = x.col_indices()
            else:
                compressed_indices = x.ccol_indices()
                plain_indices = x.row_indices()
            return torch.sparse_compressed_tensor(
                torch_clone(compressed_indices),
                torch_clone(plain_indices),
                torch_clone(x.values()),
                x.shape,
                layout=x.layout,
            )

        needed_size = sum(
            (shape - 1) * stride for shape, stride in zip(x.size(), x.stride())
        )
        if x.is_quantized:
            result = torch.empty_quantized((needed_size + 32,), x)
        else:
            result = torch.empty(
                needed_size + 32, dtype=dtype or x.dtype, device=x.device
            )
        cache_line_offset = (
            (x.data_ptr() - result.data_ptr()) % 32
        ) // x.element_size()
        result.as_strided_(x.size(), x.stride(), cache_line_offset)
        try:
            result.copy_(x.clone())
            if x.is_leaf:
                result.requires_grad_(x.requires_grad)
            if x.is_leaf and x.grad is not None:
                result.grad = clone_input(x.grad, dtype=dtype)
        except RuntimeError:
            # RuntimeError: unsupported operation: more than one element of the written-to
            # tensor refers to a single memory location. Please clone() the tensor before
            # performing the operation.
            return torch_clone(x)
        if hasattr(x, "_dynamo_dynamic_indices"):
            result._dynamo_dynamic_indices = x._dynamo_dynamic_indices.copy()  # type: ignore[attr-defined]
        return result


def clone_inputs(example_inputs):
    res: Union[Dict[Any, Any], List[Any]]
    if type(example_inputs) is dict:
        res = dict(example_inputs)
        for key, value in res.items():
            if isinstance(value, tuple):
                res[key] = clone_inputs(value)
            else:
                assert isinstance(value, torch.Tensor), type(value)
                res[key] = clone_input(value)
        return res

    res = list(example_inputs)
    for i in range(len(res)):
        if isinstance(res[i], torch.Tensor):
            res[i] = clone_input(res[i])
    return res


def skip_frame_if_in_functorch_mode(val: torch.Tensor):
    try:
        val.data_ptr()  # will throw for functorch tensors
    except RuntimeError as e:
        from .exc import SkipFrame

        # This will be GradTrackingTensor/BatchedTensor/etc
        functorch_subclass_name = re.sub(r"\(.*", "", repr(val))
        raise SkipFrame(
            f"torch.compile cannot be run in context: {functorch_subclass_name}"
        ) from e


@contextmanager
def preserve_rng_state():
    disable_functorch = torch._C._DisableFuncTorch
    disable_current_modes = torch.utils._python_dispatch._disable_current_modes
    with disable_current_modes(), disable_functorch():
        rng_state = torch.clone(torch.random.get_rng_state())
        skip_frame_if_in_functorch_mode(rng_state)
        if torch.cuda.is_available():
            cuda_rng_state = torch.clone(torch.cuda.get_rng_state())
    try:
        yield
    finally:
        with torch.utils._python_dispatch._disable_current_modes():
            torch.random.set_rng_state(rng_state)
            if torch.cuda.is_available():
                torch.cuda.set_rng_state(cuda_rng_state)  # type: ignore[possibly-undefined]


def is_jit_model(model0):
    return isinstance(
        model0,
        (
            torch.jit._trace.TopLevelTracedModule,
            torch.jit._script.RecursiveScriptModule,
            torch.jit.ScriptFunction,
            torch.jit.ScriptModule,
        ),
    )


def torchscript(model, example_inputs, verbose=False):
    if is_jit_model(model):
        # already done?
        return model

    try:
        return torch.jit.trace(model, example_inputs)
    except Exception:
        try:
            return torch.jit.script(model)
        except Exception:
            if verbose:
                log.exception("jit error")
            else:
                log.error("Both torch.jit.trace and torch.jit.script failed")
    return None


def getfile(obj):
    try:
        return inspect.getfile(obj)
    except (TypeError, OSError):
        return None


def is_namedtuple(obj):
    """Test if an object is a namedtuple or a torch.return_types.* quasi-namedtuple"""
    return is_namedtuple_cls(type(obj))


def is_namedtuple_cls(cls):
    """Test if an object is a namedtuple or a (torch.return_types|torch.autograd.forward_ad).* quasi-namedtuple"""
    try:
        if issubclass(cls, tuple):
            bases = getattr(cls, "__bases__", []) or [None]
            module = getattr(cls, "__module__", None)
            return module in ("torch.return_types", "torch.autograd.forward_ad") or (
                bases[0] is tuple and hasattr(cls, "_make") and hasattr(cls, "_fields")
            )
    except TypeError:
        pass
    return False


@functools.lru_cache(1)
def namedtuple_fields(cls):
    """Get the fields of a namedtuple or a torch.return_types.* quasi-namedtuple"""
    if cls is slice:
        return ["start", "stop", "step"]

    assert issubclass(cls, tuple)
    if hasattr(cls, "_fields"):
        # normal namedtuples
        return cls._fields

    @dataclasses.dataclass
    class Marker:
        index: int

    # frustrating ones e.g. torch.return_types.max
    assert cls.__module__ == "torch.return_types"
    obj = cls(map(Marker, range(cls.n_fields)))
    fields: List[Optional[str]] = [None] * cls.n_fields
    for name in dir(obj):
        if name[0] != "_" and isinstance(getattr(obj, name), Marker):
            fields[getattr(obj, name).index] = name
    return fields


def checkpoint_params(gm):
    with torch.no_grad():
        rng_state = torch.clone(torch.random.get_rng_state())
        if torch.cuda.is_available():
            cuda_rng_state = torch.clone(torch.cuda.get_rng_state())
        saved_state = []
        for param in itertools.chain(gm.parameters(), gm.buffers()):
            saved_state.append((param, param._version, torch.clone(param)))

    def restore():
        with torch.no_grad():
            torch.random.set_rng_state(rng_state)
            if torch.cuda.is_available():
                torch.cuda.set_rng_state(cuda_rng_state)
            for param, version, original_value in saved_state:
                if param._version != version:
                    param.copy_(original_value)

    return restore


def timed(model, example_inputs, times=1):
    if torch.cuda.is_available():
        synchronize = torch.cuda.synchronize
    else:
        synchronize = nothing

    synchronize()
    gc.collect()
    torch.manual_seed(1337)
    t0 = time.perf_counter()
    for _ in range(times):
        result = model(*example_inputs)
        synchronize()
    t1 = time.perf_counter()
    return result, t1 - t0  # type: ignore[possibly-undefined]


def check_is_cuda(gm, example_inputs):
    return all(x.is_cuda for x in itertools.chain(example_inputs, gm.parameters(True)))


@lru_cache(32)
def rot_n_helper(n):
    assert n > 1
    vars = [f"v{i}" for i in range(n)]
    rotated = reversed(vars[-1:] + vars[:-1])
    fn = eval(f"lambda {','.join(vars)}: ({','.join(rotated)})")
    fn.__name__ = f"rot_{n}_helper"
    return fn


common_constant_types: Set[type] = {
    int,
    float,
    complex,
    bool,
    str,
    bytes,
    type(None),
    Ellipsis.__class__,
    types.CodeType,
    torch.device,
    torch.dtype,
    torch.memory_format,
    torch.layout,
}

if has_triton_package():
    import triton

    common_constant_types.add(triton.language.dtype)

"""
    Difference between is_safe_constant and common_constant_types.
    * common_constant_types: Constants would be wrapped by VariableBuilder.wrap_literal
                             as ConstantVariable.
    * is_safe_constant: Constants can be loaded by LOAD_CONST bytecode.
"""


def is_safe_constant(v):
    if istype(v, (tuple, frozenset)):
        return all(map(is_safe_constant, v))
    return isinstance(v, (enum.Enum, type, torch.Size)) or istype(
        v,
        common_constant_types | {slice},
    )


def specialize_symnode(arg):
    from .variables import ConstantVariable, SymNodeVariable

    # Guard and specialize
    if isinstance(arg, SymNodeVariable):
        return ConstantVariable.create(arg.evaluate_expr())

    return arg


def guard_if_dyn(arg):
    from .variables import ConstantVariable

    arg = specialize_symnode(arg)

    if isinstance(arg, ConstantVariable):
        return arg.as_python_constant()

    return arg


def check_constant_args(args, kwargs):
    return all(x.is_python_constant() for x in itertools.chain(args, kwargs.values()))


def check_unspec_python_args(args, kwargs):
    from .variables.constant import ConstantVariable
    from .variables.tensor import UnspecializedPythonVariable

    unspec_count = 0
    for x in itertools.chain(args, kwargs.values()):
        if isinstance(x, UnspecializedPythonVariable):
            unspec_count += 1
        elif not isinstance(x, ConstantVariable):
            return False
    return unspec_count > 0


def check_unspec_or_constant_args(args, kwargs):
    # A fused version of:
    # return check_constant_args(args, kwargs) or check_unspec_python_args(args, kwargs)
    from .variables.tensor import UnspecializedPythonVariable

    for x in itertools.chain(args, kwargs.values()):
        if not (x.is_python_constant() or isinstance(x, UnspecializedPythonVariable)):
            return False
    return True


def check_numpy_ndarray_args(args, kwargs):
    from .variables.tensor import NumpyNdarrayVariable

    return any(
        isinstance(x, NumpyNdarrayVariable)
        for x in itertools.chain(args, kwargs.values())
    )


dict_keys: Type[KeysView[Any]] = type({}.keys())
dict_values: Type[ValuesView[Any]] = type({}.values())
odict_values: Type[ValuesView[Any]] = type(collections.OrderedDict().values())
tuple_iterator: Type[Iterator[Any]] = type(iter(()))
tuple_iterator_len = tuple_iterator.__length_hint__  # type: ignore[attr-defined]
object_new = object.__new__


def nn_module_new(cls):
    obj = object_new(cls)
    torch.nn.Module.__init__(obj)
    return obj


def product(it):
    return functools.reduce(operator.mul, it, 1)


def tuple_iterator_getitem(it, index):
    _, (obj,), start = it.__reduce__()
    return obj[start + index]


iter_next = next


def to_subclass(t, cls):
    return t.as_subclass(cls)


def dict_keys_getitem(d, n):
    return next(itertools.islice(iter(d), n, n + 1))


def enum_repr(value, local):
    # enum class can override __str__ method. Use __class__ and name attribute
    # to extract the class name and key name.
    name = value.__class__.__name__
    val = value.name
    scope = "L" if local else "G"
    local_name = f'{scope}["{name}"].{val}'
    return local_name


def set_example_value(node, example_value):
    # NB: example_value is a bit of a misnomer, because this is always a fake
    # tensor of some sort.  Furthermore, these example values serve as the
    # runtime state of Dynamo tracing, which means if metadata mutation
    # occurs, the example_value gets directly updated (so you can't rely on
    # this to accurately reflect what the state of the value was at the time
    # the program was traced).
    node.meta["example_value"] = example_value
    shape_env = TracingContext.get().fake_mode.shape_env
    if symbol_to_path := torch.fx.experimental.symbolic_shapes.compute_unbacked_bindings(
        shape_env, example_value
    ):
        node.meta["unbacked_bindings"] = symbol_to_path


def _get_fake_tensor(vt):
    fake_tensor = vt.as_proxy().node.meta.get("example_value")
    if not is_fake(fake_tensor):
        from .exc import unimplemented

        unimplemented("Cannot check Tensor object identity without its fake value")
    return fake_tensor


def iter_contains(items, search, tx, check_tensor_identity=False):
    from .variables import (
        BuiltinVariable,
        ConstantVariable,
        TensorVariable,
        VariableTracker,
    )

    if search.is_python_constant():
        found_const = any(
            x.is_python_constant()
            and x.as_python_constant() == search.as_python_constant()
            for x in items
        )
        return ConstantVariable.create(found_const)

    must_check_tensor_id = False
    if check_tensor_identity and isinstance(search, TensorVariable):
        must_check_tensor_id = True
        # Match of Tensor means match of FakeTensor
        search = _get_fake_tensor(search)

    found: Optional[VariableTracker] = None
    for x in items:
        if must_check_tensor_id:
            if isinstance(x, TensorVariable):
                if search is _get_fake_tensor(x):  # Object equivalence
                    return ConstantVariable.create(True)
        else:
            check = BuiltinVariable(operator.eq).call_function(tx, [x, search], {})
            if found is None:
                found = check
            else:
                found = BuiltinVariable(operator.or_).call_function(
                    tx, [check, found], {}
                )
    if found is None:
        found = ConstantVariable.create(False)
    return found


def key_is_id(k):
    """Returns whether it indexes dictionaries using its id"""
    return isinstance(k, (torch.Tensor, torch.nn.Module, MethodWrapperType))


def key_to_id(value):
    return [id(k) if key_is_id(k) else k for k in value.keys()]


def const_repr(x, *, local) -> str:
    from .trace_rules import is_builtin_callable

    if isinstance(x, (list, tuple)):
        elems_repr = ",".join(const_repr(s, local=local) for s in x)
        if isinstance(x, list):
            return f"[{elems_repr}]"
        else:
            assert isinstance(x, tuple)
            if len(x) == 1:
                return f"({elems_repr},)"
            else:
                return f"({elems_repr})"
    elif isinstance(x, enum.Enum):
        # To workaround repr(Enum) returning invalid global reference before python 3.11
        # by calling enum_repr and removing quotes to render enum in guard code.
        return enum_repr(x, local=local).replace("'", "")
    elif is_builtin_callable(x):
        return x.__name__
    elif isinstance(x, type):

        def fullname(o):
            klass = o.__class__
            module = klass.__module__
            if module == "builtins":
                return klass.__qualname__  # avoid outputs like 'builtins.str'
            return module + "." + klass.__qualname__

        return fullname(x)
    else:
        return f"{x!r}"


def dict_keys_repr(const_keys, *, local) -> str:
    keys_str = ",".join(const_repr(s, local=local) for s in const_keys)
    return "[" + keys_str + "]"


GLOBAL_KEY_PREFIX = "__dict_key"


from torch._subclasses import UnsupportedFakeTensorException  # noqa: F401


def get_safe_global_name(tx, root, obj):
    # The global_mangled_class_name should be different for different
    # invocations of torch.compile. Otherwise, we can run into a situation
    # where multiple torch.compile invocations re-use the same global name,
    # but the global's lifetime is tied to the first invocation (and
    # may be deleted when the first torch.compile invocation is deleted)
    # We mangle it based off of the output_graph's id.
    return f"{root}_{id(obj)}_c{tx.output.compile_id}"


def wrap_fake_exception(fn):
    try:
        return fn()
    except UnsupportedFakeTensorException as e:
        from .exc import unimplemented

        msg = f"Unsupported: {e.reason} with fake tensor propagation."
        log.warning(msg)
        unimplemented(msg, from_exc=e)


def deepcopy_to_fake_tensor(obj, fake_mode):
    with torch._subclasses.fake_tensor.FakeCopyMode(fake_mode):
        return wrap_fake_exception(lambda: copy.deepcopy(obj))


def rmse(ref, res):
    """
    Calculate root mean squared error
    """
    return torch.sqrt(torch.mean(torch.square(ref - res)))


def same(
    ref,
    res,
    fp64_ref=None,
    cos_similarity=False,
    tol=1e-4,
    equal_nan=False,
    exact_dtype=True,
    relax_numpy_equality=False,
    ignore_non_fp=False,
    log_error=log.error,
    use_larger_multiplier_for_smaller_tensor=False,
):
    """Check correctness to see if ref and res match"""
    if fp64_ref is None:
        fp64_ref = ref
    if isinstance(
        ref, (list, tuple, collections.deque, torch.nn.ParameterList, torch.Size)
    ):
        assert isinstance(
            res, (list, tuple, collections.deque)
        ), f"type mismatch {type(ref)} {type(res)}"
        if len(ref) != len(res):
            log_error("Length mismatch")
            return False
        return len(ref) == len(res) and all(
            same(
                ai,
                bi,
                fp64_refi,
                cos_similarity,
                tol,
                equal_nan,
                exact_dtype,
                relax_numpy_equality,
                ignore_non_fp,
                log_error=log_error,
                use_larger_multiplier_for_smaller_tensor=use_larger_multiplier_for_smaller_tensor,
            )
            for ai, bi, fp64_refi in zip(ref, res, fp64_ref)
        )
    elif type(ref).__name__ == "QuestionAnsweringModelOutput":
        # This skips checking accuracy for start_logits/end_logits.
        # Tentatively, start_logits/end_logits appear to be very prone to
        # inaccuracies and is somewhat subsumed by checking the loss.
        return same(
            ref.loss,
            res.loss,
            fp64_ref.loss,
            cos_similarity,
            tol,
            equal_nan,
            exact_dtype,
            relax_numpy_equality,
            ignore_non_fp,
            log_error=log_error,
            use_larger_multiplier_for_smaller_tensor=use_larger_multiplier_for_smaller_tensor,
        )
    elif isinstance(ref, dict):
        assert isinstance(res, dict)
        assert set(ref.keys()) == set(
            res.keys()
        ), f"keys mismatch {set(ref.keys())} == {set(res.keys())}"
        for k in sorted(ref.keys()):
            if not (
                same(
                    ref[k],
                    res[k],
                    fp64_ref[k],
                    cos_similarity=cos_similarity,
                    tol=tol,
                    equal_nan=equal_nan,
                    exact_dtype=exact_dtype,
                    relax_numpy_equality=relax_numpy_equality,
                    ignore_non_fp=ignore_non_fp,
                    log_error=log_error,
                    use_larger_multiplier_for_smaller_tensor=use_larger_multiplier_for_smaller_tensor,
                )
            ):
                log_error("Accuracy failed for key name %s", k)
                return False
        return True
    elif isinstance(ref, set):
        assert isinstance(res, set)
        assert set(ref) == set(res), f"elements mismatch {set(ref)} == {set(res)}"
        return True
    elif isinstance(ref, (torch.Tensor, float)):
        assert not isinstance(ref, torch._subclasses.FakeTensor)
        assert not isinstance(res, torch._subclasses.FakeTensor)

        def to_tensor(t):
            return t if isinstance(t, torch.Tensor) else torch.tensor(t)

        ref, res, fp64_ref = (to_tensor(val) for val in (ref, res, fp64_ref))

        if ref.is_sparse:
            assert res.is_sparse
            ref = ref.to_dense()
            res = res.to_dense()
        assert isinstance(res, torch.Tensor), f"type mismatch {type(ref)} {type(res)}"
        if exact_dtype:
            if ref.dtype != res.dtype:
                log_error("dtype mismatch %s, %s", ref.dtype, res.dtype)
                return False
            if ref.dtype == torch.bool:
                if ignore_non_fp:
                    return True
                # triton stores bool as int8, so add this for more accurate checking
                r = torch.allclose(
                    ref.to(dtype=torch.uint8),
                    res.to(dtype=torch.uint8),
                    atol=tol,
                    rtol=tol,
                    equal_nan=equal_nan,
                )
                if not r:
                    log_error("Accuracy failed: uint8 tensor did not match")
                return r

        if cos_similarity:
            ref = ref.flatten().to(torch.float32)
            res = res.flatten().to(torch.float32)
            if torch.allclose(ref, res, atol=tol, rtol=tol, equal_nan=True):
                # early exit that handles zero/nan better
                # cosine_similarity(zeros(10), zeros(10), dim=0) is 0
                return True
            score = torch.nn.functional.cosine_similarity(ref, res, dim=0, eps=1e-6)
            if score < 0.99:
                log.warning("Similarity score=%s", score.cpu().detach().item())
            return score >= 0.99
        else:
            if not exact_dtype:
                ref = ref.to(res.dtype)

            # First try usual allclose
            if torch.allclose(ref, res, atol=tol, rtol=tol, equal_nan=equal_nan):
                return True

            # Check error from fp64 version
            if fp64_ref.dtype == torch.float64:
                # Fix a corner case that res and fp64_ref does not contains NaN and match (with loose tolerance)
                # while the ref contains NaN. In this case, RMSE should not match any ways.
                # But res is 'BETTER' than ref so we count it pass.
                #
                # This happens for Super_SloMo when loop ordering after fusion is enabled:
                # https://gist.github.com/shunting314/11f235c70f7db0d52718d26f4a701cab
                loose_tol = 1e-2 * 4
                if (
                    not fp64_ref.isnan().any()
                    and not res.isnan().any()
                    and ref.isnan().any()
                    and torch.allclose(
                        fp64_ref.to(dtype=res.dtype),
                        res,
                        atol=loose_tol,
                        rtol=loose_tol,
                        equal_nan=equal_nan,
                    )
                ):
                    return True
                ref_error = rmse(fp64_ref, ref).item()
                # ref unable to produce this with stable numerics in this precision, ignore
                if math.isnan(ref_error):
                    log.warning(
                        "Found nan in reference. Consider running in higher precision."
                    )

                res_error = rmse(fp64_ref, res).item()

                # In the case of using AMP (Automatic Mixed Precision), certain models have
                # failed the benchmark's correctness check. However, the end-to-end model's
                # accuracy when comparing AMP with FP32 is within a difference of less than 0.1%.
                # Thus, it's possible that the correctness check failures for these models are
                # false alarms. We use multiplier of 3 instead of 2 to avoid these false alarms.
                multiplier = (
                    3.0 if res.dtype in (torch.float16, torch.bfloat16) else 2.0
                )

                if use_larger_multiplier_for_smaller_tensor and (
                    fp64_ref.numel() <= 10 and tol >= 4 * 1e-2
                ):
                    multiplier = 10.0
                elif use_larger_multiplier_for_smaller_tensor and (
                    fp64_ref.numel() <= 500 and tol >= 4 * 1e-2
                ):
                    multiplier = 5.0
                elif (
                    fp64_ref.numel() < 1000
                    or (ref.ndim == 4 and ref.shape[-1] == ref.shape[-2] == 1)
                    # large tol means a benchmark has been specified as REQUIRE_HIGHER_TOLERANCE
                    or tol >= 2 * 1e-2
                ):
                    # In the presence of noise, noise might dominate our error
                    # metric for smaller tensors.
                    # Similary, for 1x1 kernels, there seems to be high noise with amp.
                    multiplier = 3.0

                passes_test = res_error <= (multiplier * ref_error + tol / 10.0)
                if (
                    not passes_test
                    and equal_nan
                    and math.isnan(ref_error)
                    and math.isnan(res_error)
                    # Some unit test for the accuracy minifier relies on
                    # returning false in this case.
                    and not inductor_config.cpp.inject_relu_bug_TESTING_ONLY
                ):
                    passes_test = True
                if not passes_test:
                    log_error(
                        "RMSE (res-fp64): %.5f, (ref-fp64): %.5f and shape=%s. res.dtype: %s, multiplier: %f, tol: %f"
                        ", use_larger_multiplier_for_smaller_tensor: %d",
                        res_error,
                        ref_error,
                        res.size(),
                        res.dtype,
                        multiplier,
                        tol,
                        use_larger_multiplier_for_smaller_tensor,
                    )
                return passes_test

            if ignore_non_fp:
                return True

            log_error("Accuracy failed: allclose not within tol=%s", tol)
            return False
    elif isinstance(ref, (str, int, type(None), bool, torch.device)):
        if ignore_non_fp:
            return True
        r = ref == res
        if not r:
            log_error("Accuracy failed (%s): %s != %s", type(ref), ref, res)
        return r
    elif is_numpy_int_type(ref) or is_numpy_float_type(ref):
        if relax_numpy_equality and not (
            is_numpy_int_type(res) or is_numpy_float_type(res)
        ):
            ref = ref.item()
        r = (type(ref) is type(res)) and (ref == res)
        if not r:
            log_error("Accuracy failed (numpy): %s != %s", ref, res)
        return r
    elif is_numpy_ndarray(ref):
        return (type(ref) is type(res)) and same(
            torch.as_tensor(ref),
            torch.as_tensor(res),
            fp64_ref,
            cos_similarity=cos_similarity,
            tol=tol,
            equal_nan=equal_nan,
            exact_dtype=exact_dtype,
            relax_numpy_equality=relax_numpy_equality,
            ignore_non_fp=ignore_non_fp,
            log_error=log_error,
            use_larger_multiplier_for_smaller_tensor=use_larger_multiplier_for_smaller_tensor,
        )
    elif type(ref).__name__ in (
        "MaskedLMOutput",
        "Seq2SeqLMOutput",
        "CausalLMOutputWithCrossAttentions",
        "LongformerMaskedLMOutput",
        "Instances",
        "SquashedNormal",
        "Boxes",
        "Normal",
        "TanhTransform",
        "Foo",
        "Variable",
    ):
        assert type(ref) is type(res)
        return all(
            same(
                getattr(ref, key),
                getattr(res, key),
                getattr(fp64_ref, key),
                cos_similarity=cos_similarity,
                tol=tol,
                equal_nan=equal_nan,
                exact_dtype=exact_dtype,
                relax_numpy_equality=relax_numpy_equality,
                ignore_non_fp=ignore_non_fp,
                log_error=log_error,
                use_larger_multiplier_for_smaller_tensor=use_larger_multiplier_for_smaller_tensor,
            )
            for key in ref.__dict__.keys()
        )
    else:
        raise RuntimeError(f"unsupported type: {type(ref).__name__}")


def format_func_info(code):
    short_filename = code.co_filename.split("/")[-1]
    return f"'{code.co_name}' ({short_filename}:{code.co_firstlineno})"


@contextlib.contextmanager
def disable_cache_limit():
    prior = config.cache_size_limit
    config.cache_size_limit = sys.maxsize
    prior_acc_limit = config.accumulated_cache_size_limit
    config.accumulated_cache_size_limit = sys.maxsize

    try:
        yield
    finally:
        config.cache_size_limit = prior
        config.accumulated_cache_size_limit = prior_acc_limit


# map from transformed code back to original user code
orig_code_map = ExactWeakKeyDictionary()

# keep a record of code_obj -> list of guard failure reasons for logging
guard_failures: DefaultDict[Any, List[Any]] = collections.defaultdict(list)

# Keep a record of graph break reasons for logging
graph_break_reasons: List[torch._dynamo.output_graph.GraphCompileReason] = []

# keep record of compiled code, if we are in "error if recompile"
# to track code that dynamo has compiled previously
seen_code_map = ExactWeakKeyDictionary()


# return same dir unless user changes config between calls
@functools.lru_cache(None)
def _get_debug_dir(root_dir):
    dir_name = (
        "run_"
        + datetime.datetime.now().strftime("%Y_%m_%d_%H_%M_%S_%f")
        # use pid to avoid conflicts among ranks
        + "-pid_"
        + str(os.getpid())
    )
    return os.path.join(root_dir, dir_name)


def get_debug_dir():
    debug_root = config.debug_dir_root
    return _get_debug_dir(debug_root)


def extract_fake_example_value(node, required=True):
    if "example_value" in node.meta and is_fake(node.meta["example_value"]):
        return node.meta["example_value"]
    elif required:
        from torch._dynamo.exc import unimplemented

        unimplemented("`FakeTensor` example value was required but not available")
    else:
        return None


def ensure_graph_fake(e, tx):
    assert maybe_get_fake_mode(e) is tx.fake_mode
    return e


def get_fake_values_from_nodes(tx, nodes, allow_non_graph_fake):
    def visit(n: torch.fx.Node):
        if n.op == "call_function" and "example_value" not in n.meta:
            # fake tensor validity is checked inside get_fake_value using
            # ensure_graph_fake
            return get_fake_value(n, tx, allow_non_graph_fake)

        out = n.meta["example_value"]
        if not allow_non_graph_fake and isinstance(out, torch.Tensor):
            return ensure_graph_fake(out, tx)
        return out

    return torch.fx.node.map_arg(nodes, visit)


def get_fake_value(node, tx, allow_non_graph_fake=False):
    """
    Run the computation represented by `node` using fake tensors and return the result.

    allow_non_graph_fake: whether to allow the return result to be:
        1. non-fake or 2. fake that is not created by this instance of Dynamo.
        If `True`, you must be prepared to deal with such return values, ideally
        by further wrapping them as this graph's fakes.
    """
    from torch.utils._sympy.value_ranges import ValueRangeError

    from .exc import (
        TorchRuntimeError,
        unimplemented,
        Unsupported,
        UserError,
        UserErrorType,
    )

    op = node.op

    # FX Node should always return the same fake value
    if "example_value" in node.meta and is_fake(node.meta["example_value"]):
        return node.meta["example_value"]

    args, kwargs = get_fake_values_from_nodes(
        tx, (node.args, node.kwargs), allow_non_graph_fake
    )

    nnmodule = None
    if op == "call_method" and len(args) > 0 and isinstance(args[0], torch.nn.Module):
        # If the first argument is nn.Module, should copy to fake mode.
        args = (deepcopy_to_fake_tensor(args[0], tx.fake_mode),) + tuple(args[1:])

    if op == "call_module":
        nnmodule = tx.output.nn_modules[node.target]

        if is_lazy_module(nnmodule) and hasattr(nnmodule, "_initialize_hook"):
            # In the case of a lazy module, we want to run
            # the pre-hooks which initialize it.
            # Afterwards, lazy module deletes its pre-hooks
            # to avoid treating it as lazy on subsequent recompile.
            nnmodule._infer_parameters(nnmodule, args)

        # no matter it's lazy module or not, we should copy to fake mode.
        nnmodule = deepcopy_to_fake_tensor(nnmodule, tx.fake_mode)

    try:
        with tx.fake_mode, enable_python_dispatcher():
            ret_val = wrap_fake_exception(
                lambda: run_node(tx.output, node, args, kwargs, nnmodule)
            )
    except Unsupported:
        raise
    except RuntimeError as e:
        cause: BaseException = e
        if e.__cause__ is not None:
            cause = e.__cause__

        if isinstance(
            cause, torch._subclasses.fake_tensor.DataDependentOutputException
        ):
            unimplemented(
                f"data dependent operator: {cause.func}; "
                "to enable, set torch._dynamo.config.capture_scalar_outputs = True"
            )
        elif isinstance(
            cause, torch._subclasses.fake_tensor.DynamicOutputShapeException
        ):
            if not torch._dynamo.config.capture_dynamic_output_shape_ops:
                unimplemented(
                    f"dynamic shape operator: {cause.func}; "
                    "to enable, set torch._dynamo.config.capture_dynamic_output_shape_ops = True"
                )
            else:
                unimplemented(
                    f"dynamic shape operator: {cause.func}; "
                    "Operator does not have a meta kernel that supports dynamic output shapes, "
                    "please report an issue to PyTorch"
                )
        elif isinstance(
            cause, torch._subclasses.fake_tensor.UnsupportedOperatorException
        ):
            op = cause.func
            import_suggestion = ""
            if isinstance(op, torch._ops.OpOverload):
                maybe_pystub = torch._C._dispatch_pystub(
                    op._schema.name, op._schema.overload_name
                )
                if maybe_pystub is not None:
                    module, ctx = maybe_pystub
                    import_suggestion = (
                        f"It's possible that the support was implemented in "
                        f"module `{module}` and you may need to `import {module}`"
                        f"({ctx}), otherwise "
                    )
            unimplemented(
                f"unsupported operator: {cause.func} ({import_suggestion}see "
                "https://docs.google.com/document/d/1GgvOe7C8_NVOMLOCwDaYV1mXXyHMXY7ExoewHqooxrs/edit#heading=h.64r4npvq0w0"
                " for how to fix)"
            )
        elif isinstance(
            cause, torch.fx.experimental.symbolic_shapes.GuardOnDataDependentSymNode
        ):
            raise UserError(  # noqa: B904
                UserErrorType.CONSTRAINT_VIOLATION,
                str(cause),
                case_name="constrain_as_size_example",
            )
        elif isinstance(cause, ValueRangeError):
            raise UserError(UserErrorType.CONSTRAINT_VIOLATION, e.args[0]) from e
        elif isinstance(cause, TypeError) and "argument" in str(cause):
            unimplemented(f"TypeError {node.target}: {cause}")

        raise TorchRuntimeError(str(e)).with_traceback(e.__traceback__) from None

    if not allow_non_graph_fake:
        _ = pytree.tree_map_only(
            torch.Tensor, functools.partial(ensure_graph_fake, tx=tx), ret_val
        )
    return ret_val


_current_node = threading.local()


def get_current_node():
    return getattr(_current_node, "value", None)


@contextmanager
def set_current_node(node):
    old = get_current_node()
    _current_node.value = node
    try:
        yield
    finally:
        _current_node.value = old


def run_node(tracer, node, args, kwargs, nnmodule):
    """
    Runs a given node, with the given args and kwargs.

    Behavior is dictated by a node's op.

    run_node is useful for extracting real values out of nodes.
    See get_real_value for more info on common usage.

    Note: The tracer arg is only used for 'get_attr' ops
    Note: The nnmodule arg is only used for 'call_module' ops

    Nodes that are not call_function, call_method, call_module, or get_attr will
    raise an AssertionError.
    """
    op = node.op

    with set_current_node(node):

        def make_error_message(e):
            return f"Failed running {op} {node.target}(*{args}, **{kwargs}):\n" + str(e)

        try:
            if op == "call_function":
                return node.target(*args, **kwargs)
            elif op == "call_method":
                return getattr(args[0], node.target)(*args[1:], **kwargs)
            elif op == "call_module":
                assert nnmodule is not None
                return nnmodule(*args, **kwargs)
            elif op == "get_attr":
                return tracer.output_graph.get_submodule(node.target)
            elif op == "placeholder":
                assert "example_value" in node.meta
                return node.meta["example_value"]

        except (NotImplementedError, UnsupportedFakeTensorException) as e:
            # NB: mimic how wrap_fake_exception does it
            from .exc import unimplemented

            unimplemented(make_error_message(e), from_exc=e)
        except Exception as e:
            raise RuntimeError(make_error_message(e)).with_traceback(
                e.__traceback__
            ) from e

    raise AssertionError(op)


def get_real_value(node, tracer):
    """
    Run the actual computation represented by `node` and return the result.
    This will execute any dependent nodes in the graph as well.
    """
    from .exc import TorchRuntimeError

    cache = tracer.real_value_cache
    if node in cache:
        return cache[node]

    op = node.op
    args, kwargs = torch.fx.node.map_arg(  # type: ignore[misc]
        (node.args, node.kwargs),
        lambda n: get_real_value(n, tracer),
    )

    if op == "placeholder" and "grapharg" in node.meta:
        return node.meta["grapharg"].example

    if op == "call_module":
        nn_module = tracer.output_graph.nn_modules[node.target]
        if not is_lazy_module(nn_module):
            nn_module = copy.deepcopy(nn_module)
        else:
            # In the case of a lazy module, we want to run
            # the pre-hooks which initialize it
            nn_module(*args, **kwargs)
    else:
        nn_module = None

    try:
        real_value = run_node(tracer, node, args, kwargs, nn_module)
        cache[node] = real_value
    except RuntimeError as e:
        raise TorchRuntimeError(str(e)).with_traceback(e.__traceback__) from None
    return real_value


def assert_no_fake_params_or_buffers(gm):
    from torch._subclasses.fake_tensor import FakeTensorConfig, is_fake

    def stack_or_hint(t):
        if FakeTensorConfig.debug:
            import traceback

            return f"FAKE TENSOR CREATION TRACEBACK: \n {traceback.format_list(t._debug_trace)}"
        else:
            return "Enable TORCH_FAKE_TENSOR_DEBUG=1 to get creation stack traces on fake tensors."

    for name, buffer in gm.named_buffers():
        assert not is_fake(
            buffer
        ), f"Unexpected fake buffer {name} {stack_or_hint(buffer)}"
    for name, param in gm.named_parameters():
        assert not is_fake(
            param
        ), f"Unexpected fake param {name} {stack_or_hint(param)}"


def fqn(obj: Any):
    """
    Returns the fully qualified name of the object.
    """
    return f"{obj.__module__}.{obj.__qualname__}"


def ifdynstaticdefault(count1, count2):
    if torch._dynamo.config.assume_static_by_default:
        return count1
    else:
        return count2


def import_submodule(mod: types.ModuleType):
    """
    Ensure all the files in a given submodule are imported
    """
    for filename in sorted(os.listdir(os.path.dirname(cast(str, mod.__file__)))):
        if filename.endswith(".py") and filename[0] != "_":
            importlib.import_module(f"{mod.__name__}.{filename[:-3]}")


def object_has_getattribute(value: Any):
    return class_has_getattribute(type(value))


def class_has_getattribute(cls: type):
    try:
        if isinstance(
            inspect.getattr_static(cls, "__getattribute__"),
            types.FunctionType,
        ):
            return True
    except AttributeError:
        pass
    return False


def get_custom_getattr(value: Any, ignore_nn_module_getattr: bool = False):
    try:
        getattr_fn = inspect.getattr_static(type(value), "__getattr__")
    except AttributeError:
        getattr_fn = None
    if ignore_nn_module_getattr and getattr_fn is torch.nn.Module.__getattr__:
        # ignore this case of getattr
        getattr_fn = None
    return getattr_fn


class TensorStaticReason(enum.Enum):
    PARAMETER = 2
    NOT_TENSOR = 4
    NN_MODULE_PROPERTY = 5


def tensor_static_reason_to_message(reason: TensorStaticReason):
    if reason == TensorStaticReason.PARAMETER:
        return "mark_dynamic on parameter, parameters are always static today."
    if reason == TensorStaticReason.NOT_TENSOR:
        return "mark_dynamic on a non tensor, how did this happen?"
    if reason == TensorStaticReason.NN_MODULE_PROPERTY:
        return "tensor is static because it is nn module associated."
    raise AssertionError(f"Illegal reason {reason}")


def tensor_always_has_static_shape(
    tensor: Union[torch.Tensor, Any],
    is_tensor: bool,
    tensor_source: Source,
) -> Tuple[bool, Optional[TensorStaticReason]]:
    """
    Given a tensor, source, and is_tensor flag, determine if a shape should be static.

    Args:
    tensor - the real tensor to evaluate, parameters force a static shape.
    is_tensor - internal dynamo check, essentially "is_tensor": target_cls is TensorVariable,
    tensors not in a TensorVariable for whatever reason are forced static.

    Returns a tuple, where the first element is the bool of whether or not this tensor should have a static shape.
    The second element is a TensorStaticReason, useful for passing to tensor_static_reason_to_message if needed.
    """
    from .source import is_from_unspecialized_param_buffer_source

    if (
        tensor_source.guard_source().is_specialized_nn_module()
        or tensor_source.guard_source().is_unspecialized_builtin_nn_module()
    ) and config.force_nn_module_property_static_shapes:
        return True, TensorStaticReason.NN_MODULE_PROPERTY

    if (
        type(tensor) is torch.nn.Parameter
        or is_from_unspecialized_param_buffer_source(tensor_source)
    ) and config.force_parameter_static_shapes:
        return True, TensorStaticReason.PARAMETER
    if not is_tensor:
        return True, TensorStaticReason.NOT_TENSOR
    return False, None


def lazy_format_graph_tabular(fn_name, gm):
    def inner():
        try:
            from tabulate import tabulate  # TODO: Check that this is installed
        except ImportError:
            return (
                "Tabulate module missing, please install tabulate to log the graph in tabular format, logging code instead:\n"
                + str(lazy_format_graph_code(fn_name, gm))
            )

        node_specs = [
            [n.op, n.name, n.target, n.args, n.kwargs] for n in gm.graph.nodes
        ]
        graph_str = tabulate(
            node_specs, headers=["opcode", "name", "target", "args", "kwargs"]
        )
        return _format_graph_code(fn_name, gm.forward.__code__.co_filename, graph_str)

    return LazyString(inner)


def format_bytecode(prefix, name, filename, line_no, code):
    return f"{prefix} {name} {filename} line {line_no} \n{dis.Bytecode(code).dis()}\n"


forward_hook_names = ["_forward_pre_hooks", "_forward_hooks"]
backward_hook_names = ["_backward_pre_hooks", "_backward_hooks"]
state_dict_hook_names = [
    "_state_dict_pre_hooks",
    "_state_dict_hooks",
    "_load_state_dict_pre_hooks",
    "_load_state_dict_post_hooks",
]
all_hook_names = forward_hook_names + backward_hook_names + state_dict_hook_names


def nn_module_has_global_hooks():
    # This is limited to backward hooks for now because NNModuleVariable
    # supports fwd hooks underneath.
    return len(torch.nn.modules.module._global_backward_hooks) or len(
        torch.nn.modules.module._global_backward_pre_hooks
    )


def nn_module_get_all_hooks(
    mod,
    check_forward_hooks=False,
    check_backward_hooks=False,
    check_state_dict_hooks=False,
):
    """
    Sometimes its useful to differentiate between types of hooks such as forward/backward/pre
    hooks executed during module.__call__, and state_dict hooks which are executed separately.
    """
    hook_dicts_to_check = []
    check_all_hooks = (
        not check_forward_hooks
        and not check_backward_hooks
        and not check_state_dict_hooks
    )
    if check_forward_hooks or check_all_hooks:
        hook_dicts_to_check.extend(forward_hook_names)
    if check_backward_hooks or check_all_hooks:
        hook_dicts_to_check.extend(backward_hook_names)
    if check_state_dict_hooks:
        hook_dicts_to_check.extend(state_dict_hook_names)

    all_hooks = []
    for hook_dict_name in hook_dicts_to_check:
        hooks = getattr(mod, hook_dict_name, [])
        for hook_name in hooks:
            hook = hooks[hook_name]

            all_hooks.append(hook)
    return all_hooks


def nnmodule_has_hooks(
    mod,
    check_forward_hooks=False,
    check_backward_hooks=False,
    check_state_dict_hooks=False,
):
    """
    Helper function to check if a module has any hooks attached to it.
    """
    hooks = nn_module_get_all_hooks(
        mod,
        check_forward_hooks=check_forward_hooks,
        check_backward_hooks=check_backward_hooks,
        check_state_dict_hooks=check_state_dict_hooks,
    )
    return bool(hooks)


def to_numpy_helper(value):
    """Convert tensor and tnp.ndarray to numpy.ndarray."""
    if is_fake(value):
        return value
    if isinstance(value, tnp.ndarray):
        return to_numpy_helper(value.tensor)
    elif isinstance(value, torch.Tensor):
        return value.numpy(force=True)
    elif isinstance(value, (tuple, list)):
        return type(value)(to_numpy_helper(obj) for obj in value)
    else:
        return value


def numpy_to_tensor(value):
    """Convert tnp.ndarray to tensor, leave other types intact. If a list/tuple, loop through it to convert."""
    assert np is not None
    if isinstance(value, np.ndarray):
        return torch.as_tensor(value)
    if isinstance(value, tnp.ndarray):
        return value.tensor
    elif isinstance(value, (tuple, list)):
        return type(value)(numpy_to_tensor(obj) for obj in value)
    else:
        return value


class numpy_to_tensor_wrapper:
    def __init__(self, f):
        self.f = f
        self.__name__ = "wrapped_" + self.f.__name__

    def __repr__(self):
        return f"<Wrapped function <original {self.f.__name__}>>"

    def __call__(self, *args, **kwargs):
        out = self.f(*args, **kwargs)
        return numpy_to_tensor(out)


def numpy_attr_wrapper(obj, name):
    if isinstance(obj, tnp.ndarray):
        out = getattr(obj, name)
        return numpy_to_tensor(out)
    elif isinstance(obj, torch.Tensor):
        out = getattr(tnp.ndarray(obj), name)
        return numpy_to_tensor(out)


class numpy_method_wrapper:
    """Convert obj from torch.Tensor to tnp.ndarray and call method. Then convert result back to torch.Tensor."""

    def __init__(self, method: str):
        self.method = method
        self.__name__ = "wrapped_" + self.method

    def __repr__(self):
        return f"<Wrapped method <original {self.method}>>"

    def __call__(self, *args, **kwargs):
        obj = args[0]
        if isinstance(obj, torch.Tensor):
            obj = tnp.ndarray(obj)
        method_callable = getattr(obj, self.method)
        out = method_callable(*args[1:], **kwargs)
        return numpy_to_tensor(out)


class numpy_operator_wrapper:
    """Implements dunder methods for tnp.ndarray via functions from the operator library"""

    def __init__(self, op: Callable[..., Any]):
        self.op = op
        self.__name__ = f"wrapped_{op.__name__}"

    def __repr__(self):
        return f"<Wrapped operator <original {self.__name__}>>"

    def __call__(self, *args, **kwargs):
        assert not kwargs

        args = (
            tnp.ndarray(arg) if isinstance(arg, torch.Tensor) else arg for arg in args
        )
        out = self.op(*args)
        return numpy_to_tensor(out)


def defake(x):
    if not isinstance(x, FakeTensor):
        return x
    size: torch._prims_common.ShapeType
    stride: torch._prims_common.StrideType
    if x._has_symbolic_sizes_strides:
        size = []
        for s in x.size():
            if isinstance(s, torch.SymInt):
                size.append(s.node.shape_env.size_hint(s.node.expr))
            else:
                size.append(s)
        stride = []
        for s in x.stride():
            if isinstance(s, torch.SymInt):
                stride.append(s.node.shape_env.size_hint(s.node.expr))
            else:
                stride.append(s)
    else:
        size = x.size()
        stride = x.stride()
    y = torch.empty_strided(
        size,
        stride,
        dtype=x.dtype,
        device=x.device,
        requires_grad=x.requires_grad,
    )
    y.zero_()
    return y


def is_utils_checkpoint(obj):
    # Lazy import to avoid circular dependencies
    import torch.utils.checkpoint

    return obj is torch.utils.checkpoint.checkpoint


def build_checkpoint_variable(**options):
    import torch._higher_order_ops.wrap as higher_order_ops

    from .variables.higher_order_ops import TorchHigherOrderOperatorVariable

    # TODO - This is a temporary situation where we have two versions of
    # checkpointing implementation. We will converge on one and remove the other.
    activation_checkpoint_op: torch._ops.HigherOrderOperator = (
        higher_order_ops.tag_activation_checkpoint
    )
    if torch._functorch.config.functionalize_rng_ops:
        activation_checkpoint_op = higher_order_ops.wrap_activation_checkpoint

    return TorchHigherOrderOperatorVariable.make(
        activation_checkpoint_op,
        **options,
    )


def is_compile_supported(device_type):
    from .eval_frame import is_dynamo_supported

    compile_supported = is_dynamo_supported()
    if device_type == "cpu":
        pass
    elif device_type == "cuda" and compile_supported:
        compile_supported = has_triton()
    else:
        compile_supported = False
    return compile_supported


# The following 3.11 source code functions are adapted from
# https://github.com/python/cpython/blob/v3.11.4/Lib/traceback.py
# in order to output source code corresponding to bytecode in 3.11+.
# We need our own versions since we want to support multiline expressions.
def _fix_offset(str: str, offset: int) -> int:
    """
    Convert byte offset `offset` of `str` into character offset.
    Byte offset is used for 3.11+ instruction column data.
    Takes things like unicode characters into consideration.

    Unchanged from CPython implementation.
    """
    as_utf8 = str.encode("utf-8")
    return len(as_utf8[:offset].decode("utf-8", errors="replace"))


@dataclasses.dataclass
class _Anchors:
    # inclusive
    left_end_lineno: int
    left_end_offset: int
    right_start_lineno: int
    # exclusive
    right_start_offset: int


def _extract_anchors_from_expr(segment: str) -> Optional[_Anchors]:
    """
    Given source code `segment` corresponding to a bytecode
    instruction, determine:
        - for binary ops, the location of the binary op
        - for indexing, the location of the brackets.
    `segment` is expected to be a valid Python expression
    """
    assert sys.version_info >= (3, 11)

    import ast

    try:
        # Without brackets, `segment` is parsed as a statement.
        # We expect an expression, so wrap `segment` in
        # brackets to handle multi-line expressions.
        tree = ast.parse("(\n" + segment + "\n)")
    except SyntaxError:
        return None

    if len(tree.body) != 1:
        return None

    lines = segment.split("\n")

    # get character index given byte offset
    def normalize(lineno, offset):
        return _fix_offset(lines[lineno], offset)

    # Gets the next valid character index in `lines`, if
    # the current location is not valid. Handles empty lines.
    def next_valid_char(lineno, col):
        while lineno < len(lines) and col >= len(lines[lineno]):
            col = 0
            lineno += 1
        assert lineno < len(lines) and col < len(lines[lineno])
        return lineno, col

    # Get the next valid character index in `lines`.
    def increment(lineno, col):
        col += 1
        lineno, col = next_valid_char(lineno, col)
        assert lineno < len(lines) and col < len(lines[lineno])
        return lineno, col

    # Get the next valid character at least on the next line
    def nextline(lineno, col):
        col = 0
        lineno += 1
        lineno, col = next_valid_char(lineno, col)
        assert lineno < len(lines) and col < len(lines[lineno])
        return lineno, col

    statement = tree.body[0]
    if isinstance(statement, ast.Expr):
        expr = statement.value
        if isinstance(expr, ast.BinOp):
            # ast gives locations for BinOp subexpressions, e.g.
            # ( left_expr ) + ( right_expr )
            #   left^^^^^       right^^^^^
            # -2 since end_lineno is 1-indexed and because we added an extra
            # bracket to `segment` when calling ast.parse
            cur_lineno = cast(int, expr.left.end_lineno) - 2
            cur_col = normalize(cur_lineno, expr.left.end_col_offset)
            cur_lineno, cur_col = next_valid_char(cur_lineno, cur_col)

            # Heuristic to find the operator character.
            # The original CPython implementation did not look for ), \, or #,
            # leading to incorrect anchor location, e.g.
            # (x) + (y)
            # ~~^~~~~~~
            while (ch := lines[cur_lineno][cur_col]).isspace() or ch in ")\\#":
                if ch in "\\#":
                    cur_lineno, cur_col = nextline(cur_lineno, cur_col)
                else:
                    cur_lineno, cur_col = increment(cur_lineno, cur_col)

            # binary op is 1 or 2 characters long, on the same line
            right_col = cur_col + 1
            if (
                right_col < len(lines[cur_lineno])
                and not (ch := lines[cur_lineno][right_col]).isspace()
                and ch not in "\\#"
            ):
                right_col += 1
            # right_col can be invalid since it is exclusive

            return _Anchors(cur_lineno, cur_col, cur_lineno, right_col)
        elif isinstance(expr, ast.Subscript):
            # ast gives locations for value and slice subexpressions, e.g.
            # ( value_expr ) [ slice_expr ]
            #   value^^^^^     slice^^^^^
            # subscript^^^^^^^^^^^^^^^^^^^^
            # find left bracket (first '[' after value)
            left_lineno = cast(int, expr.value.end_lineno) - 2
            left_col = normalize(left_lineno, expr.value.end_col_offset)
            left_lineno, left_col = next_valid_char(left_lineno, left_col)
            while lines[left_lineno][left_col] != "[":
                left_lineno, left_col = increment(left_lineno, left_col)
            # find right bracket (final character of expression)
            right_lineno = cast(int, expr.end_lineno) - 2
            right_col = normalize(right_lineno, expr.end_col_offset)
            return _Anchors(left_lineno, left_col, right_lineno, right_col)
        elif isinstance(expr, ast.Call):
            # ( func_expr ) (args, kwargs)
            #   func^^^^^
            # call^^^^^^^^^^^^^^^^^^^^^^^^
            # find left bracket (first '(' after func)
            left_lineno = cast(int, expr.func.end_lineno) - 2
            left_col = normalize(left_lineno, expr.func.end_col_offset)
            left_lineno, left_col = next_valid_char(left_lineno, left_col)
            while lines[left_lineno][left_col] != "(":
                left_lineno, left_col = increment(left_lineno, left_col)
            # find right bracket (final character of expression)
            right_lineno = cast(int, expr.end_lineno) - 2
            right_col = normalize(right_lineno, expr.end_col_offset)
            return _Anchors(left_lineno, left_col, right_lineno, right_col)

    return None


def get_instruction_source_311(code: types.CodeType, inst: dis.Instruction) -> str:
    """
    Python 3.11+ only. Returns lines of source code (from code object `code`)
    corresponding to `inst`'s location data, and underlines relevant code to `inst`.

    Example: CALL on `g`:
    f(g(
      ^^
        h(x)))
        ^^^^^

    We need our own implementation since `format_frame_summary` in
    Python's `traceback` module doesn't handle multi-line expressions
    (and their anchor extraction code is not completely correct).
    """
    assert inst.positions is not None
    if inst.positions.lineno is None:
        return ""
    # The rstrip + "\n" pattern is used throughout this function to handle
    # linecache.getline errors. Error lines are treated as empty strings "", but we want
    # to treat them as blank lines "\n".
    first_line = linecache.getline(code.co_filename, inst.positions.lineno).rstrip()
    if inst.positions.end_lineno is None:
        return first_line
    if inst.positions.col_offset is None or inst.positions.end_col_offset is None:
        return first_line

    # character index of the start of the instruction
    start_offset = _fix_offset(first_line, inst.positions.col_offset)
    # character index of the end of the instruction
    # compute later since end may be a different line
    end_offset = None
    # expression corresponding to the instruction so we can get anchors
    segment = ""
    # underline markers to be printed - start with `~` marker and replace with `^` later
    markers = []

    # Compute segment and initial markers
    if inst.positions.end_lineno == inst.positions.lineno:
        end_offset = _fix_offset(first_line, inst.positions.end_col_offset)
        segment = first_line[start_offset:end_offset]
        markers.append(" " * start_offset + "~" * (end_offset - start_offset))
    else:
        segment = first_line[start_offset:] + "\n"
        markers.append(" " * start_offset + "~" * (len(first_line) - start_offset))
        last_line = linecache.getline(
            code.co_filename, inst.positions.end_lineno
        ).rstrip()
        end_offset = _fix_offset(last_line, inst.positions.end_col_offset)
        for lineno in range(inst.positions.lineno + 1, inst.positions.end_lineno):
            line = linecache.getline(code.co_filename, lineno).rstrip()
            segment += line + "\n"
            # don't underline leading spaces
            num_spaces = len(line) - len(line.lstrip())
            markers.append(" " * num_spaces + "~" * (len(line) - num_spaces))
        segment += last_line[:end_offset]
        num_spaces = len(last_line) - len(last_line.lstrip())
        markers.append(" " * num_spaces + "~" * (end_offset - num_spaces))

    anchors: Optional[_Anchors] = None
    try:
        anchors = _extract_anchors_from_expr(segment)
    except AssertionError:
        pass

    # replace `~` markers with `^` where necessary
    if anchors is None:
        markers = [marker.replace("~", "^") for marker in markers]
    else:
        # make markers mutable
        mutable_markers: List[List[str]] = [list(marker) for marker in markers]

        # anchor positions do not take start_offset into account
        if anchors.left_end_lineno == 0:
            anchors.left_end_offset += start_offset
        if anchors.right_start_lineno == 0:
            anchors.right_start_offset += start_offset

        # Turn `~`` markers between anchors to `^`
        for lineno in range(len(markers)):
            for col in range(len(mutable_markers[lineno])):
                if lineno < anchors.left_end_lineno:
                    continue
                if lineno == anchors.left_end_lineno and col < anchors.left_end_offset:
                    continue
                if (
                    lineno == anchors.right_start_lineno
                    and col >= anchors.right_start_offset
                ):
                    continue
                if lineno > anchors.right_start_lineno:
                    continue
                if mutable_markers[lineno][col] == "~":
                    mutable_markers[lineno][col] = "^"

        # make markers into strings again
        markers = ["".join(marker) for marker in mutable_markers]

    result = ""
    for i in range(len(markers)):
        result += (
            linecache.getline(code.co_filename, inst.positions.lineno + i).rstrip()
            + "\n"
        )
        result += markers[i] + "\n"
    return result


def get_static_address_type(t):
    if isinstance(t, torch.Tensor):
        return getattr(t, "_dynamo_static_input_type", None)

    return None


def is_rng_state_getter_or_setter(value):
    getters = (
        # The following two functions are not identical, so don't remove anyone!
        torch._C.Generator.get_state,
        torch.default_generator.get_state,
        torch.get_rng_state,
        torch.cuda.get_rng_state,
    )
    setters = (
        torch._C.Generator.set_state,
        torch.default_generator.set_state,
        torch.set_rng_state,
        torch.cuda.set_rng_state,
    )
    return value in (*setters, *getters)


def is_tensor_base_attr_getter(value):
    return (
        isinstance(value, types.MethodWrapperType)
        and value.__name__ == "__get__"
        and value.__self__.__objclass__ is torch._C._TensorBase  # type: ignore[attr-defined]
    )


def is_torch_function_object(value):
    return hasattr(value, "__torch_function__")


def has_torch_function(vt: torch._dynamo.variables.base.VariableTracker) -> bool:
    from torch._dynamo.variables import LazyVariableTracker, UserDefinedObjectVariable
    from torch._dynamo.variables.torch_function import TensorWithTFOverrideVariable

    if isinstance(vt, TensorWithTFOverrideVariable):
        return True

    if isinstance(vt, LazyVariableTracker):
        LazyVariableTracker.realize(vt)

    return isinstance(vt, UserDefinedObjectVariable) and hasattr(
        vt.value, "__torch_function__"
    )


# see note [Tensor Fakification and Symbol Caching]
def to_fake_tensor(t, fake_mode):
    symbolic_context = None
    source = None
    if tracing_context := torch._guards.TracingContext.try_get():
        if t in tracing_context.tensor_to_context:
            symbolic_context = tracing_context.tensor_to_context[t]
            source = symbolic_context.tensor_source

    return fake_mode.from_tensor(
        t, static_shapes=False, symbolic_context=symbolic_context, source=source
    )


# NB: this works for both classes and instances
def is_frozen_dataclass(value):
    return (
        not object_has_getattribute(value)
        and not class_has_getattribute(value)
        and is_dataclass(value)
        and hasattr(value, "__dataclass_params__")
        and hasattr(value.__dataclass_params__, "frozen")
        and value.__dataclass_params__.frozen
    )


def get_first_attr(obj, *attrs):
    """
    Return the first available attribute or throw an exception if none is present.
    """
    for attr in attrs:
        if hasattr(obj, attr):
            return getattr(obj, attr)

    raise AssertionError(f"{obj} does not has any of the attributes: {attrs}")


@contextlib.contextmanager
def maybe_enable_compiled_autograd(should_enable, fullgraph=True, dynamic=True):
    if not should_enable:
        yield
    else:

        def compiler_fn(gm):
            def inner_compiler(gm_, example_inputs_):
                torch._dynamo.utils.counters["compiled_autograd"]["compiles"] += 1
                return torch._inductor.compile(gm_, example_inputs_)

            return torch.compile(
                gm, backend=inner_compiler, fullgraph=fullgraph, dynamic=dynamic
            )

        with torch._dynamo.compiled_autograd.enable(compiler_fn) as ctx:
            yield ctx


def invalid_removeable_handle():
    # need a subclass so weakref works
    class Invalid(dict):  # type: ignore[type-arg]
        pass

    return RemovableHandle(Invalid())


# Returns a "proxy" (new object with the same class and dict) for (non-GraphModule) nn.Module's.
# Attribute changes to the original object/proxy will be reflected in the other.
# This is useful for cases where we want a keep-alive reference to a module without increasing
# its reference count.
def nn_module_proxy(mod):
    if not isinstance(mod, torch.nn.Module):
        return mod
    if isinstance(mod, torch.fx.GraphModule):
        # Dynamo-generated GM's shouldn't contain user-created GM's
        return mod
    proxy = mod.__class__.__new__(mod.__class__)
    proxy.__dict__ = mod.__dict__
    return proxy


class GmWrapper(torch.nn.Module):
    def __init__(self, gm, unflatten_fn):
        super().__init__()
        self.gm = gm
        self.unflatten_fn = unflatten_fn

    def forward(self, *args):
        args: List[Any] = list(args)
        return self.gm(*self.unflatten_fn(args))


def flatten_graph_inputs(gm: torch.fx.GraphModule, inputs, compile_gm):
    """
    Mutate inputs so that they are flat and wrap gm such that it
    accepts those inputs.  This is needed for graphs that take
    bumpy inputs.
    """
    inputs_idx_to_clear = [
        i
        for i, node in enumerate(gm.graph.nodes)
        if node.op == "placeholder" and node.meta.get("steal_arg", False)
    ]

    if torch._dynamo.compiled_autograd.in_compiled_autograd_region:
        # fast path, avoid pytree overhead
        # compiled autograd inputs are always a list of tensors, maybe followed by symints
        assert inputs_idx_to_clear == [0]
        assert isinstance(inputs[0], list)
        boxed_inputs_count = len(inputs[0])

        def flatten_fn(args):
            return args[0] + list(args[1:])

        def unflatten_fn(flat_args):
            return (flat_args[:boxed_inputs_count], *flat_args[boxed_inputs_count:])

        compiled_fn = compile_gm(GmWrapper(gm, unflatten_fn), flatten_fn(inputs))
    else:
        # slow path, don't know inputs structure
        flat_inputs, spec = pytree.tree_flatten(inputs)
        unflatten_fn = functools.partial(pytree.tree_unflatten, treespec=spec)
        compiled_fn = compile_gm(GmWrapper(gm, unflatten_fn), flat_inputs)
        # note this doesn't check the spec, assuming it is the same
        flatten_fn = pytree.arg_tree_leaves

    def wrapper(*args):
        flat_args = flatten_fn(args)

        # flat_args is a new list, so we need to clear references from the old list
        for i in inputs_idx_to_clear:
            args[i].clear()

        # this call is boxed to avoid increasing refcount until we reach aot_module_simplified forward
        return compiled_fn(flat_args)

    return wrapper


def get_locals_to_steal(maybe_gm):
    if not isinstance(maybe_gm, torch.fx.GraphModule) or not hasattr(maybe_gm, "meta"):
        return []
    return maybe_gm.meta.get("locals_to_steal", [])


def set_locals_to_steal(gm, locals_to_steal):
    gm.meta["locals_to_steal"] = locals_to_steal


class Lit:
    def __init__(self, s):
        self.s = s

    def __repr__(self):
        return self.s


warn_once_cache: Set[str] = set()


def warn_once(msg, stacklevel=1):
    # Dynamo causes all warnings.warn (in user code and in Dynamo code) to print all the time.
    # https://github.com/pytorch/pytorch/issues/128427.
    # warn_once is a workaround: if the msg has been warned on before, then we will not
    # warn again.
    # NB: it's totally ok to store a cache of all the strings: this is what warnings.warn does as well.
    if msg in warn_once_cache:
        return
    warn_once_cache.add(msg)
    warnings.warn(msg, stacklevel=stacklevel + 1)


def strip_color_from_string(text):
    # This regular expression matches ANSI escape codes
    ansi_escape = re.compile(r"\x1B[@-_][0-?]*[ -/]*[@-~]")
    return ansi_escape.sub("", text)


@contextlib.contextmanager
def _disable_saved_tensors_hooks_during_tracing():
    # See NOTE: [Deferring tensor pack/unpack hooks until runtime]
    try:
        prior = torch._C._autograd._saved_tensors_hooks_set_tracing(True)
        yield
    finally:
        torch._C._autograd._saved_tensors_hooks_set_tracing(prior)


def is_parameter_freezing():
    return torch._inductor.config.freezing and not torch.is_grad_enabled()


<<<<<<< HEAD
def get_torch_function_mode_stack():
    return [
        get_torch_function_mode_stack_at(i) for i in range(_len_torch_function_stack())
    ]
=======
def get_torch_function_mode_stack(filter_ignored=True):
    from .variables.torch_function import IGNORED_MODES

    stack = [
        get_torch_function_mode_stack_at(i) for i in range(_len_torch_function_stack())
    ]
    if filter_ignored:
        stack = [mode for mode in stack if type(mode) not in IGNORED_MODES]

    return stack
>>>>>>> 1f3a7937


def get_torch_function_mode_stack_at(ind):
    assert ind < _len_torch_function_stack() and ind >= 0
    return torch._C._get_function_stack_at(ind)


def set_torch_function_mode_stack(stack):
    for i in range(_len_torch_function_stack()):
        _pop_torch_function_stack()

    for mode in stack:
        _push_on_torch_function_stack(mode)


def clear_torch_function_mode_stack():
    for i in range(_len_torch_function_stack()):
        _pop_torch_function_stack()


def verify_guard_fn_signature(value):
    fn = value.__metadata_guard__
    sig = inspect.signature(fn)
    if len(sig.parameters) != 2:
        from .exc import InternalTorchDynamoError

        raise InternalTorchDynamoError(
            "Tensor subclass method __metadata_guard__ must take exactly two subclass metadata arguments"
        )
    if fn.__self__ != value.__class__:
        from .exc import InternalTorchDynamoError

        raise InternalTorchDynamoError(
            "Tensor subclass method __metadata_guard__ must be a classmethod"
        )


def does_not_override_dict_iter_methods(user_cls):
    return (
        user_cls.items in (dict.items, collections.OrderedDict.items)
        and user_cls.values in (dict.values, collections.OrderedDict.values)
        and user_cls.keys in (dict.keys, collections.OrderedDict.keys)
        and user_cls.__iter__ in (dict.__iter__, collections.OrderedDict.__iter__)
    )


# Helper function to extract relevant parts of a tensor's __dict__ to store in node meta.
# To avoid ref cycles, it's important that no tensors are present here, so leave those out.
def _extract_tensor_dict(t):
    KEYS_TO_COPY = [
        "_dynamo_static_input_type",
        "tag",
    ]

    tensor_dict = {
        key: copy.copy(t.__dict__[key]) for key in KEYS_TO_COPY if key in t.__dict__
    }

    return tensor_dict


# This is useful for reconstructing within the Dynamo graph the non-graph-input objects
# whose lifetime is governed by the user.
# e.g. torch.cuda.Event is a prime example.
user_obj_id_to_weakref: Dict[int, weakref.ReferenceType[object]] = {}


def get_user_object_from_id(obj_id):
    obj = user_obj_id_to_weakref[obj_id]()
    assert obj is not None, "User object is no longer alive"
    return obj


def store_user_object_weakref(obj):
    obj_id = id(obj)
    user_obj_id_to_weakref[obj_id] = weakref.ref(obj)


class CompileTimeInstructionCounter:
    _counter: int = 0
    _id: int = -1
    _depth = 0

    @classmethod
    def start(cls) -> None:
        cls._depth = cls._depth + 1
        if cls._depth == 1:
            cls._id = _instruction_counter.start()

    @classmethod
    def end(cls) -> None:
        cls._depth = cls._depth - 1
        if cls._depth == 0:
            cls._counter += _instruction_counter.end(cls._id)
            cls._id = -1

    @classmethod
    def clear(cls) -> None:
        cls._counter = 0

    @classmethod
    def value(cls) -> int:
        return cls._counter

    @classmethod
    @contextmanager
    def record(cls):
        try:
            if config.record_compile_time_instruction_count:
                cls.start()
            yield
        finally:
            if config.record_compile_time_instruction_count:
                cls.end()<|MERGE_RESOLUTION|>--- conflicted
+++ resolved
@@ -3097,23 +3097,10 @@
     return torch._inductor.config.freezing and not torch.is_grad_enabled()
 
 
-<<<<<<< HEAD
 def get_torch_function_mode_stack():
     return [
         get_torch_function_mode_stack_at(i) for i in range(_len_torch_function_stack())
     ]
-=======
-def get_torch_function_mode_stack(filter_ignored=True):
-    from .variables.torch_function import IGNORED_MODES
-
-    stack = [
-        get_torch_function_mode_stack_at(i) for i in range(_len_torch_function_stack())
-    ]
-    if filter_ignored:
-        stack = [mode for mode in stack if type(mode) not in IGNORED_MODES]
-
-    return stack
->>>>>>> 1f3a7937
 
 
 def get_torch_function_mode_stack_at(ind):
