# mypy: ignore-errors

import abc
import collections
import contextlib
import dataclasses
import enum
import functools
import inspect
import itertools
import logging
import math
import operator
import random
import re
import sys
import types
import weakref
from typing import Any, List, MutableMapping, NamedTuple, Optional, TYPE_CHECKING, Union

import torch
from torch import SymInt
from torch._guards import GuardSource, TracingContext
from torch._higher_order_ops.torchbind import call_torchbind
from torch._ops import HigherOrderOperator
from torch._streambase import _EventBase, _StreamBase
from torch._subclasses.fake_tensor import FakeTensor, is_fake, maybe_get_fake_mode
from torch._subclasses.meta_utils import is_sparse_any
from torch._utils_internal import justknobs_check
from torch.fx.experimental._backward_state import BackwardState
from torch.fx.experimental.symbolic_shapes import (
    _constrain_range_for_size,
    DimDynamic,
    RelaxedUnspecConstraint,
    StatefulSymbolicContext,
    SubclassSymbolicContext,
    SymbolicContext,
)
from torch.fx.immutable_collections import immutable_dict, immutable_list
from torch.utils._python_dispatch import is_traceable_wrapper_subclass
from torch.utils._sympy.value_ranges import ValueRanges
from torch.utils.weak import TensorWeakRef

from .. import config, mutation_guard, replay_record, trace_rules
from ..device_interface import get_registered_device_interfaces
from ..exc import InternalTorchDynamoError, unimplemented
from ..guards import GuardBuilder, install_guard, make_dupe_guard
from ..side_effects import SideEffects
from ..source import (
    AttrSource,
    CallMethodItemSource,
    ConstantSource,
    ConstDictKeySource,
    ConvertIntSource,
    FloatTensorSource,
    GetItemSource,
    GradSource,
    is_cell_contents,
    is_constant_source,
    is_from_defaults,
    is_from_optimizer_source,
    LocalSource,
    NumpyTensorSource,
    OptimizerSource,
    RandomValueSource,
    Source,
    SubclassAttrListSource,
    TupleIteratorGetItemSource,
)
from ..trace_rules import (
    is_callable_allowed,
    is_numpy,
    is_numpy_dtype,
    is_numpy_type_info,
)
from ..utils import (
    _extract_tensor_dict,
    build_checkpoint_variable,
    clone_input,
    common_constant_types,
    get_fake_value,
    get_locals_to_steal,
    get_static_address_type,
    is_function_or_wrapper,
    is_lru_cache_wrapped_function,
    is_namedtuple,
    is_parameter_freezing,
    is_typing,
    is_utils_checkpoint,
    is_wrapper_or_member_descriptor,
    istype,
    odict_values,
    proxy_args_kwargs,
    set_example_value,
    tensor_always_has_static_shape,
    tuple_iterator,
    tuple_iterator_getitem,
    tuple_iterator_len,
    unwrap_with_attr_name_if_wrapper,
    wrap_fake_exception,
)
from .base import MutableLocal, typestr, VariableTracker, VariableTrackerMeta
from .constant import ConstantVariable, EnumVariable
from .ctx_manager import (
    AutocastModeVariable,
    EventVariable,
    NullContextVariable,
    PreserveVersionContextVariable,
    StreamContextVariable,
    StreamVariable,
)
from .dicts import (
    ConstDictVariable,
    CustomizedDictVariable,
    DefaultDictVariable,
    HFPretrainedConfigVariable,
    PythonSysModulesVariable,
    SetVariable,
)
from .distributed import (
    DeviceMeshVariable,
    PlacementClassVariable,
    PlacementVariable,
    ProcessGroupVariable,
    WorldMetaClassVariable,
)
from .functions import (
    CollectiveFunctionRewriteVariable,
    FunctoolsPartialVariable,
    TritonKernelVariable,
    UserFunctionVariable,
    UserMethodVariable,
    WrapperUserFunctionVariable,
)
from .higher_order_ops import TorchHigherOrderOperatorVariable
from .iter import ItertoolsVariable
from .lazy import LazyVariableTracker
from .lists import (
    BaseListVariable,
    ListVariable,
    NamedTupleVariable,
    RangeVariable,
    RestrictedListSubclassVariable,
    SizeVariable,
    SliceVariable,
    TupleIteratorVariable,
    TupleVariable,
)
from .misc import (
    AutogradEngineVariable,
    AutogradFunctionContextVariable,
    AutogradFunctionVariable,
    ComptimeVariable,
    DebuggingVariable,
    DelayGraphBreakVariable,
    GetAttrVariable,
    GetSetDescriptorVariable,
    InspectSignatureVariable,
    LambdaVariable,
    LoggingLoggerVariable,
    MethodWrapperVariable,
    NumpyDTypeVariable,
    NumpyTypeInfoVariable,
    NumpyVariable,
    PythonModuleVariable,
    RandomClassVariable,
    RandomVariable,
    RegexPatternVariable,
    SavedTensorBox,
    TorchVersionVariable,
    TypingVariable,
)
from .nn_module import FSDPManagedNNModuleVariable, UnspecializedNNModuleVariable
from .optimizer import OptimizerVariable
from .script_object import TorchScriptObjectVariable
from .sdpa import SDPAParamsVariable
from .tensor import (
    NumpyNdarrayVariable,
    SymNodeVariable,
    TensorSubclassVariable,
    TensorVariable,
    UnspecializedPythonVariable,
)
from .torch import TorchCtxManagerClassVariable, TorchInGraphFunctionVariable
from .torch_function import (
    build_torch_function_fn,
    TensorWithTFOverrideVariable,
    TorchFunctionModeVariable,
)
from .user_defined import (
    KeyedJaggedTensorVariable,
    MutableMappingVariable,
    SourcelessGraphModuleVariable,
    UserDefinedClassVariable,
    UserDefinedObjectVariable,
    WeakRefVariable,
)


try:
    import numpy as np
except ModuleNotFoundError:
    np = None


if TYPE_CHECKING:
    from torch._dynamo.symbolic_convert import InstructionTranslator


log = logging.getLogger(__name__)
static_inputs_log = torch._logging.getArtifactLogger(
    __name__, "cudagraph_static_inputs"
)


DimList = List


class _missing:
    pass


@dataclasses.dataclass
class GraphArg:
    source: Source
    # TODO: storing a SymInt here but not a FakeTensor is a pretty strange
    # thing to do.  Probably should have example (which stores an int) and
    # fake_example
    _example: Union[TensorWeakRef, torch.SymInt]
    # When True, this indicates that this GraphArg is a Python quantity (e.g.,
    # a float or int) which we pass to the FX graph as a Tensor.  This
    # controls how we codegen calls into the Dynamo graph: we will call
    # torch.as_tensor on the quantity before passing it in.
    #
    # Note that we typically do not pass dynamic integers as tensors, because
    # they will most frequently just be used for size computation.  But this
    # is a policy decision that we can change our mind on; in particular, when
    # an int comes from a random number generator (e.g., random.randint), we
    # DO pass it as a tensor.
    #
    # It's also worth noting that our current tracing rules for
    # pass_arg_as_tensor as subtly broken: we just pun the variable as a
    # 0d scalar Tensor and pray that the semantics are the same.  Which they
    # often are, but not necessarily.  ezyang(May 2024) plans to fix this
    # soon.
    pass_arg_as_tensor: bool
    fake_tensor: Optional[torch._subclasses.fake_tensor.FakeTensor]
    # UnspecializedPythonVariable often masquerades as a tensor.
    # We MUST NOT generate shape guard code
    # that actually tries to access tensor properties on these values.
    # is_tensor lets us tell if this graph arg actually is a tensor
    # or not.
    is_tensor: bool = True
    # Sometimes, the Tensor we pass to example is freshly allocated (smh).
    # Then we cannot only keep a weak reference to it.  This lets you
    # stash a strong reference too.
    example_strong_ref: Optional[torch.Tensor] = None

    @property
    def example(self):
        if isinstance(self._example, TensorWeakRef):
            r = self._example()
            assert r is not None
            return r
        else:
            return self._example

    def __post_init__(self):
        if isinstance(self._example, torch.Tensor):
            self._example = TensorWeakRef(self._example)
            assert is_fake(self.fake_tensor)

    def reconstruct(self, codegen):
        self.source.reconstruct(codegen)

    def erase(self):
        self._example = None
        self.example_strong_ref = None

    def __eq__(self, other):
        return self.source.name() == other.source.name()


class BackwardStateGraphArg(GraphArg):
    def __init__(self) -> None:
        super().__init__(
            source=None,
            _example=BackwardState(),
            pass_arg_as_tensor=False,
            fake_tensor=None,
            is_tensor=False,
        )

    def reconstruct(self, codegen):
        assert codegen.tx.output.backward_state_var
        codegen.add_push_null(
            lambda: codegen.load_import_from(BackwardState.__module__, "BackwardState")
        )
        codegen.call_function(0, False)
        codegen.dup_top()
        codegen.store(codegen.tx.output.backward_state_var)


@dataclasses.dataclass
class FrameStateSizeEntry:
    scalar: Optional[int]
    size: Optional[List[int]]
    stride: Optional[List[int]]


ITERTOOLS_POLYFILLED_CLASSES = {
    itertools.chain,
}


class VariableBuilder:
    """Wrap a python value in a VariableTracker() instance"""

    def __init__(
        self,
        tx,
        source: Source,
    ) -> None:
        assert (
            source is not None
        ), "Consider SourcelessBuilder for ephemeral objects, usually objects created locally."
        assert TracingContext.try_get() is not None, "Expected active TracingContext"
        super().__init__()
        self.tx = tx
        self.source = source
        self.name = source.name()

    def __call__(self, value):
        if value in self.tx.output.side_effects:
            side_effect_result = self.tx.output.side_effects[value]
            dup_guard = make_dupe_guard(self.source, side_effect_result.source)
            if dup_guard:
                self.install_guards(dup_guard)
            return side_effect_result

        cached_vt = self.tx.output.variable_tracker_cache.lookup(value, self.source)
        if cached_vt:
            return cached_vt

        vt = self._wrap(value)
        vt.source = self.source
        if (
            self._can_lift_attrs_to_inputs(vt)
            and value not in self.tx.output.side_effects
            and not is_wrapper_or_member_descriptor(value)
        ):
            vt = self.tx.output.side_effects.track_object_existing(value, vt)

        self.tx.output.variable_tracker_cache.add(value, self.source, vt)
        return vt

    def _can_lift_attrs_to_inputs(self, vt):
        return type(vt) in {
            TensorVariable,
            TensorWithTFOverrideVariable,
            UserDefinedObjectVariable,
            NumpyNdarrayVariable,
        }

    @staticmethod
    @functools.lru_cache(None)
    def _common_constants():
        return {
            # We zero-one specialize shapes, so specialize these constants
            # too
            0,
            1,
            # NB: There used to be more constants here, but honestly it was
            # pretty confusing.  Note we specialize floats by default, and
            # DON'T specialize ints by default.  This all only matters with
            # dynamic_shapes
        }

    def get_source(self):
        return self.source

    def install_guards(self, *guards):
        source = self.get_source()
        if (
            isinstance(source, ConstantSource)
            or source.guard_source() == GuardSource.CONSTANT
        ):
            return None
        install_guard(*[source.make_guard(guard) for guard in guards], skip=1)
        return {}

    def set_source_and_track_mutable(self, value, var):
        assert isinstance(var, VariableTracker)
        var.source = self.source
        return self.tx.output.side_effects.track_mutable(value, var)

    @classmethod
    @functools.lru_cache(None)
    def _type_dispatch(cls):
        # NB: Careful not to close over self to avoid ref cycle from lru_cache
        entries = [
            (
                (
                    torch.Tensor,
                    torch.nn.Parameter,
                    torch._subclasses.FakeTensor,
                    torch._subclasses.functional_tensor.FunctionalTensor,
                ),
                cls.wrap_tensor,
            ),
            (
                (tuple, list, odict_values, collections.deque, torch.Size),
                cls.wrap_listlike,
            ),
            (tuple_iterator, cls.wrap_tuple_iterator),
            ((slice, range), cls.wrap_slice_range),
            (tuple(common_constant_types), cls.wrap_literal),
            (re.Pattern, cls.wrap_regex_pattern),
            (weakref.ReferenceType, cls.wrap_weakref),
            (torch.utils.hooks.RemovableHandle, cls.wrap_removable_handle),
            (torch.jit.ScriptFunction, cls.wrap_jit_function),
        ]

        if config.trace_numpy and np:
            entries.append((np.ndarray, cls.wrap_numpy_ndarray))

        result = {}
        for ts, fn in entries:
            for t in ts if isinstance(ts, tuple) else (ts,):
                assert t not in result
                result[t] = fn

        return result

    def wrap_regex_pattern(self, value: re.Pattern):
        # TODO(jansel): something like a REPR_MATCH might be more robust here
        self.install_guards(GuardBuilder.ID_MATCH)
        return RegexPatternVariable(value)

    def wrap_weakref(self, value: weakref.ReferenceType):
        self.install_guards(GuardBuilder.TYPE_MATCH)
        return WeakRefVariable(value, source=self.source)

    def wrap_removable_handle(self, value):
        # This means that the removable handle was created in some other frame.
        # Our current infra requires the hook to be registered and removed in
        # the same frame. So graph break.
        # Related test - PYTORCH_TEST_WITH_DYNAMO=1 python test/test_autograd.py -k TestAutograd.test_hooks
        unimplemented("unregistered hook removable handle")

    def wrap_jit_function(self, value):
        self.install_guards(GuardBuilder.TYPE_MATCH)
        return WrapperUserFunctionVariable(
            value, "_torchdynamo_inline", source=self.source
        )

    @classmethod
    @functools.lru_cache(None)
    def _id_dispatch(cls):
        from ..comptime import comptime

        entries = [
            (
                inspect.signature,
                lambda self, value: LambdaVariable(
                    InspectSignatureVariable.create,
                    source=self.source,
                    **self.install_guards(GuardBuilder.CLOSURE_MATCH),
                ),
            ),
            (comptime, lambda self, value: ComptimeVariable()),
            (
                dataclasses.fields,
                lambda self, value: LambdaVariable(
                    _dataclasses_fields_lambda,
                    source=self.source,
                    **self.install_guards(GuardBuilder.FUNCTION_MATCH),
                ),
            ),
            (torch.__version__, lambda self, value: TorchVersionVariable()),
        ]

        result = {}
        for ts, fn in entries:
            for t in ts if isinstance(ts, (tuple, list)) else (ts,):
                assert t not in result
                result[id(t)] = fn

        return result

    def _wrap(self, value):
        # import here to avoid circular dependencies
        from torch.utils._triton import has_triton

        if has_triton():
            from triton.runtime.autotuner import Autotuner
            from triton.runtime.jit import JITFunction
        else:

            class JITFunction:
                pass

            class Autotuner:
                pass

        # Handle exact type() match
        type_dispatch = self._type_dispatch().get(type(value))
        if type_dispatch is not None:
            return type_dispatch(self, value)

        # Handle exact id() match
        id_dispatch = self._id_dispatch().get(id(value))
        if id_dispatch is not None:
            return id_dispatch(self, value)

        # Note - There are some nested values where types mismatch!
        # We want to get those out and wrap those.
        value = inspect.getattr_static(value, "_torchdynamo_inline", value)

        # Everything else (NB: order matters!)
        if is_traceable_wrapper_subclass(value) or istype(
            value, config.traceable_tensor_subclasses
        ):
            return self.wrap_tensor(value)
        elif is_namedtuple(value):
            return self.wrap_listlike(value)

        elif value is torch.utils._pytree.SUPPORTED_NODES:
            # For SUPPORTED_NODES, we guard on the dictionary version (PEP509)
            # under the assumption that the values themselves don't change.
            self.install_guards(GuardBuilder.DICT_VERSION)

            # The keys on the SUPPORTED_NODES can be arbitrary, so save on the
            # key order.
            self.tx.output.guard_on_key_order.add(self.source.name())
            result = {
                ConstantVariable.create(k): UserDefinedObjectVariable(
                    v,
                    source=GetItemSource(
                        self.get_source(), ConstDictKeySource(self.get_source(), i)
                    ),
                )
                for i, (k, v) in enumerate(value.items())
            }
            return ConstDictVariable(result, type(value))
        elif value is sys.modules:
            self.install_guards(GuardBuilder.FUNCTION_MATCH)
            return PythonSysModulesVariable(source=self.source)
        elif CustomizedDictVariable.is_matching_cls_hf(type(value)):
            self.install_guards(GuardBuilder.TYPE_MATCH)
            result = CustomizedDictVariable.wrap(self, value)
            result.source = self.source
            return self.tx.output.side_effects.track_object_existing(value, result)
        elif istype(value, (dict, collections.defaultdict, collections.OrderedDict)):
            self.install_guards(GuardBuilder.SEQUENCE_LENGTH)

            # Optimisation for the common case strings, ints, etc
            all_const = all(ConstantVariable.is_literal(k) for k in value.keys())
            if all_const:
                # TODO(anijain2305) - Do we have to guard on all the keys? Can
                # keys be guarded lazily, similar to values?
                self.install_guards(GuardBuilder.DICT_CONST_KEYS)
            else:
                # Guard on the key order
                # This is not ideal, i.e., there is no need to guard on the key
                # order. But we guard on the key order because of the complexity
                #
                # 1) For non-constant objects, we can't save the key in the
                # guard context because it can be memory heavy. We can add
                # weakrefs but this complicates the accesses.
                #
                # 2) For non-constant objects, we also have to guard on the keys
                # (like TENSOR_MATCH on tensor). We might also have guards on
                # the attributes of the keys (like tensor.grad). To make this
                # work in tree strucutre is complicated.
                #
                # So, instead we guard on the key order. While guarding on key
                # order, we just save the indices and use it to access keys and
                # values. Indices are cheap to save.
                self.tx.output.guard_on_key_order.add(self.source.name())

            # We need all the keys to be hashable. We do this within the
            # _HashableTracker class in dicts.py
            def build_key_value(i, k, v):
                if all_const:
                    key = ConstantVariable.create(k)
                    source_key = k
                else:
                    source_key = ConstDictKeySource(self.get_source(), i)
                    key = LazyVariableTracker.create(k, source_key)

                source_value = GetItemSource(self.get_source(), source_key)
                value = LazyVariableTracker.create(v, source_value)

                return key, value

            result = dict(
                build_key_value(i, k, v) for i, (k, v) in enumerate(value.items())
            )

            if istype(value, collections.defaultdict):
                factory_source = AttrSource(self.source, "default_factory")
                result = DefaultDictVariable(
                    result,
                    type(value),
                    default_factory=VariableBuilder(self.tx, factory_source)(
                        value.default_factory
                    ),
                    source=self.source,
                )
            else:
                result = ConstDictVariable(result, type(value), source=self.source)

            return self.set_source_and_track_mutable(value, result)
        elif isinstance(value, torch.nn.Module):
            return self.wrap_module(value)
        elif ConstantVariable.is_literal(value):  # non-atomic literals
            return self.wrap_literal(value)
        elif isinstance(value, torch.overrides.TorchFunctionMode):
            var = TorchFunctionModeVariable(value, source=self.source)
            self.tx.output.side_effects.track_object_existing(value, var)
            return var
        elif istype(value, frozenset) and (
            ConstantVariable.is_literal(x) for x in value
        ):
            # For frozenset, we can guard by object ID instead of value
            # equality, this allows us to handle non-literal values
            self.install_guards(GuardBuilder.ID_MATCH)
            return ConstantVariable.create(value=value, source=self.source)
        elif isinstance(value, enum.Enum):
            self.install_guards(GuardBuilder.ID_MATCH)
            return EnumVariable(value=value, source=self.source)
        elif DebuggingVariable.is_reorderable_logging_function(value):
            # Put this above builtin_callable so that print() can be handled
            # along with other builtin debugging functions
            self.install_guards(GuardBuilder.BUILTIN_MATCH)
            return DebuggingVariable(value, source=self.source)
        elif isinstance(value, logging.Logger):
            self.install_guards(GuardBuilder.FUNCTION_MATCH)
            return LoggingLoggerVariable(value, source=self.source)
        elif is_utils_checkpoint(value):
            return build_checkpoint_variable(source=self.source)
        elif isinstance(value, functools.partial):
            func_src = AttrSource(self.get_source(), "func")
            func_obj = VariableBuilder(self.tx, func_src)(value.func)

            args = []
            args_source = AttrSource(self.get_source(), "args")
            for i, arg in enumerate(value.args):
                args.append(
                    VariableBuilder(self.tx, GetItemSource(args_source, i))(arg)
                )

            keywords = {}
            keywords_source = AttrSource(self.get_source(), "keywords")
            for k, v in value.keywords.items():
                if not ConstantVariable.is_literal(k):
                    unimplemented("functools.partial with non-literal keyword")
                keywords[k] = VariableBuilder(
                    self.tx, GetItemSource(keywords_source, k)
                )(v)

            install_guard(
                self.get_source().make_guard(GuardBuilder.TYPE_MATCH),
                keywords_source.make_guard(GuardBuilder.DICT_KEYS),
                args_source.make_guard(GuardBuilder.SEQUENCE_LENGTH),
            )
            return FunctoolsPartialVariable(func_obj, args, keywords)
        elif is_typing(value):
            # typing.List, typing.Mapping, etc.
            self.install_guards(GuardBuilder.ID_MATCH)
            return TypingVariable(
                value,
                source=self.source,
            )
        elif np is not None and isinstance(value, np.generic):
            # numpy array scalars: convert to 0D arrays
            return self.wrap_numpy_ndarray(np.asarray(value))
        elif is_numpy(value):
            assert np
            self.install_guards(
                GuardBuilder.FUNCTION_MATCH
                if callable(value)
                else GuardBuilder.TYPE_MATCH
            )
            return NumpyVariable(value, source=self.source)
        elif is_numpy_dtype(value):
            self.install_guards(GuardBuilder.ID_MATCH)
            return NumpyDTypeVariable(value, source=self.source)
        elif is_numpy_type_info(value):
            if isinstance(value, np.iinfo):
                self.install_guards(GuardBuilder.TYPE_MATCH)
                dt_source = AttrSource(self.source, "dtype")
                install_guard(dt_source.make_guard(GuardBuilder.ID_MATCH))
            else:
                self.install_guards(GuardBuilder.ID_MATCH)
            return NumpyTypeInfoVariable(value, source=self.source)
        # NB: These can't be put in type_dispatch, they have to run later
        elif CollectiveFunctionRewriteVariable.can_rewrite(value):
            self.install_guards(GuardBuilder.FUNCTION_MATCH)
            return CollectiveFunctionRewriteVariable.create(
                self.tx,
                value,
                source=self.source,
            )
        elif istype(value, torch.autograd.function.FunctionMeta):
            self.install_guards(GuardBuilder.FUNCTION_MATCH)
            return AutogradFunctionVariable(
                value,
                source=self.source,
            )
        elif isinstance(value, torch.autograd.function.FunctionCtx):
            actual_saved_tensors = None
            try:
                actual_saved_tensors = value.saved_tensors
            except RuntimeError:
                pass

            saved_tensors = []
            guards = [self.source.make_guard(GuardBuilder.TYPE_MATCH)]
            if isinstance(actual_saved_tensors, tuple):
                saved_tensors_source = AttrSource(self.source, "saved_tensors")
                guards.append(
                    saved_tensors_source.make_guard(GuardBuilder.SEQUENCE_LENGTH)
                )
                for i, v in enumerate(actual_saved_tensors):
                    saved_tensors.append(
                        VariableBuilder(
                            self.tx, GetItemSource(saved_tensors_source, i)
                        )(v)
                    )
            install_guard(*guards)

            return self.tx.output.side_effects.track_object_existing(
                value,
                AutogradFunctionContextVariable(
                    value,
                    source=self.source,
                    saved_tensors=SavedTensorBox(saved_tensors),
                ),
            )
        elif (
            isinstance(value, types.MethodType)
            and istype(
                getattr(value, "__self__", None), torch.autograd.function.FunctionMeta
            )
            and getattr(value, "__name__", "") == "apply"
            and value == getattr(value.__self__, "apply", None)
        ):
            # handle aliased autograd function `apply` calls
            self.install_guards(GuardBuilder.FUNCTION_MATCH)
            return GetAttrVariable(
                AutogradFunctionVariable(
                    value.__self__, source=AttrSource(self.source, member="__self__")
                ),
                "apply",
            )
        elif isinstance(value, torch._C._ImperativeEngine):
            self.install_guards(GuardBuilder.ID_MATCH)
            return AutogradEngineVariable(value, source=self.source)
        elif (
            value
            is torch._dynamo.external_utils.FakeCompiledAutogradEngine._exec_final_callbacks_stub
        ):
            self.install_guards(GuardBuilder.FUNCTION_MATCH)
            return LambdaVariable(
                lambda: UserFunctionVariable(
                    torch._dynamo.external_utils.FakeCompiledAutogradEngine.exec_final_callbacks,
                ).call_function(
                    self.tx,
                    (self.tx.output.side_effects.get_ca_final_callbacks_var(),),
                    {},
                )
            )
        elif callable(value) and trace_rules.lookup_callable(value) is not None:
            if is_callable_allowed(value):
                self.tx.output.has_user_defined_allowed_in_graph = True
            return trace_rules.lookup_callable(value).create_with_source(
                value, source=self.source
            )
        elif np and isinstance(value, np.number):
            return self.wrap_unspecialized_primitive(value)
        elif HFPretrainedConfigVariable.is_matching_object(value):
            self.install_guards(GuardBuilder.TYPE_MATCH)
            return HFPretrainedConfigVariable(value)
        elif isinstance(value, HigherOrderOperator):
            self.install_guards(GuardBuilder.TYPE_MATCH, GuardBuilder.NAME_MATCH)
            return TorchHigherOrderOperatorVariable.make(value, source=self.source)
        elif isinstance(value, torch.cuda.StreamContext):
            self.install_guards(GuardBuilder.ID_MATCH)
            stream_source = AttrSource(self.source, "stream")
            stream_var = VariableBuilder(self.tx, stream_source)(value.stream)
            return StreamContextVariable.create(self.tx, stream_var)
        elif isinstance(value, _StreamBase):
            self.install_guards(GuardBuilder.ID_MATCH)
            stream_proxy = self.tx.output.create_proxy(
                "call_function",
                torch.cuda.Stream,
                (),
                {
                    "stream_id": value.stream_id,
                    "device_index": value.device_index,
                    "device_type": value.device_type,
                },
            )
            set_example_value(stream_proxy.node, value)
            return StreamVariable(
                stream_proxy,
                value,
                value.device,
                source=self.source,
            )
        elif isinstance(value, (torch._C._SDPAParams)):
            self.install_guards(GuardBuilder.TYPE_MATCH)
            return SDPAParamsVariable.create(self.tx, value, self.source)
        elif isinstance(value, _EventBase):
            self.install_guards(GuardBuilder.ID_MATCH)
            torch._dynamo.utils.store_user_object_weakref(value)
            event_proxy = self.tx.output.create_proxy(
                "call_function",
                torch._dynamo.utils.get_user_object_from_id,
                (id(value),),
                {},
            )
            set_example_value(event_proxy.node, value)
            return EventVariable(
                event_proxy,
                value,
                source=self.source,
            )
        elif (
            isinstance(value, torch._C._TensorMeta)
            and value in config.traceable_tensor_subclasses
        ):
            return TensorSubclassVariable(value, source=self.source)
        elif (
            istype(value, contextlib.nullcontext)
            and inspect.getattr_static(value, "enter_result", None) is None
        ):
            self.install_guards(GuardBuilder.TYPE_MATCH)
            return NullContextVariable(source=self.source)
        elif KeyedJaggedTensorVariable.is_matching_object(value):
            self.install_guards(GuardBuilder.TYPE_MATCH)
            result = KeyedJaggedTensorVariable(value, source=self.source)
            # TODO: this doing it manually is bad
            return self.tx.output.side_effects.track_object_existing(value, result)
        elif isinstance(value, torch.optim.Optimizer):
            self.install_guards(GuardBuilder.ID_MATCH)
            self.source = OptimizerSource(self.source)
            return OptimizerVariable(value, source=self.source)
        elif WorldMetaClassVariable.is_group_member_type(value):
            return WorldMetaClassVariable(value, source=self.source)
        elif ProcessGroupVariable.is_process_group(value):
            self.install_guards(GuardBuilder.ID_MATCH)
            return ProcessGroupVariable(value, source=self.source)
        elif DeviceMeshVariable.is_device_mesh(value):
            # TODO: see if we need to add custom guard instead of a simple ID_MATCH
            self.install_guards(GuardBuilder.EQUALS_MATCH)
            return DeviceMeshVariable(value, source=self.source)
        elif PlacementClassVariable.is_placement_type(value):
            # TODO: see if we need to add custom guard instead of a simple ID_MATCH
            self.install_guards(GuardBuilder.ID_MATCH)
            return PlacementClassVariable(value, source=self.source)
        elif PlacementVariable.is_placement(value):
            # TODO: see if we need to add custom guard instead of a simple ID_MATCH
            self.install_guards(GuardBuilder.EQUALS_MATCH)
            return PlacementVariable(
                value,
                source=self.source,
            )
        elif (
            istype(value, type)
            and value in itertools.__dict__.values()
<<<<<<< HEAD
            and value not in {itertools.chain, itertools.count}
=======
            and value not in ITERTOOLS_POLYFILLED_CLASSES
>>>>>>> 10e9e94c
        ):
            self.install_guards(GuardBuilder.FUNCTION_MATCH)
            return ItertoolsVariable(value, source=self.source)
        elif isinstance(value, torch.SymBool):
            # Note: the idea here is to re-use the infra we've built for SymInt by simulating the
            # user provided SymBool with a SymInt in dynamo.

            # Concretely,
            # 1. We create a SymInt in dynamo's shape_env, whose source is constructed as ConvertIntSource(self.source).
            # so that guards on the SymInts can be effectively applied on the original SymBool in user program.
            # 2. We create a SymBool based on the SymInt in dynamo's ShapeEnv. Because the original user program
            # depends on the value being a SymBool. This allows dynamo to interpret the user's program correctly.

            new_source = ConvertIntSource(self.source)
            if value.node.has_hint():
                value_hint = value.node.require_hint()

                new_symint = (
                    self.tx.output.shape_env.create_unspecified_symint_and_symbol(
                        int(value_hint),
                        new_source,
                        dynamic_dim=DimDynamic.DYNAMIC,
                    )
                )
            else:
                # We need to create an unbacked symint to replace the unbacked symbool.
                new_symint = self.tx.output.shape_env.create_unbacked_symint()

            sym_node_proxy = self.tx.output.root_tracer.create_graph_input(
                re.sub(r"[^a-zA-Z0-9]+", "_", self.name),
                type(new_symint),
                source=new_source,
            )

            sym_node_proxy.node.meta["grapharg"] = GraphArg(
                new_source,
                new_symint,
                False,
                None,
                is_tensor=False,
                example_strong_ref=new_symint,
            )
            # We bind the new_symint to graph input.
            set_example_value(sym_node_proxy.node, new_symint)
            self.tx.output.bound_symbols.add(new_symint.node.expr)
            self.tx.output.tracked_fakes.append(
                TrackedFake(new_symint, new_source, None)
            )
            return SymNodeVariable(
                sym_node_proxy,
                new_symint == 1,
            )
        elif isinstance(value, (JITFunction, Autotuner)):
            self.install_guards(GuardBuilder.ID_MATCH)
            return TritonKernelVariable(
                value,
                None,  # No kernel idx provided
                None,  # No grid provided
                source=self.source,
            )
        elif isinstance(value, torch.amp.autocast_mode.autocast):
            self.install_guards(GuardBuilder.ID_MATCH)
            return AutocastModeVariable(
                target_values=[
                    value.device,
                    value.fast_dtype,
                    value._enabled,
                    value._cache_enabled,
                ],
                source=self.source,
            )
        elif TorchCtxManagerClassVariable.is_matching_cls(value):
            self.install_guards(GuardBuilder.FUNCTION_MATCH)
            return TorchCtxManagerClassVariable(value, source=self.source)
        elif inspect.getattr_static(value, "__script_if_tracing_wrapper", False):
            self.install_guards(GuardBuilder.TYPE_MATCH)
            return WrapperUserFunctionVariable(
                value, "__original_fn", source=self.source
            )
        elif is_lru_cache_wrapped_function(value):
            self.install_guards(GuardBuilder.TYPE_MATCH)
            return WrapperUserFunctionVariable(value, "__wrapped__", source=self.source)
        elif is_function_or_wrapper(value):
            value, attr_name = unwrap_with_attr_name_if_wrapper(value)
            # For these wrappers, Dynamo points to the wrapped function,
            # so source needs to be updated as well.
            if attr_name is not None:
                self.source = AttrSource(self.source, attr_name)
            return trace_rules.lookup(value).create_with_source(
                value, source=self.source
            )
        elif value is random.Random:
            self.install_guards(GuardBuilder.ID_MATCH)
            return RandomClassVariable(source=self.source)
        elif istype(value, random.Random) and RandomVariable.is_supported_random_obj(
            value
        ):
            self.install_guards(GuardBuilder.TYPE_MATCH)
            result = RandomVariable(value, source=self.source)
            self.tx.output.side_effects.track_mutable(value, result)
            return result
        # Don't use istype, since some python modules are not subclasses of types.ModuleType directly.
        # E.g, type(torch.ops) -> <class 'torch._ops._Ops'>,
        # type(torch.backends.cudnn) -> <class 'torch.backends.cudnn.CudnnModule'>
        elif isinstance(value, (types.ModuleType, replay_record.DummyModule)):
            self.install_guards(GuardBuilder.FUNCTION_MATCH)
            result = PythonModuleVariable(
                value,
                source=self.source,
            )
            self.tx.output.side_effects.track_object_existing(value, result)
            return result
        elif isinstance(value, types.MethodType) and isinstance(
            value.__self__, (torch.nn.Module, torch.utils._pytree.TreeSpec)
        ):
            # don't let MethodTypes fall through to UserDefinedObject,
            # which doesn't support 'CALL_FUNCTION'

            # TODO(whc): Why do we limit this to methods on NNModules?
            # I don't have a good reason for this, but it preserves the existing behavior
            # for MBartForConditionalGeneration, which generates many graph breaks and OOMs otherwise.
            # I suspect we probably want to relax this check and dig deeper there.

            # In order to construct a MethodVariable in Dynamo, we start with an actual method obj from python,
            # but need to separately wrap its underlying `__func__` and its `self` argument.  We wrap `self` here
            # and then `__func__` gets wrapped inside UserMethodVariable.
            self_obj = VariableBuilder(
                self.tx, source=AttrSource(self.source, "__self__")
            )(value.__self__)
            assert self_obj and isinstance(
                self_obj, VariableTracker
            ), "Failed to produce a valid self obj"
            self.install_guards(GuardBuilder.FUNCTION_MATCH)
            return UserMethodVariable(
                value.__func__,
                self_obj,
                source=self.source,
            )
        elif isinstance(value, types.GetSetDescriptorType):
            # GetSet descriptors are C functions attached to an attribute lookup
            # using PyGetSetDef. Python, on attribute lookup, can decide to
            # create a new object on the fly, and therefore the `id` of the
            # descriptors is not guaranteed to be same for different attribute
            # accesses. Since these are unlikely to change during the program
            # execution, we can skip guarding on them.
            return GetSetDescriptorVariable(value)
        elif isinstance(value, types.MethodWrapperType):
            # Method-wrappers are written in C, and they are not guaranteed to
            # return the same object on attribute lookup. Therefore, we cannot
            # insert a FUNCTION_MATCH guard here. method-wrappers are very
            # unlikely to change, so its ok to skip the guard here.
            return MethodWrapperVariable(value)
        elif issubclass(type(value), type):
            if value in (
                torch.utils.hooks.BackwardHook,
                torch.nn.Parameter,
                torch.nn.Buffer,
            ):
                # TODO(jansel): combine this case with the one above
                return trace_rules.lookup(value).create_with_source(
                    value, source=self.source
                )
            if value is torch.autograd._unsafe_preserve_version_counter:
                self.install_guards(GuardBuilder.FUNCTION_MATCH)
                return PreserveVersionContextVariable.constructor(self.tx)
            # This is a userdefined class, so install an ID_MATCH even if its a
            # global variable.
            self.install_guards(GuardBuilder.ID_MATCH)
            return UserDefinedClassVariable(
                value,
                source=self.source,
            )
        elif RestrictedListSubclassVariable.is_matching_cls(type(value)):
            self.install_guards(GuardBuilder.SEQUENCE_LENGTH)
            return self.set_source_and_track_mutable(
                value,
                RestrictedListSubclassVariable(
                    [
                        LazyVariableTracker.create(
                            value=value[i], source=GetItemSource(self.source, i)
                        )
                        for i in range(len(value))
                    ],
                    user_cls=type(value),
                    user_cls_source=AttrSource(self.source, "__class__"),
                ),
            )
        elif TorchScriptObjectVariable.is_matching_cls(type(value)):
            from ..source import (
                FlattenScriptObjectSource,
                ScriptObjectQualifiedNameSource,
            )

            if torch._library.fake_class_registry.tracing_with_real(value):
                proxy = self.tx.output.root_tracer.create_graph_input(
                    re.sub(r"[^a-zA-Z0-9]+", "_", self.name),
                    type(value),
                    source=self.source,
                )

                # setting is_unspecialized=False to not insert a as_tensor call in reconstruct by default
                # seting example to be real value because these example values will be used
                # as example_inputs for user compiler.
                proxy.node.meta["grapharg"] = GraphArg(
                    self.source, value, False, None, False, value
                )
                return TorchScriptObjectVariable.create(
                    proxy,
                    value,
                    source=self.source,
                )

            # This exists to allow a smoother transition.
            # The implications are:
            # The script objects won't be tracked as proxies.
            # Methods on these objects won't show up in the graph.
            # The original script object might be mutated.
            if not hasattr(value, "__obj_flatten__"):
                return self.wrap_user_defined(value)

            # Install the guards on the fully qualified name of the script object
            LazyVariableTracker.realize_all(
                VariableBuilder(self.tx, ScriptObjectQualifiedNameSource(self.source))(
                    value._type().qualified_name()  # type: ignore[attr-defined]
                )
            )
            # Install the guards on the content of the script object by setting the source
            # to be FlattenScriptObjectSource, which calls __obj_flatten__() to get the contents.
            LazyVariableTracker.realize_all(
                VariableBuilder(self.tx, FlattenScriptObjectSource(self.source))(
                    value.__obj_flatten__()
                )
            )

            fake_script_obj = torch._library.fake_class_registry.maybe_to_fake_obj(
                self.tx.output.fake_mode, value
            )

            proxy = self.tx.output.root_tracer.create_graph_input(
                re.sub(r"[^a-zA-Z0-9]+", "_", self.name),
                type(value),
                source=self.source,
            )

            # setting is_unspecialized=False to not insert a as_tensor call in reconstruct by default
            # seting example to be real value because these example values will be used
            # as example_inputs for user compiler.
            proxy.node.meta["grapharg"] = GraphArg(
                self.source, value, False, None, False, fake_script_obj
            )
            return TorchScriptObjectVariable.create(
                proxy,
                fake_script_obj,
                source=self.source,
            )
        elif issubclass(type(value), MutableMapping):
            self.install_guards(GuardBuilder.TYPE_MATCH)
            return MutableMappingVariable(value, source=self.source)
        else:
            return self.wrap_user_defined(value)

    def wrap_user_defined(self, value: Any):
        self.install_guards(GuardBuilder.TYPE_MATCH)
        result = UserDefinedObjectVariable(value, source=self.source)
        if not SideEffects.cls_supports_mutation_side_effects(type(value)):
            # don't allow STORE_ATTR mutation with custom __setattr__
            return result
        return self.tx.output.side_effects.track_object_existing(value, result)

    def wrap_listlike(self, value: Union[tuple, list, odict_values, NamedTuple]):
        if config.specialize_int and type(value) is torch.Size:
            self.install_guards(GuardBuilder.CONSTANT_MATCH)
            return ConstantVariable.create(value=value)

        # One can index a tensor with a list/tuple. Therefore, we need to
        # have a stricter match.
        self.install_guards(GuardBuilder.SEQUENCE_LENGTH)

        for item in value:
            if item is value:
                unimplemented("list elements are pointing to the list itself")

        output = [
            LazyVariableTracker.create(item, source=GetItemSource(self.get_source(), i))
            for i, item in enumerate(value)
        ]

        maybe_gm = self.tx.output.local_scope.get("self")
        if isinstance(
            self.source, LocalSource
        ) and self.source.local_name in get_locals_to_steal(maybe_gm):
            # The input tensor list to dynamo from compiled autograd may contain activations
            # which are freed as they are used in inductor. Dynamo's default behavior is to
            # lift all tensors to the graph inputs, but this will cause dynamo to hold an
            # extra reference to the activation tensors and increase peak memory usage.
            # To allow freeing ASAP, we keep the list as graph argument to the dynamo output
            # graph, and unpack it locally.
            # e.g. instead of `def forward(self, L_inputs_0_, L_inputs_1_, ...):`, we have
            # `def forward(self, L_inputs_):`
            source = self.source
            assert isinstance(value, list)
            tensor_list_proxy = self.tx.output.root_tracer.create_graph_input(
                re.sub(r"[^a-zA-Z0-9]+", "_", self.name), type(value), source=source
            )
            tensor_list_proxy.node.meta["steal_arg"] = True

            list_variable = wrap_fx_proxy_cls(
                target_cls=TensorVariable,
                tx=self.tx,
                proxy=tensor_list_proxy,
                example_value=value,
                subclass_type=None,
                source=source,
            )

            guards = []
            for i, tensor_variable in enumerate(list_variable.items):
                source_i = GetItemSource(base=source, index=i, index_is_slice=False)
                # access unpacked tensor from this list instead of from a lifted arg
                self.tx.output.input_source_to_var[source_i] = tensor_variable
                tensor_variable.proxy.node.meta["tensor_dict"] = _extract_tensor_dict(
                    value[i]
                )

                guard = functools.partial(
                    GuardBuilder.TENSOR_MATCH, value=TensorWeakRef(value[i])
                )
                guards.append(source_i.make_guard(guard))

            install_guard(*guards, skip=1)

            grapharg = GraphArg(
                source,
                value,
                pass_arg_as_tensor=False,
                fake_tensor=None,
                is_tensor=False,
            )
            tensor_list_proxy.node.meta["grapharg"] = grapharg

        result = BaseListVariable.cls_for_instance(value)(
            output, mutable_local=MutableLocal()
        )
        if istype(value, list):
            return self.set_source_and_track_mutable(value, result)
        return result

    def wrap_tuple_iterator(self, value: tuple_iterator):
        self.install_guards(GuardBuilder.TUPLE_ITERATOR_LEN)
        output = [
            VariableBuilder(self.tx, TupleIteratorGetItemSource(self.get_source(), i))(
                tuple_iterator_getitem(value, i)
            )
            for i in range(tuple_iterator_len(value))
        ]
        result = TupleIteratorVariable(
            output, mutable_local=MutableLocal(), source=self.source
        )

        return self.set_source_and_track_mutable(value, result)

    def wrap_slice_range(self, value: Union[slice, range]):
        items = [
            VariableBuilder(self.tx, AttrSource(self.get_source(), k))(
                getattr(value, k)
            )
            for k in ("start", "stop", "step")
        ]
        self.install_guards(GuardBuilder.TYPE_MATCH)
        if isinstance(value, slice):
            return SliceVariable(items, source=self.source)
        else:
            return RangeVariable(items, source=self.source)

    def mark_static_input(self, value: torch.Tensor, guard: bool):
        from ..decorators import mark_static_address

        static_inputs_log.debug(
            "Marking static input %s, id: %s)", self.source.name(), id(value)
        )
        mark_static_address(value, guard=guard)

        # Check if we've seen this tensor before and update graph metadata if needed
        # As long as this runs before AOT this is sound
        if value in self.tx.output.side_effects:
            var = self.tx.output.side_effects[value]
            var.proxy.node.meta["tensor_dict"][
                "_dynamo_static_input_type"
            ] = value._dynamo_static_input_type

    def wrap_module(self, value: torch.nn.Module):
        from ..eval_frame import OptimizedModule

        if len(value.__dict__) == 0:
            unimplemented(f"uninitialized nn.Module: {typestr(value)}")
        if istype(value, OptimizedModule):
            # Check if the optimized module was disabled
            if inspect.getattr_static(value.forward, "_torchdynamo_disable", False):
                # This bytecode is mostly of kind LOAD_ATTR or LOAD_METHOD. If
                # we graph break here, Dynamo does not know how to create
                # continuation functions for such bytecodes. So, we delay the
                # graph break to CALL_FUNCTION.
                return DelayGraphBreakVariable(source=self.source)

            self.install_guards(GuardBuilder.TYPE_MATCH)
            self.source = AttrSource(self.source, "_orig_mod")
            return self.wrap_module(value._orig_mod)

        if (
            isinstance(value, (torch.nn.RNN, torch.nn.GRU, torch.nn.LSTM))
            and not config.allow_rnn
        ):
            unimplemented("TorchDynamo purposely graph breaks on RNN, GRU, LSTMs")

        if getattr(value, "_is_fsdp_managed_module", False):
            # See note [Dynamo treats FSDP wrapped modules as UnspecializedNNModule]
            # in fully_sharded_data_parallel.py for more information

            # we can't do this assert inside FSDP constructor,
            # since we don't know yet whether dynamo will be used
            assert getattr(
                value, "_fsdp_use_orig_params", False
            ), "Dynamo only supports FSDP with use_orig_params=True"

            # Note on FSDP guarding
            # Eager FSDP already assumes (requires, but without enforcement)
            # that users don't mutate their model parameters/structure after
            # FSDP wrapping, because FSDP wouldn't notice or update its
            # FlatParams.
            #
            # Therefore, torch.compile can skip guarding on params or submodule
            # structure of fsdp_managed modules, by using FSDPNNModuleSource as
            # the guard source.  This behavior is gated on
            # config.skip_fsdp_guards.
            self.install_guards(GuardBuilder.TYPE_MATCH)
            result = FSDPManagedNNModuleVariable(value, source=self.get_source())
            if not SideEffects.cls_supports_mutation_side_effects(type(value)):
                # don't allow STORE_ATTR mutation with custom __setattr__
                return result
            return self.tx.output.side_effects.track_object_existing(value, result)
        elif mutation_guard.is_dynamic_nn_module(value, self.tx.export):
            # created dynamically, don't specialize on it
            self.install_guards(GuardBuilder.TYPE_MATCH)
            if torch._dynamo.config.inline_inbuilt_nn_modules:
                freezing = is_parameter_freezing()
                for p in value.parameters():
                    self.mark_static_input(p, guard=freezing)

                for b in value.buffers():
                    self.mark_static_input(b, guard=freezing)

                if freezing:
                    # we need to add the module to tracing context
                    # in order to allow its params to get invalidated
                    # this will get cleaned up once compile ends
                    self.tx.output.nn_modules[self.name] = value

            result = UnspecializedNNModuleVariable(value, source=self.source)
            if not SideEffects.cls_supports_mutation_side_effects(type(value)):
                # don't allow STORE_ATTR mutation with custom __setattr__
                return result
            return self.tx.output.side_effects.track_object_existing(value, result)
        elif issubclass(
            value.__class__, torch.nn.parallel.distributed.DistributedDataParallel
        ):
            self.install_guards(GuardBuilder.TYPE_MATCH)
            return UnspecializedNNModuleVariable(value, source=self.get_source())
        else:
            return self.tx.output.register_attr_or_module(
                value,
                self.name,
                source=self.get_source(),
                # Guards are added inside register_attr_or_module
            )

    def wrap_literal(self, value):
        if not config.specialize_int and type(value) is int:
            # unspecializing int by default, but still
            # specialize for the following conditions
            if not TracingContext.get().force_unspec_int_unbacked_size_like and (
                # Assume integers from global variables want to be specialized
                not self.source.guard_source().is_local()
                # Assume that integers that came from NN modules want to be
                # specialized (as we don't expect users to be changing the
                # NN modules on the fly)
                or self.source.guard_source().is_specialized_nn_module()
                or is_from_defaults(self.source)
                or is_cell_contents(self.source)
                # TODO: Delete this condition when rollout is done.  NB: this
                # condition never evaluates True in open source
                or (
                    not justknobs_check(
                        "pytorch/dynamo:enable_unspecialize_zero_one_plain_int"
                    )
                    and value in self._common_constants()
                )
            ):
                self.install_guards(GuardBuilder.CONSTANT_MATCH)
                return ConstantVariable.create(value=value, source=self.source)
            else:
                return self.wrap_symint(value)
        elif not config.specialize_float and type(value) is float:
            return self.wrap_symfloat(value)
        else:
            self.install_guards(GuardBuilder.CONSTANT_MATCH)
            result = ConstantVariable.create(value=value, source=self.source)
            if isinstance(value, (list, set)):
                return self.set_source_and_track_mutable(value, result)
            return result

    def assert_not_wrapped_by_this_graph(self, value: torch.Tensor):
        if is_fake(value) and maybe_get_fake_mode(value) is self.tx.fake_mode:
            raise InternalTorchDynamoError(
                "Cannot wrap a Tensor that has already been",
                "wrapped by this instance of Dynamo",
            )

    def wrap_tensor(self, value: torch.Tensor):
        source = self.get_source()

        # We cannot already be tracking the tensor, which implies
        # it would have already been wrapped
        assert value not in self.tx.output.side_effects

        is_static_input = get_static_address_type(value) is not None

        if (
            config.inline_inbuilt_nn_modules
            and not is_static_input
            and isinstance(value, torch.nn.Parameter)
        ):
            self.mark_static_input(value, guard=False)

        make_graph_attribute = is_static_input and (
            not config.inline_inbuilt_nn_modules or is_parameter_freezing()
        )

        if (
            source.guard_source().is_specialized_nn_module() or make_graph_attribute
        ) and not source.guard_source().is_fsdp_module():
            self.assert_not_wrapped_by_this_graph(value)
            return self.tx.output.register_attr_or_module(
                value, self.name, source=source
            )

        if is_constant_source(source):
            self.assert_not_wrapped_by_this_graph(value)
            return self.tx.output.register_attr_or_module(
                value,
                re.sub(r"[^a-zA-Z0-9]+", "_", self.name),
                source=source,
                # Guards are added inside register_attr_or_module
            )

        if type(value) in config.traceable_tensor_subclasses:
            # Ordinarily, we would fakeify a tensor so that it can get dynamic
            # shapes and be computed on without triggering actual operations.
            # However, how can we fakeify a tensor subclass?  Ordinary
            # inheritance (nor multiple inheritance) won't work work.
            #
            # Instead, our plan is to *manually simulate* the tensor subclass
            # inheriting from a fake tensor with dynamo.  This means our
            # data representation for a tensor subclass will be a fake tensor
            # + tensor subclass type + any extra data the subclass may have
            # been storing on the tensor.  Because all Python accesses are
            # mediated through TensorWithTFOverrideVariable, we can ensure
            # that we dispatch differently, e.g., according to
            # __torch_function__
            #
            # To simplify things for now, the __dict__ tracking bits haven't
            # been implemented yet, but they can be added into this design at
            # a later point in time.
            subclass_type = type(value)
        else:
            assert type(value) in (
                torch.Tensor,
                torch.nn.Parameter,
                torch._subclasses.fake_tensor.FakeTensor,
                torch._subclasses.functional_tensor.FunctionalTensor,
            ) or is_traceable_wrapper_subclass(value), type(value)
            subclass_type = None

        # NB: this just says we accessed a tensor from the same source again
        # (e.g., a tensor lives in a global foo, and we LOAD_GLOBAL it twice).
        # This is distinct from two distinct sources mapping to the same
        # Tensor (per id())!  No guard is necessary here.  See below for the
        # other case.
        is_duplicate_tensor = source in self.tx.output.input_source_to_var
        if is_duplicate_tensor:
            return self.tx.output.input_source_to_var[source]

        if get_static_address_type(value) == "guarded":
            self.install_guards(GuardBuilder.ID_MATCH)

        # By this point, we should have deduplicated all tensors
        self.assert_not_wrapped_by_this_graph(value)

        # tx.output has multiple tracers if we're introspecting HigherOrderOperator.
        # When we've discovered an untracked tensor, then we actually need
        # to get Dynamo to track the tensor (which is what this function does)
        # and put it as a graph input on the root tracer. Later on,
        # if the input is actually used in the body of the HigherOrderOperator,
        # then the relevant SubgraphTracer will lift it to being an input of
        # the subgraph.
        # See NOTE [HigherOrderOperator tracing design] for more details.

        tensor_proxy = self.tx.output.root_tracer.create_graph_input(
            re.sub(r"[^a-zA-Z0-9]+", "_", self.name), type(value), source=source
        )
        options = {}
        if type(value) in config.traceable_tensor_subclasses:
            options["torch_function_fn"] = build_torch_function_fn(
                self.tx, value, self.source
            )
            self.install_guards(GuardBuilder.TYPE_MATCH)

        if (
            isinstance(value, torch.Tensor)
            and value.is_nested
            and not isinstance(value, torch.nested._internal.nested_tensor.NestedTensor)
        ):
            unimplemented("torch.compile does not support strided NestedTensor")

        # TODO(pearu,sparse-team) - Add the corresponding SPARSE_TENSOR_MATCH guards
        if (
            isinstance(value, torch.Tensor)
            and is_sparse_any(value)
            and (not self.tx.export or not config.capture_sparse_compute)
        ):
            # A hot fix for sparse tensors + torch.compile. Support for
            # export + sparsity is being added but we need to create
            # SPARSE_TENSOR_GUARDS for guards to work propertly.
            unimplemented("torch.compile does not support sparse Tensors")

        tensor_variable = wrap_fx_proxy(
            tx=self.tx,
            proxy=tensor_proxy,
            example_value=value,
            subclass_type=subclass_type,
            source=source,
            **options,
        )

        guard_type = GuardBuilder.TENSOR_MATCH

        if isinstance(source, GradSource) and is_from_optimizer_source(source):
            guard_type = GuardBuilder.NOT_NONE_MATCH

        self.install_guards(
            functools.partial(
                guard_type,
                value=(
                    value
                    if isinstance(source, NumpyTensorSource)
                    else TensorWeakRef(value)
                ),
            )
        )

        # We install TYPE_MATCH guards for traceable wrapper subclass object,
        # and recursively install corresponding guard for each inner attribute.
        if is_traceable_wrapper_subclass(value):
            self.install_guards(GuardBuilder.TENSOR_SUBCLASS_METADATA_MATCH)
            self.install_guards(GuardBuilder.TYPE_MATCH)
            install_guard(
                SubclassAttrListSource(source).make_guard(GuardBuilder.EQUALS_MATCH)
            )

            attrs, _ = value.__tensor_flatten__()
            for attr in attrs:
                inner_value = getattr(value, attr)
                inner_source = AttrSource(self.source, attr)
                LazyVariableTracker.realize_all(
                    VariableBuilder(self.tx, inner_source)(inner_value)
                )

        self.tx.output.input_source_to_var[source] = tensor_variable
        assert "tensor_dict" not in tensor_proxy.node.meta
        tensor_proxy.node.meta["tensor_dict"] = _extract_tensor_dict(value)

        # Note: this information is conveyed via subclass_type now
        fake_tensor_value = tensor_variable.proxy.node.meta["example_value"]
        if maybe_get_fake_mode(fake_tensor_value) is not self.tx.fake_mode:
            raise InternalTorchDynamoError("Wrapped Tensor must be this graph's fake")

        grapharg = GraphArg(source, value, False, fake_tensor_value)
        tensor_proxy.node.meta["grapharg"] = grapharg
        self.tx.output.add_symbol_bindings(grapharg)
        return tensor_variable

    def wrap_numpy_ndarray(self, value):
        assert np is not None
        assert isinstance(value, np.ndarray)

        source = NumpyTensorSource(self.get_source())

        from torch._numpy import _util

        readonly = not value.flags.writeable
        if readonly:
            try:
                value.flags.writeable = True
            except ValueError:
                # One can not easily make nditer elements writable,
                # but warning is not the end of the world
                assert isinstance(value.base, np.nditer)

        try:
            tensor_value = _util._try_convert_to_tensor(value)
            if readonly:
                from torch._prims_common import clone_preserve_strides

                tensor_value = clone_preserve_strides(tensor_value)
        except NotImplementedError as e:
            # failed to convert to tensor, graph break
            unimplemented(str(e))

        # We do this because we want the full behavior of guarding the numpy ndarray as if it were
        # a tensor. It's a little annoying to make a VT to throw out, but there's so many side effects here
        # that there's not another great way to do this atm.
        # This creates the right graphargs, as well as registration for guards in tensor names and shape env.
        LazyVariableTracker.realize_all(VariableBuilder(self.tx, source)(tensor_value))
        proxy = self.tx.output.root_tracer.create_graph_input(
            re.sub(r"[^a-zA-Z0-9]+", "_", self.name), type(tensor_value), source=source
        )
        options = {"source": source}
        numpy_ndarray_variable = wrap_fx_proxy_cls(
            target_cls=NumpyNdarrayVariable,
            tx=self.tx,
            proxy=proxy,
            example_value=tensor_value,
            **options,
        )

        self.tx.output.input_source_to_var[source] = numpy_ndarray_variable
        example_value = numpy_ndarray_variable.proxy.node.meta["example_value"]

        # pass_arg_as_tensor should be true because we are wrapping a np.ndarray as argument input, and it needs to be
        # converted to a tensor.
        grapharg = GraphArg(
            source,
            tensor_value,
            pass_arg_as_tensor=True,
            fake_tensor=example_value,
            is_tensor=True,
            example_strong_ref=tensor_value,
        )
        proxy.node.meta["grapharg"] = grapharg

        return numpy_ndarray_variable

    def wrap_symint(self, value):
        assert type(value) is int

        if self.name in self.tx.output.unspec_variable_map:
            return self.tx.output.unspec_variable_map[self.name]

        shape_env = self.tx.output.shape_env
        if TracingContext.get().force_unspec_int_unbacked_size_like:
            wrapped_value = shape_env.create_unbacked_symint()
            _constrain_range_for_size(wrapped_value)
            self.tx.output.bound_symbols.add(wrapped_value.node.expr)
            self.tx.output.tracked_fakes.append(
                TrackedFake(wrapped_value, self.source, None)
            )

        # NB: We do not do float.  For motivation, see
        # https://docs.google.com/document/d/1INSCdYu1PxXcr43HrD82OudeEuS-qxQe1yZmLg2wy6A/edit
        # but the general idea is that we generate kernels that can
        # take unspecialized floats and use them in sizevar computation
        elif not is_constant_source(self.get_source()):
            if torch._dynamo.config.specialize_int:
                # If specialize_int is False, also return
                # a constant (but this should have been handled
                # in the caller, TBH)
                self.install_guards(GuardBuilder.CONSTANT_MATCH)
                return ConstantVariable.create(value=value, source=self.source)

            name = self.source.name()

            def update_frame_state(value):
                if name not in self.tx.output.frame_state:
                    # Note - this essentially means that if this name gets reused as a tensor,
                    # it will start fully dynamic. That should always be a safe option, and not awfully inefficient.
                    # Alternatively, if we want to improve pef here, we can add a third state of unset, but I am not
                    # sure that is necessary for now.
                    frame_state_entry = FrameStateSizeEntry(
                        scalar=value, size=None, stride=None
                    )
                else:
                    frame_state_entry = self.tx.output.frame_state[name]
                    if frame_state_entry.scalar != value:
                        log.debug(
                            "automatic dynamic int %s val %s != %s",
                            name,
                            value,
                            frame_state_entry.scalar,
                        )
                        frame_state_entry.scalar = None
                self.tx.output.frame_state[name] = frame_state_entry

            if (st := self.tx.distributed_state) is None:
                update_frame_state(value)
                frame_state_entry = self.tx.output.frame_state[name]
            elif st.all_states is None:
                # Preflight, always pretend as if it's static
                frame_state_entry = FrameStateSizeEntry(
                    size=None, scalar=value, stride=None
                )
                st.local_state.input_sizes[name] = value
            else:
                # Apply the updates
                for sub_state in st.all_states:
                    update_frame_state(sub_state.input_sizes[name])
                frame_state_entry = self.tx.output.frame_state[name]

            # TODO: This should be dynamic, as we in general do not
            # know if bare integers are actually going to be sizevars
            # and it is inappropriate to eagerly duck size them with
            # real sizevars
            if (
                config.automatic_dynamic_shapes and frame_state_entry.scalar is None
            ) or not config.assume_static_by_default:
                dynamic_dim = DimDynamic.DYNAMIC
            else:  # assume_static_by_default
                # TODO: dynamic_dim = DimDynamic.STATIC should work but
                # for some reason it doesn't
                self.install_guards(GuardBuilder.CONSTANT_MATCH)
                return ConstantVariable.create(value=value)

            wrapped_value = shape_env.create_unspecified_symint_and_symbol(
                value,
                source=self.source,
                dynamic_dim=dynamic_dim,
            )
            self.tx.output.bound_symbols.add(wrapped_value.node.expr)

            self.tx.output.tracked_fakes.append(
                TrackedFake(wrapped_value, self.source, None)
            )
        else:
            assert is_constant_source(self.get_source())
            # TODO: Do I actually need guard for constant source?
            self.install_guards(GuardBuilder.CONSTANT_MATCH)
            return ConstantVariable.create(value=value, source=self.source)

        assert not isinstance(self.get_source(), RandomValueSource)
        install_guard(self.get_source().make_guard(GuardBuilder.TYPE_MATCH))

        options = {"source": self.get_source()}

        proxy = self.tx.output.root_tracer.create_graph_input(
            re.sub(r"[^a-zA-Z0-9]+", "_", self.name),
            type(wrapped_value),
            source=self.get_source(),
        )

        set_example_value(proxy.node, wrapped_value)
        unspec_var = SymNodeVariable(proxy, wrapped_value, **options)
        self.tx.output.unspec_variable_map[self.name] = unspec_var

        if not is_constant_source(self.get_source()):
            if self.tx.export and not isinstance(self.get_source(), LocalSource):
                raise AssertionError(
                    f"Dynamo attempts to add additional input during export: value={wrapped_value}, source={self.get_source()}"
                )

            example_value = unspec_var.proxy.node.meta["example_value"]

            proxy.node.meta["grapharg"] = GraphArg(
                self.get_source(),
                wrapped_value,
                pass_arg_as_tensor=False,
                fake_tensor=None,
                is_tensor=False,
                example_strong_ref=wrapped_value,
            )

        return unspec_var

    def wrap_symfloat(self, value):
        # SymFloat wrapping is special.  We first wrap it in the same way we
        # do an unspecialized primitive, and then we item() it into a
        # SymFloat.  Removal of the item() call is left to a later FX pass,
        # mostly because that pass is more easily done after we have lowered
        # to ATen ops.  (Dynamo doesn't do decomposition right now).

        if self.name in self.tx.output.unspec_variable_map:
            return self.tx.output.unspec_variable_map[self.name]

        # NB: we specialize on nan input, because our guard modeling in
        # ShapeEnv cannot deal with nan
        if (
            torch._dynamo.config.specialize_float
            or is_constant_source(self.get_source())
            or math.isnan(value)
        ):
            self.install_guards(GuardBuilder.CONSTANT_MATCH)
            return ConstantVariable.create(value=value, source=self.source)

        # NB: At the point we've gotten here, we don't assume static by
        # default.  Since we have a guard mechanism, there isn't really any
        # downside to trying to be dynamic for float all the time.  Unlike
        # ints, this won't make codegen perf worse.  Modest cost to compile
        # time.

        wrapped_value = torch.tensor(value, dtype=torch.float64)
        # TODO: Switch RandomValueSource over to use this, this is more
        # accurate
        assert not isinstance(self.get_source(), RandomValueSource)
        install_guard(self.get_source().make_guard(GuardBuilder.TYPE_MATCH))

        # The FloatTensorSource here is just for pedantic correctness: if you
        # guard against an UnspecializedPythonVariable, you need to guard
        # against the tensor-ified version of the local, otherwise it's not a
        # Tensor.  However, we never let the UnspecializedPythonVariable escape
        # here, so there should never actually be any guards against this
        # source.
        options = {"source": FloatTensorSource(self.get_source()), "raw_value": value}

        # TODO: Maybe the tensor-ification should be built into the source,
        # rather than by special pattern match
        proxy = self.tx.output.root_tracer.create_graph_input(
            re.sub(r"[^a-zA-Z0-9]+", "_", self.name),
            type(wrapped_value),
            source=self.get_source(),
        )

        unspec_var = wrap_fx_proxy_cls(
            UnspecializedPythonVariable,
            tx=self.tx,
            proxy=proxy,
            example_value=wrapped_value,
            **options,
        )
        assert isinstance(unspec_var, UnspecializedPythonVariable)
        self.tx.output.unspec_variable_map[self.name] = unspec_var

        if self.tx.export and not isinstance(self.get_source(), LocalSource):
            raise AssertionError(
                f"Dynamo attempts to add additional input during export: value={wrapped_value}, source={self.get_source()}"
            )
        fake_tensor_value = None
        example_value = unspec_var.proxy.node.meta["example_value"]
        assert is_fake(example_value)

        fake_tensor_value = example_value
        assert fake_tensor_value.fake_mode is self.tx.fake_mode, (
            f"fake mode ({fake_tensor_value.fake_mode}) from fake tensor metadata doesn't match mode"
            "({self.tx.fake_mode}) from InstructionTranslator"
        )

        # There's something a bit incoherent about pass_arg_as_tensor,
        # specifically regarding sources.
        #
        # Specifically, suppose we have "x: float" local argument.  We
        # eventually end up with an UnspecializedPythonVariable denoting
        # torch.as_tensor(x)... but it's source is still L['x'] (which if you
        # accessed it directly is a float!)  So you gotta be careful when
        # setting up your guards, because it's still going to be a float at
        # this point, the conversion happens only precisely at the point we're
        # actually calling the FX graph.  This happens to be what we want for
        # shape guard generation, but it's kind of unintuitive.
        proxy.node.meta["grapharg"] = GraphArg(
            self.get_source(),
            wrapped_value,
            pass_arg_as_tensor=True,
            fake_tensor=fake_tensor_value,
            is_tensor=False,
            example_strong_ref=wrapped_value,
        )

        # Directly do item to bypass capture_scalar_outputs
        r = wrap_fx_proxy(
            self.tx,
            self.tx.output.create_proxy(
                "call_method",
                "item",
                *proxy_args_kwargs([unspec_var], {}),
            ),
        )
        self.tx.output.tracked_fakes.append(TrackedFake(r.sym_num, self.source, None))

        return r

    def wrap_unspecialized_primitive(self, value):
        if self.name in self.tx.output.unspec_variable_map:
            return self.tx.output.unspec_variable_map[self.name]

        wrapped_value = torch.tensor(value)
        if not isinstance(self.get_source(), RandomValueSource):
            install_guard(self.get_source().make_guard(GuardBuilder.TYPE_MATCH))

        options = {"source": self.get_source()}
        options.update({"raw_value": value})

        proxy = self.tx.output.root_tracer.create_graph_input(
            re.sub(r"[^a-zA-Z0-9]+", "_", self.name),
            type(wrapped_value),
            source=self.get_source(),
        )

        unspec_var = wrap_fx_proxy_cls(
            UnspecializedPythonVariable,
            tx=self.tx,
            proxy=proxy,
            example_value=wrapped_value,
            **options,
        )
        self.tx.output.unspec_variable_map[self.name] = unspec_var
        if not is_constant_source(self.get_source()):
            if self.tx.export and not isinstance(self.get_source(), LocalSource):
                raise AssertionError(
                    f"Dynamo attempts to add additional input during export: value={wrapped_value}, source={self.get_source()}"
                )
            fake_tensor_value = None
            if isinstance(unspec_var, ConstantVariable):
                # TODO: when can this happen?
                example_value = unspec_var.value
            else:
                example_value = unspec_var.proxy.node.meta["example_value"]
            assert is_fake(example_value)

            fake_tensor_value = example_value
            assert fake_tensor_value.fake_mode is self.tx.fake_mode, (
                f"fake mode ({fake_tensor_value.fake_mode}) from fake tensor metadata doesn't match mode"
                "({self.tx.fake_mode}) from InstructionTranslator"
            )

            proxy.node.meta["grapharg"] = GraphArg(
                self.get_source(),
                wrapped_value,
                pass_arg_as_tensor=True,
                fake_tensor=fake_tensor_value,
                is_tensor=False,
                example_strong_ref=wrapped_value,
            )
        return unspec_var


def _dataclasses_fields_lambda(obj):
    if isinstance(obj, UserDefinedObjectVariable):
        value = obj.value
    elif isinstance(obj, CustomizedDictVariable):
        value = obj.user_cls
    else:
        unimplemented(f"Dataclass fields handling fails for type {obj}")
    items = []
    for field in dataclasses.fields(value):
        source = None
        if obj.source:
            source = GetItemSource(
                AttrSource(obj.source, "__dataclass_fields__"), field.name
            )
        items.append(UserDefinedObjectVariable(field, source=source))
    return TupleVariable(items)


def wrap_fx_proxy(
    tx, proxy, example_value=None, subclass_type=None, **options
) -> VariableTracker:
    kwargs = {
        "tx": tx,
        "proxy": proxy,
        "example_value": example_value,
        "subclass_type": subclass_type,
        **options,
    }
    if subclass_type is None:
        return wrap_fx_proxy_cls(target_cls=TensorVariable, **kwargs)
    else:
        result = wrap_fx_proxy_cls(target_cls=TensorWithTFOverrideVariable, **kwargs)
        result.install_global(tx)
        return result


# Note: Unfortunate split due to some gross classes existing that subclass TensorVariable
# Should be compositional instead
#
# This is a horribly complicated function that does too many things, to
# explain what it does, let's first talk about the classic usage wrap_fx_proxy
# for a TensorVariable.  There are two primary modes of use:
#
#   1. Wrapping a pre-existing Tensor.  In this case, example_value is set
#      to the pre-existing Tensor.  (Note that this example_value will NOT
#      be the final example_value we put into node.meta['example_value'],
#      instead it is converted into a fake tensor using
#      wrap_to_fake_tensor_and_record and registered as a graph input.)
#
#   2. "Wrapping" the result of some Tensor operation Dynamo traced over. In
#      this case, example_value is None (and we are going to figure it out
#      ourselves using FakeTensors, via get_fake_value, which will run
#      the operation represented by the (singular!) FX node referenced by
#      the passed in proxy.)
#
# The expectation is you end up with a Tensor output, and everything is
# straightforwardly traced into the graph.
#
# In all cases, the returned `TensorVariable` subclass will have an `example_value`
# and that `example_value` must be a `FakeTensor` produced by the currently running
# instance of Dynamo.
#
# Upon closer inspection, you may notice that there are a slurry of non-Tensor
# output cases.  What gives?  Well, we sometimes trace operations into the
# graph that don't involve tensors.
#
#   * Some operators return tuples; we need to recursively handle their
#     contents
#
#   * Some operators have side effects that will affect subsequent AOTAutograd
#     tracing but don't otherwise return anything.
#
#   * Some operators return symbolic ints/floats/bools which can go in the
#     graph and be traced (but only if they're actually symbolic!  If they're
#     static you don't want to put them in the graph, which means you
#     shouldn't call this function.)
#
# The common theme is that you only use this function WHEN YOU ARE TRACING
# SOMETHING INTO THE GRAPH.  This is sort of obvious, because you can't call
# this function without a proxy.
def wrap_fx_proxy_cls(
    target_cls, tx, proxy, example_value=None, subclass_type=None, **options
):
    from ..symbolic_convert import InstructionTranslatorBase

    assert isinstance(tx, InstructionTranslatorBase)
    if "guards" in options and options["guards"] is not None:
        tx.output.guards.update(options["guards"])

    assert "example_value" not in proxy.node.meta, f"{proxy.node.meta['example_value']}"

    initial_example_value = example_value

    def _clone_input(value):
        if isinstance(value, torch.Tensor):
            # tensor subclasses will not be converted to FakeTensors and need to be cloned
            if not (
                isinstance(value, FakeTensor)
                or (
                    # Is functional tensor fakeified by this instance of Dynamo
                    torch._is_functional_tensor(value)
                    and maybe_get_fake_mode(value) is tx.fake_mode
                )
                or value.is_nested
            ):
                # NB: ensure strides are preserved
                value = clone_input(value)

        return value

    # See NOTE: [Deferring tensor pack/unpack hooks until runtime]
    with torch._dynamo.utils._disable_saved_tensors_hooks_during_tracing():
        # with preserve_rng_state():
        if example_value is None:
            # only allow_non_graph_fake in this instance because we handle the non-fake
            # cases properly below.
            example_value = get_fake_value(proxy.node, tx, allow_non_graph_fake=True)

        # Handle recursive calls here
        elif maybe_get_fake_mode(example_value) is tx.fake_mode:
            pass

        elif isinstance(example_value, torch.Tensor):
            if tx.export:
                # The legacy behavior for real value cache with subclasses was
                # to perform a clone WITHOUT preserving the subclass.  It's
                # not entirely clear this is what you actually want though.
                with torch._C.DisableTorchFunctionSubclass():
                    proxy.tracer.real_value_cache[proxy.node] = _clone_input(
                        example_value
                    )
            # NB: If we're ignoring subclass, then the expectation is you will
            # take the returned TensorVariable and wrap it into a more
            # accurate TensorVariable that is able to track subclass-ness;
            # otherwise this is wrong!
            kwargs = {
                "is_tensor": target_cls
                in (TensorVariable, TensorWithTFOverrideVariable),
            }
            assert "source" in options and options["source"] is not None
            kwargs["source"] = options["source"]
            example_value = wrap_to_fake_tensor_and_record(
                example_value, tx=tx, **kwargs
            )
        if (
            isinstance(example_value, torch.Tensor)
            and example_value.device.type != "meta"
            and (maybe_get_fake_mode(example_value) is not tx.fake_mode)
        ):
            raise InternalTorchDynamoError(
                "`example_value` needs to be a `FakeTensor`"
                f"wrapped by this instance of Dynamo. Found: {example_value}"
            )

    if isinstance(example_value, torch.Tensor):
        is_parameter = isinstance(example_value, torch.nn.Parameter)
        is_buffer = isinstance(example_value, torch.nn.Buffer)

        # NB: In most (all?) cases, this does not actually do a clone.
        # (WARNING: this means that if we mutate metadata on the fake
        # tensor, the stored example value will update too!)
        example_value = _clone_input(example_value)
        set_example_value(proxy.node, example_value)
        specialized_props = target_cls.specialize(example_value)
        # TODO: not sure about this fake mode test
        if (
            isinstance(example_value, torch._subclasses.fake_tensor.FakeTensor)
            and example_value.fake_mode is tx.fake_mode
        ):
            tensor_type = subclass_type if subclass_type else torch.Tensor
            specialized_props["class_type"] = (
                torch.nn.Parameter
                if is_parameter
                else torch.nn.Buffer
                if is_buffer
                else tensor_type
            )

        options.update(specialized_props)
        return target_cls(proxy, **options)
    elif (
        hasattr(proxy.node.target, "__name__")
        and proxy.node.target.__name__ == "set_state"
        and isinstance(proxy.node.target.__self__, torch._C.Generator)
        or proxy.node.target == torch.random.set_rng_state
    ):
        return TorchInGraphFunctionVariable(proxy.node.target)
    elif (
        proxy.node.target == torch._C._DisableFuncTorch
        or proxy.node.target == torch.cuda._is_in_bad_fork
    ):
        return UserDefinedObjectVariable(example_value)
    elif istype(example_value, torch.Size) and all(
        isinstance(x, int) for x in example_value
    ):
        sizes = [ConstantVariable.create(x) for x in example_value]
        return SizeVariable(sizes, **options)
    elif isinstance(example_value, (tuple, list)):
        set_example_value(proxy.node, example_value)
        unpacked = []
        for i, val in enumerate(example_value):
            if val is None:
                # nn.MultiheadAttention() can return None, see issue #175
                unpacked.append(
                    ConstantVariable.create(None, **options),
                )
            else:
                proxy_i = proxy.tracer.create_proxy(
                    kind="call_function",
                    target=operator.getitem,
                    args=(proxy, i),
                    kwargs={},
                )

                if "source" in options:
                    source = options["source"]
                    options_i = options.copy()
                    options_i["source"] = GetItemSource(
                        base=source, index=i, index_is_slice=False
                    )
                else:
                    # use the same options object as parent
                    options_i = options

                # WARNING: this assumes the same target_cls as this tuple/list call
                unpacked.append(
                    wrap_fx_proxy_cls(
                        target_cls=target_cls,
                        tx=tx,
                        proxy=proxy_i,
                        example_value=val,
                        **options_i,
                    )
                )
        if isinstance(example_value, torch.Size):
            # NB: Keep the old proxy around.  See SizeVariable for an
            # explanation why
            return SizeVariable(unpacked, proxy, **options)
        elif istype(example_value, tuple):
            return TupleVariable(unpacked, **options)
        elif istype(example_value, (list, immutable_list)):
            return ListVariable(unpacked, mutable_local=MutableLocal(), **options)
        else:
            assert example_value.__class__.__module__ == "torch.return_types" or hasattr(
                example_value, "_fields"
            ), f"expected {example_value.__class__.__module__} == torch.return_types or named tuple but got {type(example_value)}"
            return NamedTupleVariable(unpacked, example_value.__class__, **options)
    elif example_value is None or proxy.node.target is torch.manual_seed:
        return ConstantVariable.create(None, **options)
    elif isinstance(example_value, (torch.SymInt, torch.SymFloat, torch.SymBool)):
        set_example_value(proxy.node, example_value)
        return SymNodeVariable(proxy, example_value, **options)
    elif (
        inspect.isclass(proxy.node.target)
        and issubclass(proxy.node.target, _StreamBase)
    ) or proxy.node.target in [
        device_interface.current_stream
        for _, device_interface in get_registered_device_interfaces()
    ]:
        set_example_value(proxy.node, example_value)
        return StreamVariable(proxy, example_value, example_value.device, **options)
    elif (
        inspect.isclass(proxy.node.target) and issubclass(proxy.node.target, _EventBase)
    ) or proxy.node.target in [
        device_interface.Event
        for _, device_interface in get_registered_device_interfaces()
    ]:
        set_example_value(proxy.node, example_value)
        return EventVariable(proxy, example_value, **options)
    elif proxy.node.target == "query" and proxy.node.op == "call_method":
        set_example_value(proxy.node, example_value)
        return ConstantVariable(example_value, **options)
    elif (
        example_value is not None
        and isinstance(example_value, _EventBase)
        and proxy.node.target == "record_event"
        and proxy.node.op == "call_method"
    ):
        set_example_value(proxy.node, example_value)
        return EventVariable(proxy, example_value, **options)
    elif isinstance(example_value, int) and (
        proxy.node.target
        in [
            torch.sym_int,
            getattr,
            operator.getitem,
            torch._utils._element_size,
            torch.seed,
            operator.mod,
            torch._functorch.vmap._validate_and_get_batch_size,
            # some mac builds are missing torch.distributed.get_rank()
            getattr(torch.distributed, "get_rank", _missing),
            getattr(torch.distributed, "get_world_size", _missing),
            # This always wants to be in the graph, even if the constraint
            # results in a constant int
            torch._constrain_as_size,
        ]
        or (
            # TODO: this is a little sus, because we didn't check what the self is
            proxy.node.op == "call_method"
            and proxy.node.target in ["bit_length"]
        )
    ):
        set_example_value(proxy.node, example_value)
        return ConstantVariable.create(example_value, **options)
    elif isinstance(example_value, torch.backends.cuda.SDPAParams):
        from .sdpa import SDPAParamsVariable

        set_example_value(proxy.node, example_value)
        return SDPAParamsVariable(proxy, **options)
    elif isinstance(example_value, bool) and proxy.node.target in [
        torch.backends.cuda.is_flash_attention_available,
        torch.backends.cuda.can_use_flash_attention,
        torch.backends.cuda.can_use_efficient_attention,
    ]:
        set_example_value(proxy.node, example_value)
        return ConstantVariable.create(example_value, **options)
    elif (
        isinstance(example_value, (int, float, bool))
        and proxy.node.target is call_torchbind
    ):
        set_example_value(proxy.node, example_value)
        return ConstantVariable.create(example_value, **options)
    else:
        unimplemented(
            "torch.* op returned non-Tensor "
            + f"{typestr(example_value)} {proxy.node.op} {proxy.node.target}",
            case_name="unsupported_operator",
        )


# Tracks the sources of all fake tensors we wrap in Dynamo.
# Used by shape guard computation.
@dataclasses.dataclass
class TrackedFake:
    fake: Union[FakeTensor, SymInt]
    source: Source
    # Is None when fake is SymInt
    symbolic_context: Optional[SymbolicContext]

    def __hash__(self) -> int:
        return hash((self.fake, self.source.name()))

    def __eq__(self, other: object) -> bool:
        if isinstance(other, TrackedFake):
            return self.fake is other.fake and self.source.name() == other.source.name()
        return False


# Performs automatic dynamic dim determination.
# Returns a SymbolicContext
def _automatic_dynamic(
    e, tx, source, static_shapes, outer_only=False
) -> SymbolicContext:
    # strided NT not supported
    if e.is_nested and not isinstance(
        e, torch.nested._internal.nested_tensor.NestedTensor
    ):
        unimplemented("torch.compile does not support strided NestedTensor")

    name = source.name()
    prior_policy = tx.output.tracing_context.tensor_to_context.get(e, None)
    shape_env_to_source_to_symbol_cache = (
        prior_policy.shape_env_to_source_to_symbol_cache if prior_policy else None
    )

    # Get base context if the tensor is a view
    view_base_context: Optional[SymbolicContext] = None
    if e._is_view():
        base_source = AttrSource(source, "_base")
        view_base_context = _automatic_dynamic(e._base, tx, base_source, static_shapes)

    if is_traceable_wrapper_subclass(e) and not outer_only:
        # Get symbolic context for outer tensor
        outer_context = _automatic_dynamic(
            e, tx, source, static_shapes, outer_only=True
        )

        # Get symbolic contexts for inner tensors
        inner_contexts = {}  # mapping from attr -> symbolic context
        attrs, _ = type(e).__tensor_flatten__(e)
        for attr in attrs:
            inner_tensor = getattr(e, attr)
            inner_source = AttrSource(source, attr)
            inner_contexts[attr] = _automatic_dynamic(
                inner_tensor, tx, inner_source, static_shapes
            )

        return SubclassSymbolicContext(
            dynamic_sizes=outer_context.dynamic_sizes,
            dynamic_strides=outer_context.dynamic_strides,
            constraint_sizes=outer_context.constraint_sizes,
            constraint_strides=outer_context.constraint_strides,
            view_base_context=view_base_context,
            tensor_source=outer_context.tensor_source,
            shape_env_to_source_to_symbol_cache=outer_context.shape_env_to_source_to_symbol_cache,
            inner_contexts=inner_contexts,
        )

    if static_shapes:
        return StatefulSymbolicContext(
            dynamic_sizes=[DimDynamic.STATIC] * e.dim(),
            dynamic_strides=[DimDynamic.INFER_STRIDE] * e.dim(),
            constraint_sizes=[None] * e.dim(),
            constraint_strides=[None] * e.dim(),
            view_base_context=view_base_context,
            tensor_source=source,
            shape_env_to_source_to_symbol_cache=shape_env_to_source_to_symbol_cache,
        )

    # We preserve the dynamism of inputs. For example, when users call
    # make_fx(torch.cond, tracing_mode="symbolic")(*args), inputs have SymInt sizes.
    from torch.fx.experimental.symbolic_shapes import is_nested_int

    if any(isinstance(s, SymInt) and not is_nested_int(s) for s in e.size()):
        return StatefulSymbolicContext(
            dynamic_sizes=[
                DimDynamic.DYNAMIC if isinstance(s, SymInt) else DimDynamic.STATIC
                for s in e.size()
            ],
            dynamic_strides=[DimDynamic.INFER_STRIDE] * e.dim(),
            constraint_sizes=[None] * e.dim(),
            constraint_strides=[None] * e.dim(),
            view_base_context=view_base_context,
            tensor_source=source,
            shape_env_to_source_to_symbol_cache=shape_env_to_source_to_symbol_cache,
        )

    # Prep for automatic dynamic
    def update_frame_state(size, stride):
        frame_state_entry = None
        if name not in tx.output.frame_state:
            # If there is no entry for this source, add the tensor to frame state with its current static size.
            # E.g., {} -> {"x": [2, 4]}
            frame_state_entry = FrameStateSizeEntry(None, None, None)
            frame_state_entry.size = list(size)
            frame_state_entry.stride = list(stride)
        else:
            frame_state_entry = tx.output.frame_state[name]
            if frame_state_entry.size is not None:
                if e.ndim != len(frame_state_entry.size):
                    # If there is already an entry, and the dim mismatches, replace the frame state entry with None.
                    # E.g. {"x": [2, 3, 4]} -> {"x": None}
                    log.debug(
                        "automatic dynamic %s dim %s != %s",
                        name,
                        e.ndim,
                        frame_state_entry.size,
                    )
                    frame_state_entry.size = None
                    frame_state_entry.stride = None
                else:
                    # If there is already an entry, and the dim matches, for every size/stride in the frame state which
                    # disagrees with the current static size/stride, replace it with None.
                    # E.g., {"x": [2, 3]} -> {"x": [2, # None]}

                    has_size_changed = False
                    for i, dim in enumerate(frame_state_entry.size):
                        if dim is not None and size[i] != dim:
                            log.debug(
                                "automatic dynamic %s size(%s) %s != %s",
                                name,
                                i,
                                e.size(i),
                                dim,
                            )
                            frame_state_entry.size[i] = None
                        has_size_changed = (
                            has_size_changed or frame_state_entry.size[i] is None
                        )

                    # We want to trigger automatic dynamism when strides change, but we have to think whether stride should
                    # be INFER_STRIDE or DYNAMIC.
                    #
                    # Case 1: if strides change because of size changes, we might not want to allocate a new symbol for
                    # stride. Lets say we have a tensor (10, 20) and we mark the dim=1 dynamic for size. Resulting size will
                    # be (10, s0) and stride can be either (s0, 1) or (s1, 1). In most cases, (s0, 1) is preferred because
                    # users are not changing both size and stride.
                    #
                    # Case 2: But for another case, lets suppose the size remains same between the two invocations but stride
                    # change. In this case, we definitely want to mark the changing stride to be DYNAMIC.

                    # Here, we use a hueristic to simplify determination of dynamic stride. For case 1, we will always
                    # assume that stride will be inferred (INFER_STRIDE). This might be suboptimal, where user is doing something
                    # arbitrary size and stride resizing, and we fail to trigger dynamism, but we have not seen any cases
                    # yet. For case 2, we will mark the changing dimensions DYNAMIC.
                    if not has_size_changed:
                        for i, dim in enumerate(frame_state_entry.stride):
                            if dim is not None and stride[i] != dim:
                                log.debug(
                                    "automatic dynamic %s stride(%s) %s != %s",
                                    name,
                                    i,
                                    e.stride(i),
                                    dim,
                                )
                                frame_state_entry.stride[i] = None
        tx.output.frame_state[name] = frame_state_entry

    if (st := tx.distributed_state) is None:
        stride = e.stride() if not is_sparse_any(e) else ()
        update_frame_state(e.size(), stride)
        frame_state_entry = tx.output.frame_state[name]
    elif st.all_states is None:
        # Preflight, always pretend as if it's static
        frame_state_entry = FrameStateSizeEntry(
            size=e.size(), scalar=None, stride=e.stride()
        )
        st.local_state.input_sizes[name] = list(e.size())
        st.local_state.input_strides[name] = list(e.stride())
    else:
        # Apply the updates
        for sub_state in st.all_states:
            update_frame_state(
                sub_state.input_sizes[name], sub_state.input_strides[name]
            )
        frame_state_entry = tx.output.frame_state[name]

    # TODO: index export_constraints ahead of time so we don't have to
    # do a linear scan every time here
    t_id = id(e)
    dim2constraint = {}

    def update_dim2constraint(dim, constraint_range, debug_name):
        if dim in dim2constraint:
            from torch.fx.experimental.symbolic_shapes import StrictMinMaxConstraint

            old_constraint_range, old_debug_name = dim2constraint[dim]
            new_constraint_range = StrictMinMaxConstraint(
                vr=constraint_range.vr & old_constraint_range.vr,
                warn_only=False,
            )
            # It is possible for (non-None) old_debug_name and debug_name to be different
            # but this will only happen the corresponding Dims can be derived equal.
            new_debug_name = old_debug_name or debug_name
            dim2constraint[dim] = new_constraint_range, new_debug_name
        else:
            dim2constraint[dim] = constraint_range, debug_name

    if tx.output.export_constraints:
        for constraint in tx.output.export_constraints:
            if constraint.t_id == t_id:
                update_dim2constraint(
                    constraint.dim, constraint.constraint_range, constraint.debug_name
                )
            if constraint.shared is not None and constraint.shared.t_id == t_id:
                # We process constraint ranges for each shared dimension separately
                # so that we can directly check range constraint violations on them
                # without looking up which other shared dimensions have this info.
                # In other words, for this t_id, we will have processed all of its
                # constraint ranges, no matter where / how they were specified, by
                # by the end of this loop.
                update_dim2constraint(
                    constraint.shared.dim,
                    constraint.constraint_range,
                    constraint.debug_name,
                )

    dynamic_sizes = []
    dynamic_strides = []
    constraint_sizes = []
    constraint_strides = []
    for i in range(e.dim()):
        # NB: mark dynamic has precedence over static
        marked_unbacked = i in getattr(e, "_dynamo_unbacked_indices", set())
        marked_dynamic = i in getattr(e, "_dynamo_dynamic_indices", set())
        marked_weak_dynamic = i in getattr(e, "_dynamo_weak_dynamic_indices", set())
        marked_static = i in getattr(e, "_dynamo_static_indices", set())

        # NB: both static and dynamic have precedence over
        automatic_dynamic_size = config.automatic_dynamic_shapes and (
            frame_state_entry.size is None or frame_state_entry.size[i] is None
        )

        # if size is None, no need to make stride dynamic
        automatic_dynamic_stride = config.automatic_dynamic_shapes and (
            frame_state_entry.size is not None
            and (
                frame_state_entry.stride is None or frame_state_entry.stride[i] is None
            )
        )

        automatic_dynamic = automatic_dynamic_size or automatic_dynamic_stride

        # Reflect the user directive in the frame_state
        # For dynamic, apply None always
        if frame_state_entry.size and marked_dynamic:
            log.debug("automatic dynamic %s marked dynamic", name)
            frame_state_entry.size[i] = None
            frame_state_entry.stride[i] = None

        # We will process constraints first, as they will imply that we
        # have a dynamic dimension
        # Precedence: export constraints > eager constraints
        constraint = dim2constraint.get(i)
        if constraint is None:
            constraint_size = None
            constraint_stride = None
            if marked_dynamic and not config.allow_ignore_mark_dynamic:
                # constraint_stride is deliberaly kept None because no easy way to provide value ranges for mark dynamic
                constraint_stride = None
                if hasattr(e, "_dynamo_dynamic_range"):
                    dim_range = [
                        dr for dr in e._dynamo_dynamic_range if dr.dim == i
                    ].pop()
                    if dim_range.min is None and dim_range.max is None:
                        constraint_size = RelaxedUnspecConstraint(warn_only=False)
                    else:
                        from torch.fx.experimental.symbolic_shapes import (
                            StrictMinMaxConstraint,
                        )

                        constraint_size = StrictMinMaxConstraint(
                            vr=ValueRanges(lower=dim_range.min, upper=dim_range.max),
                            warn_only=False,
                        )
                else:
                    constraint_size = RelaxedUnspecConstraint(warn_only=False)
            elif not marked_static and automatic_dynamic:
                if automatic_dynamic_size:
                    constraint_size = RelaxedUnspecConstraint(warn_only=True)
                if automatic_dynamic_stride:
                    constraint_stride = RelaxedUnspecConstraint(warn_only=True)
            else:
                constraint_size = None
                constraint_stride = None
        else:
            constraint_size, debug_name = constraint
            constraint_stride = None
            if debug_name is not None:
                dim_name = f"{name}.size()[{i}]"
                tx.output.shape_env.source_name_to_debug_name[dim_name] = debug_name
        constraint_sizes.append(constraint_size)
        constraint_strides.append(constraint_stride)

        if marked_unbacked:
            dynamic_size = DimDynamic.SIZE_LIKE_UNBACKED
        elif (
            constraint_size is not None
            or marked_dynamic
            or marked_weak_dynamic
            or is_nested_int(e.size()[i])
        ):
            # NB: We could assert static_shapes is False here, but it
            # seems better to allow the user to override symbolic_context in this
            # case
            dynamic_size = DimDynamic.DYNAMIC
        elif static_shapes or config.assume_static_by_default or marked_static:
            dynamic_size = DimDynamic.STATIC
        else:
            dynamic_size = DimDynamic.DUCK

        if constraint_stride is not None:
            dynamic_stride = DimDynamic.DYNAMIC
        else:
            dynamic_stride = DimDynamic.INFER_STRIDE

        dynamic_sizes.append(dynamic_size)
        dynamic_strides.append(dynamic_stride)

    return StatefulSymbolicContext(
        dynamic_sizes=dynamic_sizes,
        dynamic_strides=dynamic_strides,
        constraint_sizes=constraint_sizes,
        constraint_strides=constraint_strides,
        view_base_context=view_base_context,
        tensor_source=source,
        shape_env_to_source_to_symbol_cache=shape_env_to_source_to_symbol_cache,
    )


# See note [Tensor Fakification and Symbol Caching]
def wrap_to_fake_tensor_and_record(
    e, tx, *, source: Optional[Source], is_tensor: bool, parent_context=None
):
    if (
        type(e) in (torch.Tensor, torch.nn.Parameter, FakeTensor)
        or isinstance(e, torch.Tensor)
        or is_traceable_wrapper_subclass(e)
    ):
        assert source is not None
        static_shapes, reason = tensor_always_has_static_shape(
            e, is_tensor, guard_source=source.guard_source()
        )

        if not parent_context:
            symbolic_context = _automatic_dynamic(e, tx, source, static_shapes)
        else:
            # Parent contexts are passed in when we are recursively creating
            # fake tensors for subclasses. A better design would be not to create a
            # parent/child relationship, but to recursively call _automatic_dynamic
            # as we recursively call wrap_to_fake_tensor_and_record. This runs
            # into bugs around how meta_utils knows and works to create fake tensors
            # with tensor subclasses. Ideally, dynamo would drive both the recursive
            # wrap_to_fake_tensor_and_record and _automatic_dynamic policy creation.
            assert isinstance(source, AttrSource)
            inner_context_name = source.member
            symbolic_context = parent_context.inner_contexts[inner_context_name]

        log.debug(
            "wrap_to_fake %s %s %s %s",
            source.name(),
            tuple(e.shape),
            symbolic_context,
            type(e),
        )
        fake_e = wrap_fake_exception(
            lambda: tx.fake_mode.from_tensor(
                e,
                source=source,
                symbolic_context=symbolic_context,
            )
        )
        if (
            source is not None
            and isinstance(fake_e, FakeTensor)
            and (sym_val := fake_e.item_memo) is not None
        ):
            tx.output.tracked_fakes.append(
                TrackedFake(sym_val, CallMethodItemSource(source), symbolic_context)
            )

        if is_traceable_wrapper_subclass(fake_e):
            attrs, _ = fake_e.__tensor_flatten__()
            for attr in attrs:
                fake_inner = getattr(fake_e, attr)
                inner = getattr(e, attr)
                inner_source = AttrSource(source, attr)
                wrap_to_fake_tensor_and_record(
                    inner,
                    tx,
                    source=inner_source,
                    is_tensor=isinstance(fake_inner, torch.Tensor),
                    parent_context=symbolic_context,
                )

        tx.output.tracing_context.tensor_to_context[e] = symbolic_context
        if is_sparse_any(fake_e):
            # TODO: for TensorGuards, this eventually may need more
            #       fields for the size/stride of any other constituents
            values = fake_e._values() if fake_e.is_sparse else fake_e.values()
            tx.output.input_source_to_sizes_strides[source] = {
                "size": fake_e.size(),
                # TODO: revise this, but for now this stride instead of ()
                #       avoids SegFault with PYTORCH_TEST_WITH_DYNAMO=1
                "stride": (1,) * fake_e.ndim,
                "values_size": values.size(),
                "values_stride": values.stride(),
            }
        else:
            tx.output.input_source_to_sizes_strides[source] = {
                "size": fake_e.size(),
                "stride": fake_e.stride(),
            }

        if (
            is_tensor
            and not (static_shapes and source.is_specialized_nn_module())
            and not is_constant_source(source)
        ):
            tx.output.tracked_fakes.append(
                TrackedFake(fake_e, source, symbolic_context)
            )
            tx.output.tracked_fakes_id_to_source[id(e)].append(source)

        return fake_e
    else:
        return e


class SourcelessBuilder:
    """
    Like builder, but stateless and does not require a source. Useful for simple type->VT objects, or objects
    that are being created/evaporated during inlining (ex: consider a locally made list of tensors we then iterate over
    .), such a list should not show up as an artifact from inputs, nor in reconstruction, nor in the graph. However,
    there may be reasons to represent it as a ListVariable internally.

    NOTE - Objects produced here are born UNGUARDED due to the nature of sources!

    NOTE - This class is very new! It will have some rough edges, but it was created to stem the bleeding of giant
    if/else type->VariableTracker trees that were cropping up all over dynamo.
    """

    def __init__(self) -> None:
        raise AssertionError("Use SourcelessBuilder.create()")

    @staticmethod
    def create(tx: "InstructionTranslator", value) -> VariableTracker:
        value_type = type(value)
        fast_handler = SourcelessBuilder._type_handlers.get(value_type)
        if fast_handler:
            return fast_handler(tx, value)

        if isinstance(value, VariableTracker):
            # This is always valid to call, and useful for recursive calls.
            return value
        elif isinstance(value, dataclasses._HAS_DEFAULT_FACTORY_CLASS):
            return UserDefinedObjectVariable(value)
        elif ConstantVariable.is_literal(value):
            return ConstantVariable.create(value)
        elif callable(value) and trace_rules.lookup_callable(value) is not None:
            if is_callable_allowed(value):
                tx.output.has_user_defined_allowed_in_graph = True
            return trace_rules.lookup_callable(value)(value)
        elif is_function_or_wrapper(value):
            return trace_rules.lookup(value)(value)
        elif isinstance(value, enum.Enum):
            return EnumVariable(value)
        elif isinstance(value, (type, abc.ABCMeta)):
            return UserDefinedClassVariable(value)
        elif isinstance(value, types.MethodWrapperType):
            return MethodWrapperVariable(value)
        elif isinstance(value, torch.fx.graph_module.GraphModule):
            return SourcelessGraphModuleVariable(value)
        elif isinstance(
            value, (torch.utils._pytree.TreeSpec, torch.utils._pytree.LeafSpec)
        ):
            return UserDefinedObjectVariable(value)
        elif PlacementVariable.is_placement(value):
            return PlacementVariable(value)
        elif DeviceMeshVariable.is_device_mesh(value):
            return DeviceMeshVariable(value)
        elif isinstance(value, re.Pattern):
            return RegexPatternVariable(value)
        elif isinstance(value, torch._dynamo.variables.lazy.LazySymNodeFormatString):
            return ConstantVariable.create(str(value))
        unimplemented(
            f"Unexpected type in sourceless builder {value_type.__module__}.{value_type.__qualname__}"
        )

    @staticmethod
    def wrap_constant_literal(value):
        assert ConstantVariable.is_literal(value)
        return ConstantVariable.create(value=value)

    @staticmethod
    def make_type_handlers():
        create = SourcelessBuilder.create
        handlers = {}
        for t in common_constant_types:
            handlers[t] = lambda tx, value: ConstantVariable(value)
        handlers[set] = lambda tx, value: SetVariable(
            [create(tx, x) for x in value], mutable_local=MutableLocal()
        )
        handlers[dict] = lambda tx, value: ConstDictVariable(
            {create(tx, k): create(tx, v) for k, v in value.items()},
            type(value),
            mutable_local=MutableLocal(),
        )
        handlers[list] = lambda tx, value: ListVariable(
            [create(tx, x) for x in value], mutable_local=MutableLocal()
        )
        handlers[tuple] = lambda tx, value: TupleVariable(
            [create(tx, x) for x in value]
        )
        handlers[torch.Size] = lambda tx, value: SizeVariable(
            [create(tx, x) for x in value]
        )
        handlers[collections.OrderedDict] = handlers[dict]
        handlers[immutable_dict] = handlers[dict]
        handlers[immutable_list] = handlers[list]
        handlers[random.Random] = lambda tx, value: RandomClassVariable()
        handlers[types.ModuleType] = lambda tx, value: PythonModuleVariable(value)

        handlers[
            torch.distributions.constraints._Real
        ] = lambda tx, value: UserDefinedObjectVariable(
            value, mutable_local=MutableLocal()
        )
        handlers[
            torch.distributions.constraints._Interval
        ] = lambda tx, value: UserDefinedObjectVariable(
            value, mutable_local=MutableLocal()
        )
        handlers[
            torch.distributions.constraints.Constraint
        ] = lambda tx, value: UserDefinedObjectVariable(
            value, mutable_local=MutableLocal()
        )

        def passthrough(tx: "InstructionTranslator", value):
            return value

        for cls in VariableTrackerMeta.all_subclasses:
            handlers[cls] = passthrough
        return handlers


SourcelessBuilder._type_handlers = SourcelessBuilder.make_type_handlers()<|MERGE_RESOLUTION|>--- conflicted
+++ resolved
@@ -310,6 +310,7 @@
 
 ITERTOOLS_POLYFILLED_CLASSES = {
     itertools.chain,
+    itertools.count,
 }
 
 
@@ -871,11 +872,7 @@
         elif (
             istype(value, type)
             and value in itertools.__dict__.values()
-<<<<<<< HEAD
-            and value not in {itertools.chain, itertools.count}
-=======
             and value not in ITERTOOLS_POLYFILLED_CLASSES
->>>>>>> 10e9e94c
         ):
             self.install_guards(GuardBuilder.FUNCTION_MATCH)
             return ItertoolsVariable(value, source=self.source)
