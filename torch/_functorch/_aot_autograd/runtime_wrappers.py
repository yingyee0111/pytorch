--- conflicted
+++ resolved
@@ -1988,7 +1988,6 @@
                         with tracing(saved_context), compile_context(
                             saved_compile_context
                         ), context(), track_graph_compiling(aot_config, "backward"):
-<<<<<<< HEAD
                             try:
                                 CompiledFunction.compiled_bw = aot_config.bw_compiler(
                                     bw_module, placeholder_list
@@ -1996,7 +1995,9 @@
                                 # Maybe save cache entry
                                 if try_save_cache_entry is not None:
                                     try_save_cache_entry(
-                                        CompiledFunction.compiled_bw, fw_metadata
+                                        CompiledFunction.compiled_bw,
+                                        fw_metadata,
+                                        aot_config,
                                     )
                             except Exception as e:
                                 exc = e
@@ -2013,19 +2014,7 @@
                                 log.warning(
                                     "failed to eagerly compile backwards for dynamic, suppressing in case backwards not needed",
                                     exc_info=True,
-=======
-                            CompiledFunction.compiled_bw = aot_config.bw_compiler(
-                                bw_module, placeholder_list
-                            )
-                            # Maybe save cache entry
-                            if try_save_cache_entry is not None:
-                                try_save_cache_entry(
-                                    CompiledFunction.compiled_bw,
-                                    fw_metadata,
-                                    aot_config,
->>>>>>> 89feaa8c
                                 )
-
                     if (
                         torch._functorch.config.donated_buffer
                         and not saved_tensors_use_once
