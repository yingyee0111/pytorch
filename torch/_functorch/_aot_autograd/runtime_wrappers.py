--- conflicted
+++ resolved
@@ -673,14 +673,8 @@
             # Inductor cache DummyModule can return None
             if outs is None:
                 return None
-<<<<<<< HEAD
-            # Toss out the forward effect tokens (See Note [Side-Effectful Tokens in AOTAutograd])
-            ret = outs[num_tokens:]
-            return ret
-=======
             # Toss out the effect tokens (See Note [Side-Effectful Tokens in AOTAutograd])
             return outs[num_tokens:] if num_tokens != 0 else outs
->>>>>>> 92151c81
 
         # box it
         inner_fn._boxed_call = True  # type: ignore[attr-defined]
