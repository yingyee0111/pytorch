#pragma once

#ifdef USE_C10D_NCCL

#include <sched.h>
#include <stdio.h>
#include <stdlib.h>

#include <memory>
#include <mutex>
#include <thread>

#include <ATen/ATen.h>
#include <ATen/cuda/CUDAEvent.h>
#include <c10/util/Exception.h>
#include <nccl.h>
#include <torch/csrc/distributed/c10d/TraceUtils.h>
#include <optional>

constexpr int64_t kCommInitBusyWaitMillis = 2;

#if defined(NCCL_MAJOR) && (NCCL_MAJOR == 2) && defined(NCCL_MINOR) && \
    (NCCL_MINOR >= 14)
#define NCCL_HAS_COMM_NONBLOCKING
#endif

#if defined(NCCL_MAJOR) && (NCCL_MAJOR == 2) && defined(NCCL_MINOR) && \
    (NCCL_MINOR >= 18)
#define NCCL_HAS_COMM_SPLIT
#endif

// ncclGetLastError() is enabled only for NCCL versions 2.13+
// ncclRemoteError only exists in NCCL versions 2.13+
#if defined(NCCL_MAJOR) && (NCCL_MAJOR == 2) && defined(NCCL_MINOR) && \
    (NCCL_MINOR >= 13)
#define ENABLE_NCCL_GET_LAST_ERROR
#define NCCL_REMOTE_ERROR
#elif defined(NCCL_MAJOR) && (NCCL_MAJOR >= 3)
#define ENABLE_NCCL_GET_LAST_ERROR
#define NCCL_REMOTE_ERROR
#endif

// Error checking is enabled only for NCCL versions 2.4+ since ncclCommAbort()
// and ncclCommGetAsyncError() are not supported in earlier versions.
#if defined(NCCL_MAJOR) && (NCCL_MAJOR == 2) && defined(NCCL_MINOR) && \
    (NCCL_MINOR >= 4)
#define ENABLE_NCCL_ERROR_CHECKING
#elif defined(NCCL_MAJOR) && (NCCL_MAJOR >= 3)
#define ENABLE_NCCL_ERROR_CHECKING
#endif

// P2P is enabled only for NCCL versions 2.7+ since ncclSend()
// and ncclRecv() are not supported in earlier versions.
#if defined(NCCL_MAJOR) && (NCCL_MAJOR == 2) && defined(NCCL_MINOR) && \
    (NCCL_MINOR >= 7)
#define ENABLE_NCCL_P2P_SUPPORT
#elif defined(NCCL_MAJOR) && (NCCL_MAJOR >= 3)
#define ENABLE_NCCL_P2P_SUPPORT
#endif

#if defined(NCCL_MAJOR) && (NCCL_MAJOR == 2) && defined(NCCL_MINOR) && \
    (NCCL_MINOR >= 11)
#define ENABLE_NCCL_PREMUL_SUM_SUPPORT
#elif defined(NCCL_MAJOR) && (NCCL_MAJOR >= 3)
#define ENABLE_NCCL_PREMUL_SUM_SUPPORT
#endif

#if defined(NCCL_MAJOR) && (NCCL_MAJOR == 2) && defined(NCCL_MINOR) && \
    (NCCL_MINOR >= 17)
#define NCCL_HAS_COMM_CTA_CGA
#elif defined(NCCL_MAJOR) && (NCCL_MAJOR >= 3)
#define NCCL_HAS_COMM_CTA_CGA
#endif

#if defined(NCCL_REGISTRATION_SUPPORTED) ||                              \
    ((defined(NCCL_MAJOR) && (NCCL_MAJOR == 2) && defined(NCCL_MINOR) && \
      (NCCL_MINOR >= 19)))
#define NCCL_HAS_COMM_REGISTER
#elif defined(NCCL_MAJOR) && (NCCL_MAJOR >= 3)
#define NCCL_HAS_COMM_REGISTER
#endif

// Macro to throw on a non-successful NCCL return value.
#define C10D_NCCL_CHECK(cmd, failureReason)                                   \
  do {                                                                        \
    ncclResult_t result = cmd;                                                \
    if (result != ncclSuccess) {                                              \
      std::string err = "NCCL error in: " + std::string(__FILE__) + ":" +     \
          std::to_string(__LINE__) + ", " + ncclGetErrorWithVersion(result) + \
          "\n" + getNcclErrorDetailStr(result, failureReason);                \
      TORCH_CHECK_WITH(DistBackendError, false, err);                         \
    }                                                                         \
  } while (0)

// Macro to throw on a non-successful NCCL return value for NONBLOCKING calls.
#define C10D_NCCL_CHECK_NONBLOCKING(cmd, failureReason)                       \
  do {                                                                        \
    ncclResult_t result = cmd;                                                \
    if (result != ncclSuccess && result != ncclInProgress) {                  \
      std::string err = "NCCL error in: " + std::string(__FILE__) + ":" +     \
          std::to_string(__LINE__) + ", " + ncclGetErrorWithVersion(result) + \
          "\n" + getNcclErrorDetailStr(result, failureReason);                \
      TORCH_CHECK_WITH(DistBackendError, false, err);                         \
    }                                                                         \
  } while (0)

// Macro to throw on a non-successful NCCL return value, non-blocking.
#define C10D_NCCL_CHECK_TIMEOUT_BASE(cmd, comm, failureReason, yield_fn)      \
  ncclResult_t result = cmd;                                                  \
  auto startTimepoint = std::chrono::steady_clock::now();                     \
  while (result == ncclInProgress) {                                          \
    auto currentTimepoint = std::chrono::steady_clock::now();                 \
    auto timeElapsed = std::chrono::duration_cast<std::chrono::seconds>(      \
                           currentTimepoint - startTimepoint)                 \
                           .count();                                          \
    if (timeElapsed > nccl_nonblocking_timeout()) {                           \
      std::string err = "NCCL timeout in: " + std::string(__FILE__) + ":" +   \
          std::to_string(__LINE__) + ", " + ncclGetErrorWithVersion(result) + \
          "\n" + getNcclErrorDetailStr(result, failureReason);                \
      TORCH_CHECK_WITH(DistBackendError, false, err);                         \
    }                                                                         \
<<<<<<< HEAD
    sched_yield();                                                            \
=======
    yield_fn;                                                                 \
>>>>>>> cea880ff
    ncclCommGetAsyncError(comm, &result);                                     \
  }                                                                           \
  if (result != ncclSuccess) {                                                \
    std::string err = "NCCL error in: " + std::string(__FILE__) + ":" +       \
        std::to_string(__LINE__) + ", " + ncclGetErrorWithVersion(result) +   \
        "\n" + getNcclErrorDetailStr(result, failureReason);                  \
    TORCH_CHECK_WITH(DistBackendError, false, err);                           \
  }

<<<<<<< HEAD
#define C10D_NCCL_CHECK_TIMEOUT_GROUPEND(cmd, comm, failureReason)             \
  ncclResult_t state = cmd;                                                    \
  auto startTimepoint = std::chrono::steady_clock::now();                      \
  if (state == ncclInProgress) {                                               \
    do {                                                                       \
      auto currentTimepoint = std::chrono::steady_clock::now();                \
      auto timeElapsed = std::chrono::duration_cast<std::chrono::seconds>(     \
                             currentTimepoint - startTimepoint)                \
                             .count();                                         \
      if (timeElapsed > nccl_nonblocking_timeout()) {                          \
        std::string err = "NCCL timeout in: " + std::string(__FILE__) + ":" +  \
            std::to_string(__LINE__) + ", " + ncclGetErrorWithVersion(state) + \
            "\n" + getNcclErrorDetailStr(state, failureReason);                \
        TORCH_CHECK_WITH(DistBackendError, false, err);                        \
      }                                                                        \
      sched_yield();                                                           \
      ncclCommGetAsyncError(comm->getNcclComm(), &state);                      \
    } while (state == ncclInProgress);                                         \
  }                                                                            \
  if (state != ncclSuccess) {                                                  \
    std::string err = "NCCL error in: " + std::string(__FILE__) + ":" +        \
        std::to_string(__LINE__) + ", " + ncclGetErrorWithVersion(state) +     \
        "\n" + getNcclErrorDetailStr(state, failureReason);                    \
    TORCH_CHECK_WITH(DistBackendError, false, err);                            \
=======
#define C10D_SCHED_SLEEP()     \
  std::this_thread::sleep_for( \
      std::chrono::milliseconds(kCommInitBusyWaitMillis))

// Macro to throw exception on a non-successful NCCL return value or timeout.
// This macro uses sched_yield() to yield the CPU.
// Thus suitable for NCCL calls that would quickly turn ncclSuccess, e.g.
// collectives.
#define C10D_NCCL_CHECK_TIMEOUT(cmd, comm, failureReason) \
  C10D_NCCL_CHECK_TIMEOUT_BASE(cmd, comm, failureReason, sched_yield())

// Macro to throw exception on a non-successful NCCL return value or timeout.
// This macro uses sleep to yield the CPU.
// Thus suitable for NCCL calls that would take longer to turn ncclSuccess, e.g.
// ncclCommInitRankConfig, ncclCommFinalize, etc.
#define C10D_NCCL_CHECK_TIMEOUT_SLEEP(cmd, comm, failureReason) \
  C10D_NCCL_CHECK_TIMEOUT_BASE(cmd, comm, failureReason, C10D_SCHED_SLEEP())

#define C10D_NCCL_CHECK_TIMEOUT_GROUPEND(cmd, comm, failureReason)           \
  ncclResult_t state = cmd;                                                  \
  auto startTimepoint = std::chrono::steady_clock::now();                    \
  if (state == ncclInProgress) {                                             \
    do {                                                                     \
      if (nccl_nonblocking_timeout() > 0) {                                  \
        auto currentTimepoint = std::chrono::steady_clock::now();            \
        auto timeElapsed = std::chrono::duration_cast<std::chrono::seconds>( \
                               currentTimepoint - startTimepoint)            \
                               .count();                                     \
        if (timeElapsed > nccl_nonblocking_timeout()) {                      \
          std::string err = "NCCL timeout in: " + std::string(__FILE__) +    \
              ":" + std::to_string(__LINE__) + ", " +                        \
              ncclGetErrorWithVersion(state) + "\n" +                        \
              getNcclErrorDetailStr(state, failureReason);                   \
          TORCH_CHECK_WITH(DistBackendError, false, err);                    \
        }                                                                    \
      }                                                                      \
      sched_yield();                                                         \
      ncclCommGetAsyncError(comm->getNcclComm(), &state);                    \
    } while (state == ncclInProgress);                                       \
  }                                                                          \
  if (state != ncclSuccess) {                                                \
    std::string err = "NCCL error in: " + std::string(__FILE__) + ":" +      \
        std::to_string(__LINE__) + ", " + ncclGetErrorWithVersion(state) +   \
        "\n" + getNcclErrorDetailStr(state, failureReason);                  \
    TORCH_CHECK_WITH(DistBackendError, false, err);                          \
>>>>>>> cea880ff
  }

// Macro to print and abort on a non-successful NCCL return value.
#define C10D_NCCL_ASSERT(cmd)                            \
  do {                                                   \
    ncclResult_t result = cmd;                           \
    if (result != ncclSuccess) {                         \
      std::string err = ncclGetErrorWithVersion(result); \
      fprintf(                                           \
          stderr,                                        \
          "NCCL error in: %s:%d, %s\n",                  \
          __FILE__,                                      \
          __LINE__,                                      \
          err.c_str());                                  \
      abort();                                           \
    }                                                    \
  } while (0)

namespace c10d {
#define DEFINE_CONSTANT(name, value) \
  static c10::IValue name = value;   \
  static std::string name##_str = value;
// Update whenever changing contents or formatting of the dump
// (minor when adding fields, major when changing existing fields)
// Also update both JSON and Pickle dumps to make use of the newly defined
// field(s).
DEFINE_CONSTANT(version_val, "2.4");
DEFINE_CONSTANT(entries_key, "entries");
DEFINE_CONSTANT(nccl_comm_key, "nccl_comm_state");
DEFINE_CONSTANT(version_key, "version");
DEFINE_CONSTANT(pg_config_key, "pg_config");
DEFINE_CONSTANT(pg_status_key, "pg_status");
DEFINE_CONSTANT(record_id_key, "record_id");
DEFINE_CONSTANT(pg_id_key, "pg_id");
DEFINE_CONSTANT(pg_name_key, "process_group");
DEFINE_CONSTANT(collective_seq_id_key, "collective_seq_id");
DEFINE_CONSTANT(p2p_seq_id_key, "p2p_seq_id");
DEFINE_CONSTANT(is_p2p_key, "is_p2p");
DEFINE_CONSTANT(op_id_key, "op_id");
DEFINE_CONSTANT(profiling_name_key, "profiling_name");
DEFINE_CONSTANT(input_sizes_key, "input_sizes");
DEFINE_CONSTANT(input_dtypes_key, "input_dtypes");
DEFINE_CONSTANT(output_sizes_key, "output_sizes");
DEFINE_CONSTANT(output_dtypes_key, "output_dtypes");
DEFINE_CONSTANT(time_created_key, "time_created_ns");
DEFINE_CONSTANT(duration_key, "duration_ms");
DEFINE_CONSTANT(timeout_key, "timeout_ms");
DEFINE_CONSTANT(frames_key, "frames");
DEFINE_CONSTANT(state_key, "state");
DEFINE_CONSTANT(line_key, "line");
DEFINE_CONSTANT(name_key, "name");
DEFINE_CONSTANT(filename_key, "filename");
DEFINE_CONSTANT(retired_key, "retired");
DEFINE_CONSTANT(time_discovered_started_key, "time_discovered_started_ns");
DEFINE_CONSTANT(time_discovered_completed_key, "time_discovered_completed_ns");
DEFINE_CONSTANT(completed_state, "completed");
DEFINE_CONSTANT(scheduled_state, "scheduled");
DEFINE_CONSTANT(started_state, "started");
#undef DEFINE_CONSTANT

TORCH_API size_t hashTensors(const std::vector<at::Tensor>& tensors);
TORCH_API std::string getNcclVersion();
TORCH_API std::string ncclGetErrorWithVersion(ncclResult_t error);
bool nccl_use_nonblocking();
int nccl_nonblocking_timeout();

// Provides additional detail into NCCL error codes based on when these are
// thrown in the NCCL codebase.
TORCH_API std::string getNcclErrorDetailStr(
    ncclResult_t error,
    std::optional<std::string> processGroupFailureReason = std::nullopt);

// Write NCCL debug info to local disk or any storage users define.
// There are some constrains we set for the debug info writer:
// 1. The writer should only be registered once.
// 2. Once registered, users cannot change it including un-register.
// 3. It is recommended to register the customized writer in the trainer setup,
//    If users don't register before calling launchAsyncDebugDump, then users
//    lose the chance to register (and the default writer will be
//    auto-registered).
class TORCH_API DebugInfoWriter {
 public:
  virtual ~DebugInfoWriter() = default;
  virtual void write(const std::string& ncclTrace);
  static DebugInfoWriter& getWriter(int rank);
  static void registerWriter(std::unique_ptr<DebugInfoWriter> writer);
  virtual std::string getWriterTarget() {
    return filename_;
  }

 protected:
  DebugInfoWriter(std::string namePrefix, int rank) {
    filename_ = c10::str(namePrefix, rank);
  }
  std::string filename_;

 private:
  static std::unique_ptr<DebugInfoWriter> writer_;
  static std::atomic<bool> hasWriterRegistered_;
};

// RAII wrapper for NCCL communicator
class NCCLComm {
 public:
  explicit NCCLComm(ncclComm_t ncclComm)
      : aborted_(false),
        ncclAsyncErr_(ncclSuccess),
        commFailureReason_(std::nullopt),
        initialized_(false),
        ncclComm_(ncclComm) {}

  NCCLComm() : NCCLComm(nullptr) {}

  ~NCCLComm() noexcept {
    // Add lock in this destructor, as aborted_ needs to be read after memory
    // barrier here.
    std::unique_lock<std::mutex> lock(mutex_);
    if (ncclComm_ && initialized_ && !aborted_) {
#ifdef ENABLE_NCCL_ERROR_CHECKING
      // Use ncclCommAbort instead of ncclCommDestroy here since
      // ncclCommDestroy could block forever waiting for work to complete on
      // the communicator.
      C10D_NCCL_ASSERT(::ncclCommAbort(ncclComm_));
#else
      C10D_NCCL_ASSERT(::ncclCommDestroy(ncclComm_));
#endif
    }
  }

  static std::shared_ptr<NCCLComm> create(
      int numRanks,
      int rank,
      ncclUniqueId commId) {
    auto comm = std::make_shared<NCCLComm>();
    C10D_NCCL_CHECK(
        ncclCommInitRank(&(comm->ncclComm_), numRanks, commId, rank),
        std::nullopt);
    comm->ncclId_ = commId;
    comm->rank_ = rank;
    comm->initialized_ = true;
    return comm;
  }

#ifdef NCCL_HAS_COMM_NONBLOCKING
  static std::shared_ptr<NCCLComm> create(
      int numRanks,
      int rank,
      ncclUniqueId commId,
      ncclConfig_t& config) {
    auto comm = std::make_shared<NCCLComm>();
    bool isInitialized = false;
    if (nccl_use_nonblocking()) {
      config.blocking = 0;
      LOG(INFO) << "Rank " << rank
                << ": creating NCCL communicator in nonblocking mode";
      C10D_NCCL_CHECK_NONBLOCKING(
          ncclCommInitRankConfig(
              &(comm->ncclComm_), numRanks, commId, rank, &config),
          std::nullopt);
    } else {
      C10D_NCCL_CHECK(
          ncclCommInitRankConfig(
              &(comm->ncclComm_), numRanks, commId, rank, &config),
          std::nullopt);
      // under blocking mode, comm is initialized after NCCL CHECK
      isInitialized = true;
    }
    comm->ncclId_ = commId;
    comm->rank_ = rank;
    comm->initialized_ = isInitialized;
    return comm;
  }

  static std::shared_ptr<NCCLComm> split(
      NCCLComm* source,
      int color_id,
      int rank,
      ncclConfig_t& config,
      std::vector<uint64_t>& ranks_ull);
#endif

#if defined(IS_NCCLX) && defined(NCCL_COMM_DUMP)
  std::unordered_map<std::string, std::string> ncclCommDump() {
    std::unordered_map<std::string, std::string> dump;
    if (isAborted()) {
      LOG(INFO) << "Communicator was aborted before trying to dump its state.";
      return dump;
    }
    C10D_NCCL_CHECK(::ncclCommDump(ncclComm_, dump), std::nullopt);
    return dump;
  }
#endif

  ncclUniqueId getNcclId() {
    return ncclId_;
  }

  // Must not be copyable
  NCCLComm(const NCCLComm&) = delete;
  NCCLComm& operator=(const NCCLComm&) = delete;

  // Do not support move assignment as there is no valid use case
  NCCLComm& operator=(NCCLComm&& other) = delete;

  // Move constructable
  NCCLComm(NCCLComm&& other) {
    // Using other's lock, as it reads other's states
    // Can not use this.mutex_, as this object is being constructed.
    std::unique_lock<std::mutex> lock(other.mutex_);
    std::swap(ncclComm_, other.ncclComm_);
    std::swap(aborted_, other.aborted_);
    std::swap(ncclAsyncErr_, other.ncclAsyncErr_);
    std::swap(initialized_, other.initialized_);
  }

  ncclComm_t getNcclComm();

  std::optional<std::string> getNcclCommFailureReason() const {
    std::unique_lock<std::mutex> lock(mutex_);
    return commFailureReason_;
  }

  void ncclCommAbort(
      std::optional<std::string> commFailureReason = std::nullopt) {
    std::unique_lock<std::mutex> lock(mutex_);
#ifdef ENABLE_NCCL_ERROR_CHECKING
    if (aborted_ && !initialized_) {
      // Should not abort twice.
      return;
    }

#ifdef NCCL_HAS_COMM_REGISTER
    // Deregister all registered segments before aborting.
    for (auto& it : registeredSegmentHandles_) {
      void* handle = it.second;
      C10D_NCCL_CHECK(
          ::ncclCommDeregister(ncclComm_, handle),
          c10::str(
              "Failed to deregister segment handle ",
              handle,
              " on ncclComm_ ",
              ncclComm_));
    }
    registeredSegmentHandles_.clear();
#endif

    // Set true failure reason if provided by ProcessGroupNCCL (e.g. work
    // timeout)
    commFailureReason_ = commFailureReason;
    LOG(INFO) << "Aborting ncclComm_ " << ncclComm_ << " with reason: "
              << (commFailureReason ? *commFailureReason
                                    : "No abort reason provided.");
#ifndef NCCL_HAS_COMM_NONBLOCKING
    C10D_NCCL_CHECK(::ncclCommAbort(ncclComm_), commFailureReason_);
#else
    C10D_NCCL_CHECK_TIMEOUT(
        ::ncclCommAbort(ncclComm_), ncclComm_, commFailureReason_);
#endif
    aborted_ = true;
    ncclComm_ = nullptr;

    // Set an appropriate error so that we avoid using the communicator.
    if (ncclAsyncErr_ == ncclSuccess) {
      ncclAsyncErr_ = ncclSystemError;
    }
#else
    // This is a NOOP, if error checks are disabled.
    return;
#endif
  }

  bool isAborted() const {
    std::unique_lock<std::mutex> lock(mutex_);
    return aborted_;
  }

  uint64_t getCommSplitCounter() const {
    return ncclCommSplitCounter_;
  }

  ncclResult_t checkForNcclError() {
    std::unique_lock<std::mutex> lock(mutex_);
#ifdef ENABLE_NCCL_ERROR_CHECKING
    if (ncclAsyncErr_ != ncclSuccess) {
      return ncclAsyncErr_;
    }
    C10D_NCCL_CHECK(
        ncclCommGetAsyncError(ncclComm_, &ncclAsyncErr_), commFailureReason_);
    return ncclAsyncErr_;
#else
    // Always return success, if error checks are disabled.
    return ncclSuccess;
#endif
  }

  ncclResult_t registerSegment(void* ptr, size_t size) {
    std::unique_lock<std::mutex> lock(mutex_);
#ifdef NCCL_HAS_COMM_REGISTER
    // We register only segments from cache allocator
    // which are guaranteed to be with disjoint addr ranges. Thus, a ptr always
    // maps to a unique handle and should not be registered before the current
    // ptr is deregistered and freed.
    TORCH_CHECK(
        registeredSegmentHandles_.count(ptr) == 0,
        "Segment with ptr ",
        ptr,
        " has already been registered on ncclComm_ ",
        ncclComm_);

    void* handle;
    // Use getNcclComm to make sure comm is ready before calling nccl APIs
    auto comm = getNcclComm();
    C10D_NCCL_CHECK(
        ncclCommRegister(comm, ptr, size, &handle),
        c10::str(
            "Failed to register segment with ptr ",
            ptr,
            ", size ",
            size,
            " on ncclComm_ ",
            comm));
    registeredSegmentHandles_[ptr] = handle;
    return ncclSuccess;
#else
    return ncclInvalidUsage;
#endif
  }

  ncclResult_t deregisterSegment(void* ptr) {
    std::unique_lock<std::mutex> lock(mutex_);
#ifdef NCCL_HAS_COMM_REGISTER
    TORCH_CHECK(
        registeredSegmentHandles_.count(ptr) == 1,
        "Segment with ptr ",
        ptr,
        " is not registered on ncclComm_ ",
        ncclComm_);

    void* handle = registeredSegmentHandles_[ptr];
    // Use getNcclComm to make sure comm is ready before calling nccl APIs
    auto comm = getNcclComm();
    C10D_NCCL_CHECK(
        ncclCommDeregister(comm, handle),
        c10::str(
            "Failed to deregister segment handle ",
            handle,
            ", with ptr ",
            ptr,
            " on ncclComm_ ",
            comm));
    registeredSegmentHandles_.erase(ptr);
    return ncclSuccess;
#else
    return ncclInvalidUsage;
#endif
  }

  std::string repr() const {
    return c10::str((void*)ncclComm_);
  }

  friend class ProcessGroupNCCL;

 protected:
<<<<<<< HEAD
  // a helper function to wait until the communicator is initialized;
  void waitUntilInitialized();
=======
>>>>>>> cea880ff
  // Unique nccl_id for this communicator.
  ncclUniqueId ncclId_;
  bool aborted_;
  uint64_t ncclCommSplitCounter_{0};
  ncclResult_t ncclAsyncErr_;
  mutable std::mutex mutex_;
  // Rank that this communicator corresponds to.
  int rank_;
  // Optional reason for communicator failure, provided by ProcessGroupNCCL for
  // better error messaging.
  std::optional<std::string> commFailureReason_;
  bool initialized_{false};
#ifdef NCCL_HAS_COMM_REGISTER
  // Stores handlers for tensors registered by NCCL
  std::unordered_map<void*, void*> registeredSegmentHandles_;
#endif

 private:
  ncclComm_t ncclComm_;
  // a helper function to wait until the communicator is initialized;
  void waitUntilInitialized();
};

// Helper that automatically cleans up premul sums.
struct ncclRedOpRAII {
  ncclRedOpRAII() = default;
  ncclRedOpRAII(ncclRedOp_t op) : op_(op) {}
  ncclRedOpRAII(ncclRedOp_t op, ncclComm_t comm)
      : op_(op), comm_(comm), premul_sum_(true) {}
  ncclRedOpRAII(const ncclRedOpRAII&) = delete;
  ncclRedOpRAII& operator=(const ncclRedOpRAII&) = delete;
  ncclRedOpRAII(ncclRedOpRAII&& tmp) : ncclRedOpRAII() {
    std::swap(tmp.op_, this->op_);
    std::swap(tmp.comm_, this->comm_);
    std::swap(tmp.premul_sum_, this->premul_sum_);
  }
#if defined(ENABLE_NCCL_PREMUL_SUM_SUPPORT)
  ~ncclRedOpRAII() {
    if (premul_sum_) {
      ncclRedOpDestroy(op_, comm_);
    }
  }
#endif
  operator ncclRedOp_t() const {
    return op_;
  }
  ncclRedOp_t op_;
  ncclComm_t comm_;
  bool premul_sum_ = false;
};

/* Helper used by work::getDuration() and nccl flight recorder */
float getDurationFromEvent(
    at::cuda::CUDAEvent& ncclStartEvent,
    at::cuda::CUDAEvent& ncclEndEvent);

struct NCCLTraceBuffer {
  static NCCLTraceBuffer* get() {
    // intentionally leak on exit
    // because this will hold python state that may get destructed
    static NCCLTraceBuffer* instance = new NCCLTraceBuffer();
    return instance;
  }
  NCCLTraceBuffer() {
    max_entries_ = getCvarInt({"TORCH_NCCL_TRACE_BUFFER_SIZE"}, 0);
    capture_cpp_stack_ = getCvarBool({"TORCH_NCCL_TRACE_CPP_STACK"}, false);
    enabled_ = max_entries_ > 0;
  }
  using Event = at::cuda::CUDAEvent;
  struct Entry {
    size_t id_; // incremented id in the trace buffer
                // used to figure out where in the circular entries
                // buffer this entry will be located to
                // update state information
    size_t pg_id_;
    std::tuple<std::string, std::string> pg_name_; // <group_name, group_desc>

    // collective_seq_id and p2p_seq_id refer to actual kernel launches (e.g. 1
    // per coalesced group).
    // collective_seq_id only increments for true collective operations (over
    // all ranks in the group). p2p_seq_id only increments over non-collective
    // operations in the group. op_id refers to logical operations (e.g. one per
    // op inside coalesced group)
    size_t collective_seq_id_;
    size_t p2p_seq_id_;
    size_t op_id_;
    std::string profiling_name_;

    std::shared_ptr<torch::CapturedTraceback> traceback_;
    // we borrow pointers to start_ and end_ so we can query the state
    // on reporting. However, once the event is completed, the call
    // to `complete` will clear these.
    Event *start_, *end_;

    // timestamp when the entry was created, likely close to the time the work
    // was 'enqueued'- not necessarily started
    c10::time_t time_created_;

    // configured timeout for this entry
    c10::time_t timeout_ms_;

    // Is this a P2P event?
    bool isP2P_;

    std::optional<float> duration_;

    // timestamp when our CPU threads discovered that the kernel started.
    // will always be _after_ it actually started, and can be very late
    // if the watchdog thread got stuck on CUDA APIs.
    std::optional<c10::time_t> time_discovered_started_;

    // timestamp when our CPU threads discovered that the kernel completed.
    // will always be _after_ it actually complated, and can be the same time
    // as the discovery of the start if the watchdog thread is stuck on CUDA
    // APIs
    std::optional<c10::time_t> time_discovered_completed_;

    // size information for input/output tensors
    c10::SmallVector<int, 4> input_dims_;
    std::vector<c10::ScalarType> input_dtypes_;
    c10::SmallVector<int, 4> output_dims_;
    std::vector<c10::ScalarType> output_dtypes_;
    c10::SmallVector<int64_t, 8> sizes_; // flattened from inputs, outputs
    bool retired_ = false; // is this work entry no longer in the workMetaList_?
                           // a retired but not completed event has timed out
  };

  bool enabled_ = false;
  bool capture_cpp_stack_ = false;
  std::mutex mutex_;
  std::vector<Entry> entries_;
  size_t max_entries_ = 0;
  size_t next_ = 0;
  size_t id_ = 0;
  std::map<size_t, std::shared_ptr<ProcessGroupStatus>> all_pg_status_ = {};
  std::map<std::tuple<std::string, std::string>, std::vector<uint64_t>>
      pg_name_to_ranks_ = {};

  std::optional<size_t> record(
      size_t pg_id,
      const std::tuple<std::string, std::string>& pg_name,
      size_t collective_seq_id,
      size_t p2p_seq_id,
      size_t op_id,
      std::string profiling_name,
      const std::vector<at::Tensor>& inputs,
      const std::vector<at::Tensor>& outputs,
      Event* start,
      Event* end,
      std::chrono::milliseconds timeout_ms,
      std::shared_ptr<ProcessGroupStatus> pg_status,
      bool isP2P);

  void record_pg_ranks(
      const std::tuple<std::string, std::string>& pg_name,
      std::vector<uint64_t> ranks);

  void update_state(Entry& r);

  std::vector<Entry> dump_entries();

  /*
  Mark an Event as completed and free its events.
  This is called by the watchdog thread, and is asynchronous from the
  perspective of the main thread.
  compute_duration defaults to true since retire_id is only called in the
  watchdog thread, which is currently a place we call cuda APIs which may hang,
  but care should be taken to avoid computing duration in any function that must
  never hang. (timing must also be enabled for compute_duration - see
  TORCH_NCCL_ENABLE_TIMING).
  */
  void retire_id(std::optional<size_t> id, bool compute_duration = true);

  const c10::List<c10::IValue> getCollectiveTrace(
      bool includeStacktraces,
      bool onlyActive);

  // dump pg_entries
  const c10::Dict<c10::IValue, c10::IValue> getPgConfig();

  const std::map<std::string, std::map<std::string, std::string>>
  getPgConfigJson();

  // dump pg_status
  const c10::Dict<c10::IValue, c10::IValue> getPgStatus();

  const std::map<std::string, std::map<std::string, std::string>>
  getPgStatusJson();

  std::string dump_json(
      const std::optional<std::unordered_map<
          std::string,
          std::unordered_map<std::string, std::string>>>& ncclDumpMap,
      bool includeCollectives,
      bool onlyActive);

  // dump all collectives + ncclDumpMap
  std::string dump(
      const std::optional<std::unordered_map<
          std::string,
          std::unordered_map<std::string, std::string>>>& ncclDumpMap,
      bool includeCollectives,
      bool includeStackTraces,
      bool onlyActive);
};
} // namespace c10d

#endif // USE_C10D_NCCL<|MERGE_RESOLUTION|>--- conflicted
+++ resolved
@@ -119,11 +119,7 @@
           "\n" + getNcclErrorDetailStr(result, failureReason);                \
       TORCH_CHECK_WITH(DistBackendError, false, err);                         \
     }                                                                         \
-<<<<<<< HEAD
-    sched_yield();                                                            \
-=======
     yield_fn;                                                                 \
->>>>>>> cea880ff
     ncclCommGetAsyncError(comm, &result);                                     \
   }                                                                           \
   if (result != ncclSuccess) {                                                \
@@ -133,7 +129,24 @@
     TORCH_CHECK_WITH(DistBackendError, false, err);                           \
   }
 
-<<<<<<< HEAD
+#define C10D_SCHED_SLEEP()     \
+  std::this_thread::sleep_for( \
+      std::chrono::milliseconds(kCommInitBusyWaitMillis))
+
+// Macro to throw exception on a non-successful NCCL return value or timeout.
+// This macro uses sched_yield() to yield the CPU.
+// Thus suitable for NCCL calls that would quickly turn ncclSuccess, e.g.
+// collectives.
+#define C10D_NCCL_CHECK_TIMEOUT(cmd, comm, failureReason) \
+  C10D_NCCL_CHECK_TIMEOUT_BASE(cmd, comm, failureReason, sched_yield())
+
+// Macro to throw exception on a non-successful NCCL return value or timeout.
+// This macro uses sleep to yield the CPU.
+// Thus suitable for NCCL calls that would take longer to turn ncclSuccess, e.g.
+// ncclCommInitRankConfig, ncclCommFinalize, etc.
+#define C10D_NCCL_CHECK_TIMEOUT_SLEEP(cmd, comm, failureReason) \
+  C10D_NCCL_CHECK_TIMEOUT_BASE(cmd, comm, failureReason, C10D_SCHED_SLEEP())
+
 #define C10D_NCCL_CHECK_TIMEOUT_GROUPEND(cmd, comm, failureReason)             \
   ncclResult_t state = cmd;                                                    \
   auto startTimepoint = std::chrono::steady_clock::now();                      \
@@ -158,53 +171,6 @@
         std::to_string(__LINE__) + ", " + ncclGetErrorWithVersion(state) +     \
         "\n" + getNcclErrorDetailStr(state, failureReason);                    \
     TORCH_CHECK_WITH(DistBackendError, false, err);                            \
-=======
-#define C10D_SCHED_SLEEP()     \
-  std::this_thread::sleep_for( \
-      std::chrono::milliseconds(kCommInitBusyWaitMillis))
-
-// Macro to throw exception on a non-successful NCCL return value or timeout.
-// This macro uses sched_yield() to yield the CPU.
-// Thus suitable for NCCL calls that would quickly turn ncclSuccess, e.g.
-// collectives.
-#define C10D_NCCL_CHECK_TIMEOUT(cmd, comm, failureReason) \
-  C10D_NCCL_CHECK_TIMEOUT_BASE(cmd, comm, failureReason, sched_yield())
-
-// Macro to throw exception on a non-successful NCCL return value or timeout.
-// This macro uses sleep to yield the CPU.
-// Thus suitable for NCCL calls that would take longer to turn ncclSuccess, e.g.
-// ncclCommInitRankConfig, ncclCommFinalize, etc.
-#define C10D_NCCL_CHECK_TIMEOUT_SLEEP(cmd, comm, failureReason) \
-  C10D_NCCL_CHECK_TIMEOUT_BASE(cmd, comm, failureReason, C10D_SCHED_SLEEP())
-
-#define C10D_NCCL_CHECK_TIMEOUT_GROUPEND(cmd, comm, failureReason)           \
-  ncclResult_t state = cmd;                                                  \
-  auto startTimepoint = std::chrono::steady_clock::now();                    \
-  if (state == ncclInProgress) {                                             \
-    do {                                                                     \
-      if (nccl_nonblocking_timeout() > 0) {                                  \
-        auto currentTimepoint = std::chrono::steady_clock::now();            \
-        auto timeElapsed = std::chrono::duration_cast<std::chrono::seconds>( \
-                               currentTimepoint - startTimepoint)            \
-                               .count();                                     \
-        if (timeElapsed > nccl_nonblocking_timeout()) {                      \
-          std::string err = "NCCL timeout in: " + std::string(__FILE__) +    \
-              ":" + std::to_string(__LINE__) + ", " +                        \
-              ncclGetErrorWithVersion(state) + "\n" +                        \
-              getNcclErrorDetailStr(state, failureReason);                   \
-          TORCH_CHECK_WITH(DistBackendError, false, err);                    \
-        }                                                                    \
-      }                                                                      \
-      sched_yield();                                                         \
-      ncclCommGetAsyncError(comm->getNcclComm(), &state);                    \
-    } while (state == ncclInProgress);                                       \
-  }                                                                          \
-  if (state != ncclSuccess) {                                                \
-    std::string err = "NCCL error in: " + std::string(__FILE__) + ":" +      \
-        std::to_string(__LINE__) + ", " + ncclGetErrorWithVersion(state) +   \
-        "\n" + getNcclErrorDetailStr(state, failureReason);                  \
-    TORCH_CHECK_WITH(DistBackendError, false, err);                          \
->>>>>>> cea880ff
   }
 
 // Macro to print and abort on a non-successful NCCL return value.
@@ -569,11 +535,6 @@
   friend class ProcessGroupNCCL;
 
  protected:
-<<<<<<< HEAD
-  // a helper function to wait until the communicator is initialized;
-  void waitUntilInitialized();
-=======
->>>>>>> cea880ff
   // Unique nccl_id for this communicator.
   ncclUniqueId ncclId_;
   bool aborted_;
