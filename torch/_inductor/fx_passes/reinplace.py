--- conflicted
+++ resolved
@@ -496,25 +496,6 @@
             )
 
     def log_inplace_results(
-<<<<<<< HEAD
-        node_name,
-        old_tensors_to_clone,
-        tensors_to_clone,
-        possibly_missed_reinplacing_opportunities,
-    ):
-        log.info(
-            "For node %s, attempted to reinplace %s. We were unable to reinplace %s; "
-            "%s (if non-empty) are possible missed reinplacing opportunities that may be bad for "
-            "memory usage and performance.",
-            node_name,
-            old_tensors_to_clone,
-            tensors_to_clone,
-            possibly_missed_reinplacing_opportunities,
-        )
-        torch._dynamo.utils.counters["inductor"][
-            "possibly_missed_reinplacing_opportunities"
-        ] += len(possibly_missed_reinplacing_opportunities)
-=======
         node_name, old_tensors_to_clone, tensors_to_clone, missed_args, missed_nodes
     ):
         # Total size of possibly_missed_reinplacing_opportunities for tensors with static shapes.
@@ -555,7 +536,6 @@
         torch._dynamo.utils.counters["inductor"][
             "possibly_missed_reinplacing_bytes"
         ] += missed_bytes
->>>>>>> 9b2e453e
 
     replace_dict: Dict[torch.fx.Node, torch.fx.Node] = {}
 
@@ -621,14 +601,7 @@
                 tensors_to_clone.append(arg)
 
         log_inplace_results(
-<<<<<<< HEAD
-            node_name,
-            old_tensors_to_clone,
-            tensors_to_clone,
-            possibly_missed_reinplacing_opportunities,
-=======
             node_name, old_tensors_to_clone, tensors_to_clone, missed_args, missed_nodes
->>>>>>> 9b2e453e
         )
         return tensors_to_clone
 
