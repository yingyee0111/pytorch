--- conflicted
+++ resolved
@@ -61,12 +61,9 @@
             node.get_name(), None
         )
 
-<<<<<<< HEAD
-=======
     def get_signature(self):
         return self.signature
 
->>>>>>> 9b2e453e
     def def_kernel(
         self,
         inputs: List[IRNode],
@@ -114,13 +111,9 @@
 
         arg_defs, *_ = self.args.cpp_argdefs()
 
-<<<<<<< HEAD
-        return f"PT_EXPORT int {self.kernel_name}({', '.join(arg_defs)}, {', '.join(size_args)}, {self._EXTRA_CPP_ARGS})"
-=======
         signature = f"int {self.kernel_name}({', '.join(arg_defs)}, {', '.join(size_args)}, {self._EXTRA_CPP_ARGS})"
         self.signature = signature
         return signature
->>>>>>> 9b2e453e
 
     def call_kernel(
         self,
@@ -136,9 +129,6 @@
         as well as all required inputs and outputs.
         """
         wrapper = V.graph.wrapper_code
-<<<<<<< HEAD
-        _, call_args, _, arg_types = self.args.python_argdefs()
-=======
 
         if V.graph.cpp_wrapper:
             # Make sure we initialize these kernels since they're exported as
@@ -151,29 +141,12 @@
             _, call_args, arg_types = self.args.cpp_argdefs()
         else:
             _, call_args, _, arg_types = self.args.python_argdefs()
->>>>>>> 9b2e453e
         kernel_args = []
         for arg in call_args:
             # dynamo wraps unspec variable as 0d CPU tensor, need convert to scalar
             if V.graph.is_unspec_arg(arg):
                 arg = arg + ".item()"
             else:
-<<<<<<< HEAD
-                arg = f"c_void_p({arg}.data_ptr())"
-            kernel_args.append(arg)
-
-        # add size args
-        kernel_args.extend(
-            [
-                f"c_int({V.graph.sizevars.simplify(sarg)})"
-                for sarg in node.template.size_args()
-            ]
-        )
-
-        # workspace_size ptr is NULL to mark this call is not intended for retrieving workspace_size.
-        # workspace_size should have already been retrieved prior to this call.
-        kernel_args.append("None")
-=======
                 if not V.graph.cpp_wrapper:
                     arg = f"c_void_p({arg}.data_ptr())"
             kernel_args.append(arg)
@@ -195,17 +168,11 @@
         kernel_args.append("nullptr" if V.graph.cpp_wrapper else "None")
         if V.graph.cpp_wrapper:
             arg_types.append("size_t*")
->>>>>>> 9b2e453e
 
         if node.get_workspace_size() > 0:
             wrapper.generate_workspace_allocation(
                 node.get_workspace_size(), V.graph.scheduler.current_device, False
             )
-<<<<<<< HEAD
-            kernel_args.append("c_void_p(workspace.data_ptr())")
-        else:
-            kernel_args.append("None")
-=======
             data_ptr = "workspace.data_ptr()"
             kernel_args.append(
                 data_ptr if V.graph.cpp_wrapper else f"c_void_p({data_ptr})"
@@ -214,7 +181,6 @@
             kernel_args.append("nullptr" if V.graph.cpp_wrapper else "None")
         if V.graph.cpp_wrapper:
             arg_types.append("uint8_t*")
->>>>>>> 9b2e453e
 
         current_device = V.graph.scheduler.get_current_device_or_throw()
         wrapper.generate_kernel_call(
