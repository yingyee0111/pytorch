--- conflicted
+++ resolved
@@ -378,7 +378,7 @@
             device_index, call_args
         )
         kernel_var_name = self.generate_load_kernel_once(
-            kernel_name, V.graph, device_index
+            kernel_name, V.graph
         )
 
         # args with value 1 are added into equal_to_1 and constants
@@ -407,26 +407,13 @@
         )
 
         kernel_var_name = f"kernels.{kernel_name}" if V.graph.aot_mode else kernel_name
-<<<<<<< HEAD
-        self.writeline(f"if ({grid_var}.is_non_zero()) {{")
-        self.writeline(
-            DeferredGpuKernelLine(
-                kernel_name,
-                r"    launchKernel({}, {}, {}, {}, %s, %s, {}, {});".format(
-                    kernel_var_name,
-                    f"{grid_var}.grid_x",
-                    f"{grid_var}.grid_y",
-                    f"{grid_var}.grid_z",
-                    kernel_args_var,
-                    stream,
-=======
         # add debug printer code for all triton kernel related calls
         debug_printer_manager = V.graph.wrapper_code.debug_printer
         debug_printer_manager.set_printer_args(call_args, kernel_name, arg_types, None)
         with debug_printer_manager:
             self.writeline(f"if ({grid_var}.is_non_zero()) {{")
             self.writeline(
-                DeferredCudaKernelLine(
+                DeferredGpuKernelLine(
                     kernel_name,
                     r"    launchKernel({}, {}, {}, {}, %s, %s, {}, {});".format(
                         kernel_var_name,
@@ -437,7 +424,6 @@
                         stream,
                     ),
                     ("num_warps", "shared_mem"),
->>>>>>> c05a7adb
                 ),
             )
             self.writeline("}")