--- conflicted
+++ resolved
@@ -32,19 +32,11 @@
     utils as dynamo_utils,
 )
 from torch._dynamo.utils import (
-<<<<<<< HEAD
-    counters,
-    detect_fake_mode,
-    lazy_format_graph_code,
-    optimus_scuba_log,
-)
-=======
     detect_fake_mode,
     flatten_graph_inputs,
     lazy_format_graph_code,
 )
 from torch._functorch import config as functorch_config
->>>>>>> 22ba180e
 from torch._functorch.aot_autograd import aot_export_module, make_boxed_func
 from torch._inductor.codecache import code_hash, CompiledFxGraph, FxGraphCache
 from torch._inductor.cudagraph_utils import BoxedDeviceIndex
@@ -54,12 +46,8 @@
 from torch._logging import trace_structured
 from torch._ops import OpOverload
 from torch._subclasses.fake_tensor import FakeTensor
-<<<<<<< HEAD
-from torch._utils_internal import signpost_event
-=======
 from torch._utils_internal import compiletime_sl_profile_meta
 from torch.fx.experimental.symbolic_shapes import free_unbacked_symbols
->>>>>>> 22ba180e
 from torch.fx.passes.fake_tensor_prop import FakeTensorProp
 
 from .._dynamo.backends.common import aot_autograd
@@ -73,16 +61,12 @@
 from .fx_passes.pre_grad import pre_grad_passes
 from .graph import GraphLowering
 from .ir import ExternKernelNode
-<<<<<<< HEAD
-from .utils import get_dtype_size, has_incompatible_cudagraph_ops, output_node
-=======
 from .utils import (
     get_cloned_parameter_buffer_name,
     get_dtype_size,
     has_incompatible_cudagraph_ops,
     output_node,
 )
->>>>>>> 22ba180e
 from .virtualized import V
 
 if config.is_fbcode():
@@ -219,9 +203,6 @@
 
 
 def _get_subgraph_names(gm):
-<<<<<<< HEAD
-    for node in gm.graph.nodes:
-=======
     for node in sorted(
         itertools.chain(
             gm.graph.find_nodes(op="call_function", target=torch.ops.higher_order.cond),
@@ -230,20 +211,16 @@
             ),
         )
     ):
->>>>>>> 22ba180e
         if node.target == torch.ops.higher_order.cond:
             true_subgraph_name = node.args[1].name
             false_subgraph_name = node.args[2].name
             yield true_subgraph_name
             yield false_subgraph_name
-<<<<<<< HEAD
-=======
         elif node.target == torch.ops.higher_order.while_loop:
             cond_subgraph_name = node.args[0].name
             body_subgraph_name = node.args[1].name
             yield cond_subgraph_name
             yield body_subgraph_name
->>>>>>> 22ba180e
 
 
 def _recursive_pre_grad_passes(gm, example_inputs):
@@ -697,15 +674,6 @@
         trace_structured(
             "inductor_post_grad_graph",
             payload_fn=lambda: gm.print_readable(print_output=False),
-<<<<<<< HEAD
-        )
-        optimus_scuba_log["inductor_post_grad"] = counters["inductor"]
-        signpost_event(
-            "optimus",
-            "compile_fx.post_grad_passes",
-            optimus_scuba_log,
-=======
->>>>>>> 22ba180e
         )
         if config.is_fbcode():
             log_optimus_to_scuba()
@@ -1255,15 +1223,6 @@
             )
 
         model_ = _recursive_pre_grad_passes(model_, example_inputs_)
-<<<<<<< HEAD
-        optimus_scuba_log["inductor_pre_grad"] = counters["inductor"]
-        signpost_event(
-            "optimus",
-            "compile_fx.pre_grad_passes",
-            optimus_scuba_log,
-        )
-=======
->>>>>>> 22ba180e
 
     if any(isinstance(x, (list, tuple, dict)) for x in example_inputs_):
         return flatten_graph_inputs(
