--- conflicted
+++ resolved
@@ -8,10 +8,7 @@
 
 funcol_native = torch.ops._c10d_functional
 funcol_py = torch.ops.c10d_functional
-<<<<<<< HEAD
-=======
 funcol_autograd = torch.ops._c10d_functional_autograd
->>>>>>> f34905f6
 
 NATIVE_TO_PY_MAPPING = {
     funcol_native.all_gather_into_tensor: funcol_py.all_gather_into_tensor,
@@ -21,11 +18,8 @@
     funcol_native.broadcast: funcol_py.broadcast,
     funcol_native.reduce_scatter_tensor: funcol_py.reduce_scatter_tensor,
     funcol_native.reduce_scatter_tensor_coalesced: funcol_py.reduce_scatter_tensor_coalesced,
-<<<<<<< HEAD
-=======
     # functional ops
     funcol_autograd.all_to_all_single: funcol_py.all_to_all_single,
->>>>>>> f34905f6
 }
 
 
