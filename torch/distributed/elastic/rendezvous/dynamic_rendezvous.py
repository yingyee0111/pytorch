# mypy: allow-untyped-defs
# Copyright (c) Facebook, Inc. and its affiliates.
# All rights reserved.
#
# This source code is licensed under the BSD-style license found in the
# LICENSE file in the root directory of this source tree.

import inspect
import logging
import os
import pickle
import socket
import threading
import time
import weakref
from abc import ABC, abstractmethod
from dataclasses import dataclass
from datetime import datetime, timedelta, timezone
from enum import Enum
from typing import Any, Callable, Dict, List, Optional, Set, Tuple

import torch.distributed as dist
from torch.distributed import Store
from torch.distributed.elastic.events import construct_and_record_rdzv_event, NodeState

from .api import (
    RendezvousClosedError,
    RendezvousError,
    RendezvousGracefulExitError,
    RendezvousHandler,
    RendezvousInfo,
    RendezvousParameters,
    RendezvousStateError,
    RendezvousStoreInfo,
    RendezvousTimeoutError,
)
from .utils import _delay, _PeriodicTimer


__all__ = [
    "RendezvousBackend",
    "RendezvousTimeout",
    "RendezvousSettings",
    "DynamicRendezvousHandler",
    "create_handler",
]

logger = logging.getLogger(__name__)


def get_method_name(depth=2):
    if len(inspect.stack()) > depth:
        return inspect.stack()[depth].function
    return "no_method_name"


Token = Any
"""Represent an opaque fencing token used by the rendezvous backend."""


class RendezvousBackend(ABC):
    """Represent a backend that holds the rendezvous state."""

    @property
    @abstractmethod
    def name(self) -> str:
        """Get the name of the backend."""

    @abstractmethod
    def get_state(self) -> Optional[Tuple[bytes, Token]]:
        """Get the rendezvous state.

        Returns:
            A tuple of the encoded rendezvous state and its fencing token or
            ``None`` if no state is found in the backend.

        Raises:
            RendezvousConnectionError:
                The connection to the backend has failed.
            RendezvousStateError:
                The rendezvous state is corrupt.
        """

    @abstractmethod
    def set_state(
        self, state: bytes, token: Optional[Token] = None
    ) -> Optional[Tuple[bytes, Token, bool]]:
        """Set the rendezvous state.

        The new rendezvous state is set conditionally:

          - If the specified ``token`` matches the fencing token stored in the
            backend, the state will be updated. The new state will be returned
            to the caller along with its fencing token.
          - If the specified ``token`` does not match the fencing token stored
            in the backend, the state won't be updated; instead the existing
            state along with its fencing token will be returned to the caller.
          - If the specified ``token`` is ``None``, the new state will be set
            only if there is no existing state in the backend. Either the new
            state or the existing state along with its fencing token will be
            returned to the caller.

        Args:
            state:
                The encoded rendezvous state.
            token:
                An optional fencing token that was retrieved by a previous call
                to :py:meth:`get_state` or ``set_state()``.

        Returns:
            A tuple of the serialized rendezvous state, its fencing token, and
            a boolean value indicating whether our set attempt succeeded.

        Raises:
            RendezvousConnectionError:
                The connection to the backend has failed.
            RendezvousStateError:
                The rendezvous state is corrupt.
        """


class RendezvousTimeout:
    """Hold the timeout configuration of a rendezvous.

    Args:
        join:
            The time within which the rendezvous is expected to complete.
        last_call:
            An additional wait amount before completing the rendezvous once the
            rendezvous has the minimum number of required participants.
        close:
            The time within which the rendezvous is expected to close after a
            call to :py:meth:`RendezvousHandler.set_closed` or
            :py:meth:`RendezvousHandler.shutdown`.
        keep_alive:
            The time within which a keep-alive heartbeat is expected to
            complete.
    """

    _ZERO = timedelta(0)

    _DEFAULT_TIMEOUTS = {
        "join": timedelta(seconds=600),
        "last_call": timedelta(seconds=30),
        "close": timedelta(seconds=30),
        "heartbeat": timedelta(seconds=5),
    }

    _join: timedelta
    _last_call: timedelta
    _close: timedelta
    _heartbeat: timedelta

    def __init__(
        self,
        join: Optional[timedelta] = None,
        last_call: Optional[timedelta] = None,
        close: Optional[timedelta] = None,
        heartbeat: Optional[timedelta] = None,
    ) -> None:
        self._set_timeouts(
            join=join, last_call=last_call, close=close, heartbeat=heartbeat
        )

    @property
    def join(self) -> timedelta:
        """Get the join timeout."""
        return self._join

    @property
    def last_call(self) -> timedelta:
        """Get the last call timeout."""
        return self._last_call

    @property
    def close(self) -> timedelta:
        """Get the close timeout."""
        return self._close

    @property
    def heartbeat(self) -> timedelta:
        """Get the keep-alive heartbeat timeout."""
        return self._heartbeat

    def _set_timeouts(self, **timeouts: Optional[timedelta]):
        for name, timeout in timeouts.items():
            if timeout is None:
                timeout = self._DEFAULT_TIMEOUTS[name]
            if timeout <= self._ZERO:
                raise ValueError(f"The {name} timeout ({timeout}) must be positive.")
            setattr(self, "_" + name, timeout)


@dataclass(repr=False, eq=False, frozen=True)
class RendezvousSettings:
    """Hold the settings of the rendezvous.

    Attributes:
        run_id:
            The run id of the rendezvous.
        min_nodes:
            The minimum number of nodes to admit to the rendezvous.
        max_nodes:
            The maximum number of nodes to admit to the rendezvous.
        timeout:
            The timeout configuration of the rendezvous.
        keep_alive_interval:
            The amount of time a node waits before sending a heartbeat to keep
            it alive in the rendezvous.
        keep_alive_max_attempt:
            The maximum number of failed heartbeat attempts after which a node
            is considered dead.
    """

    run_id: str
    min_nodes: int
    max_nodes: int
    timeout: RendezvousTimeout
    keep_alive_interval: timedelta
    keep_alive_max_attempt: int


@dataclass(eq=True, order=True, frozen=True)
class _NodeDesc:
    """Describe a node in the rendezvous.

    Attributes:
        addr:
            The FQDN of the node or user specified local node address.
        pid:
            The id of the process in which the rendezvous handler runs.
        local_id:
            A process-wide unique id.
    """

    addr: str
    pid: int
    local_id: int

    def __repr__(self) -> str:
        return f"{self.addr}_{self.pid}_{self.local_id}"


class _NodeDescGenerator:
    """Generate node descriptors.

    A node descriptor is a combination of an FQDN, a process id, and an auto-
    incremented integer that uniquely identifies a node in the rendezvous.
    """

    _lock: threading.Lock
    _local_id: int

    def __init__(self) -> None:
        self._lock = threading.Lock()

        # An integer that is incremented with each call to generate().
        self._local_id = 0

    def generate(self, local_addr: Optional[str] = None) -> _NodeDesc:
        # This method can be called by multiple threads concurrently; therefore,
        # we must increment the integer atomically.
        with self._lock:
            local_id = self._local_id

            self._local_id += 1

        return _NodeDesc(local_addr or socket.getfqdn(), os.getpid(), local_id)


class _RendezvousState:
    """Hold the state of a rendezvous.

    Attributes:
        round:
            The current round of the rendezvous.
        complete:
            A boolean value indicating whether the current round of the
            rendezvous is complete.
        deadline:
            The time at which the current round of the rendezvous will be
            considered complete if it is still waiting for nodes to join.
        closed:
            A boolean value indicating whether the rendezvous is closed.
        participants:
            A dictionary of the participants and their corresponding ranks.
        wait_list:
            A set of nodes that are waiting to participate in the next round of
            the rendezvous.
        redundancy_list:
            A set of nodes that are redundant in the current round and can join
            the next rendezvous without triggering re-rendezvous.
        last_heartbeats:
            A dictionary containing each node's last heartbeat time.
    """

    round: int
    complete: bool
    deadline: Optional[datetime]
    closed: bool
    participants: Dict[_NodeDesc, int]
    wait_list: Set[_NodeDesc]
    redundancy_list: Set[_NodeDesc]
    last_heartbeats: Dict[_NodeDesc, datetime]

    def __init__(self) -> None:
        self.round = 0
        self.complete = False
        self.deadline = None
        self.closed = False
        self.participants = {}
        self.wait_list = set()
        self.redundancy_list = set()
        self.last_heartbeats = {}


def _remove_participant_epilogue(
    state: _RendezvousState, settings: RendezvousSettings
) -> None:
    if state.complete:
        # If we do not have any participants left, move to the next round.
        if not state.participants:
            msg = "No participants left in the rendezvous, marking rendezvous as incomplete"
            logger.debug(msg)
            state.complete = False

            state.round += 1
    else:
        if len(state.participants) < settings.min_nodes:
            msg = (
                f"Number of participants {len(state.participants)}) less than"
                f"min_nodes {settings.min_nodes}, clearning deadline in state"
            )
            logger.debug(msg)
            state.deadline = None


class _RendezvousStateHolder(ABC):
    """Hold the shared rendezvous state synced with other nodes."""

    @property
    @abstractmethod
    def state(self) -> _RendezvousState:
        """Get the local state."""

    @abstractmethod
    def sync(self) -> Optional[bool]:
        """Read or writes the latest state.

        Returns:
            A boolean value indicating whether the local state, in case marked
            as dirty, was successfully synced with other nodes.
        """

    @abstractmethod
    def mark_dirty(self) -> None:
        """Mark the local state as dirty."""


class _BackendRendezvousStateHolder(_RendezvousStateHolder):
    """Hold the rendezvous state synced with other nodes via a backend.

    Args:
        backend:
            The rendezvous backend to use.
        settings:
            The rendezvous settings.
        cache_duration:
            The amount of time, in seconds, to cache the last rendezvous state
            before requesting it from the backend again.
    """

    _backend: RendezvousBackend
    _state: _RendezvousState
    _settings: RendezvousSettings
    _cache_duration: int
    _token: Token
    _dirty: bool
    _last_sync_time: float
    _dead_nodes: List[_NodeDesc]

    def __init__(
        self,
        backend: RendezvousBackend,
        settings: RendezvousSettings,
        cache_duration: int = 1,
    ) -> None:
        self._backend = backend
        self._state = _RendezvousState()
        self._settings = settings
        self._cache_duration = cache_duration
        self._token = None
        self._dirty = False
        self._last_sync_time = -1
        self._dead_nodes = []

    def _record(self, message: str, node_state: NodeState = NodeState.RUNNING):
        construct_and_record_rdzv_event(
            name=f"{self.__class__.__name__}.{get_method_name()}",
            run_id=self._settings.run_id,
            message=message,
            node_state=node_state,
        )

    @property
    def state(self) -> _RendezvousState:
        """See base class."""
        return self._state

    def sync(self) -> Optional[bool]:
        """See base class."""
        state_bits: Optional[bytes] = None

        token = None

        has_set: Optional[bool]

        if self._dirty:
            has_set = False

            state_bits = pickle.dumps(self._state)

            set_response = self._backend.set_state(state_bits, self._token)
            if set_response is not None:
                state_bits, token, has_set = set_response
        else:
            has_set = None

            if self._cache_duration > 0:
                # Avoid overloading the backend if we are asked to retrieve the
                # state repeatedly. Try to serve the cached state.
                if self._last_sync_time >= max(
                    time.monotonic() - self._cache_duration, 0
                ):
                    return None

            get_response = self._backend.get_state()
            if get_response is not None:
                state_bits, token = get_response

        if state_bits is not None:
            try:
                self._state = pickle.loads(state_bits)
            except pickle.PickleError as exc:
                raise RendezvousStateError(
                    "The rendezvous state is corrupt. See inner exception for details."
                ) from exc
        else:
            self._state = _RendezvousState()

        if has_set and self._dead_nodes and logger.isEnabledFor(logging.DEBUG):
            node_list = ", ".join(f"'{dead_node}'" for dead_node in self._dead_nodes)

            msg = (
                f"As part of the sync operation the node(s) {node_list} have been removed from the "
                f"rendezvous '{self._settings.run_id}' since they had no heartbeat."
            )
            self._record(message=msg)
            logger.debug(msg)

        self._token = token

        self._dirty = False

        self._last_sync_time = time.monotonic()

        self._sanitize()

        return has_set

    def _sanitize(self) -> None:
        state = self._state

        expire_time = datetime.now(timezone.utc) - (
            self._settings.keep_alive_interval * self._settings.keep_alive_max_attempt
        )

        # Filter out the dead nodes.
        self._dead_nodes = [
            node
            for node, last_heartbeat in state.last_heartbeats.items()
            if last_heartbeat < expire_time
        ]

        participant_removed = False

        for dead_node in self._dead_nodes:
            msg = f"Detected dead node '{dead_node}', removing it from the rendezvous"
            logger.debug(msg)
            del state.last_heartbeats[dead_node]

            try:
                del state.participants[dead_node]

                participant_removed = True
            except KeyError:
                pass

            try:
                state.wait_list.remove(dead_node)
            except KeyError:
                pass

            try:
                state.redundancy_list.remove(dead_node)
            except KeyError:
                pass

        if participant_removed:
            # Common epilogue shared with the _remove_from_participants()
            # function of _DistributedRendezvousOpExecutor.
            _remove_participant_epilogue(state, self._settings)

    def mark_dirty(self) -> None:
        """See base class.

        If the local rendezvous state is dirty, the next sync call will try to
        write the changes back to the backend. However this attempt might fail
        if another node, which had the same state, also made changes and wrote
        them before us.
        """
        self._dirty = True


class _Action(Enum):
    """Specifies the possible actions based on the state of the rendezvous."""

    KEEP_ALIVE = 1
    ADD_TO_PARTICIPANTS = 2
    ADD_TO_WAIT_LIST = 3
    ADD_TO_REDUNDANCY_LIST = 4
    REMOVE_FROM_PARTICIPANTS = 5
    REMOVE_FROM_WAIT_LIST = 6
    REMOVE_FROM_REDUNDANCY_LIST = 7
    MARK_RENDEZVOUS_COMPLETE = 8
    MARK_RENDEZVOUS_CLOSED = 9
    SYNC = 10
    ERROR_CLOSED = 11
    ERROR_TIMEOUT = 12
    FINISH = 13


class _RendezvousContext:
    """Holds the context of the rendezvous.

    Attributes:
        node:
            The node descriptor associated with the current rendezvous handler
            instance.
        state:
            The current state of the rendezvous.
        settings:
            The rendezvous settings.
    """

    node: _NodeDesc
    state: _RendezvousState
    settings: RendezvousSettings

    def __init__(
        self, node: _NodeDesc, state: _RendezvousState, settings: RendezvousSettings
    ) -> None:
        self.node = node
        self.state = state
        self.settings = settings


class _RendezvousOpExecutor(ABC):
    """Execute rendezvous operations."""

    @abstractmethod
    def run(
        self,
        state_handler: Callable[[_RendezvousContext, float], _Action],
        deadline: float,
        update_deadline: Optional[Callable[[timedelta], float]] = None,
    ) -> None:
        """Execute a rendezvous operation.

        An operation is run inside a state machine and is expected to transition
        the rendezvous from one state to another.

        Args:
            state_handler:
                A callable that is expected to return the next state transition
                action based on the current state of the rendezvous.
            deadline:
                The time, in seconds, at which the operation will be considered
                timed-out.
            update_deadline:
                Function to generate a new operation deadline if the current
                node may participate in the next rendezvous.
        """


class _DistributedRendezvousOpExecutor(_RendezvousOpExecutor):
    """Execute rendezvous operations using a shared state.

    Args:
        node:
            The node descriptor associated with the current rendezvous handler
            instance.
        state_holder:
            The ``RendezvousStateHolder`` to use to sync the rendezvous state
            with other nodes.
        settings:
            The rendezvous settings.
    """

    _node: _NodeDesc
    _state: _RendezvousState
    _state_holder: _RendezvousStateHolder
    _settings: RendezvousSettings

    def __init__(
        self,
        node: _NodeDesc,
        state_holder: _RendezvousStateHolder,
        settings: RendezvousSettings,
    ) -> None:
        self._node = node
        self._state_holder = state_holder
        self._settings = settings

    def _record(self, message: str, node_state: NodeState = NodeState.RUNNING) -> None:
        construct_and_record_rdzv_event(
            name=f"{self.__class__.__name__}.{get_method_name()}",
            run_id=self._settings.run_id,
            message=message,
            node_state=node_state,
            hostname=self._node.addr,
            pid=self._node.pid,
            local_id=self._node.local_id,
        )

    def run(
        self,
        state_handler: Callable[[_RendezvousContext, float], _Action],
        deadline: float,
        update_deadline: Optional[Callable[[timedelta], float]] = None,
    ) -> None:
        """See base class."""
        action = None
        while action != _Action.FINISH:
            # Reads or writes the latest rendezvous state shared by all nodes in
            # the rendezvous. Note that our local changes might get overridden
            # by another node if that node synced its changes before us.
            has_set = self._state_holder.sync()
            if has_set is not None:
                if has_set:
                    msg = (
                        f"The node '{self._node}' has successfully synced its local changes with "
                        f"other nodes in the rendezvous '{self._settings.run_id}'."
                    )
                else:
                    msg = (
                        f"The node '{self._node}' has a stale state and failed to sync its local "
                        f"changes with other nodes in the rendezvous '{self._settings.run_id}'."
                    )

                self._record(message=msg)
                logger.debug(msg)

            self._state = self._state_holder.state

            ctx = _RendezvousContext(self._node, self._state, self._settings)

            # Determine the next action to take based on the current state of
            # the rendezvous.
            action = state_handler(ctx, deadline)

            if action == _Action.FINISH:
                continue

            if action == _Action.ERROR_CLOSED:
                raise RendezvousClosedError

            if action == _Action.ERROR_TIMEOUT:
                raise RendezvousTimeoutError

            if action == _Action.SYNC:
                # Delay the execution by one second to avoid overloading the
                # backend if we are asked to poll for state changes.
                _delay(seconds=1)
            else:
                if action == _Action.KEEP_ALIVE:
                    self._keep_alive()
                elif action == _Action.ADD_TO_PARTICIPANTS:
                    self._add_to_participants()
                elif action == _Action.ADD_TO_WAIT_LIST:
                    self._add_to_wait_list()
                elif action == _Action.ADD_TO_REDUNDANCY_LIST:
                    self._add_to_redundancy_list()
                elif action == _Action.REMOVE_FROM_PARTICIPANTS:
                    self._remove_from_participants()
                elif action == _Action.REMOVE_FROM_WAIT_LIST:
                    self._remove_from_wait_list()
                elif action == _Action.REMOVE_FROM_REDUNDANCY_LIST:
                    self._remove_from_redundancy_list()
                    # update deadline since the node may participate in rendezvous process
                    if update_deadline:
                        deadline = update_deadline(self._settings.timeout.join)
                elif action == _Action.MARK_RENDEZVOUS_COMPLETE:
                    self._mark_rendezvous_complete()
                elif action == _Action.MARK_RENDEZVOUS_CLOSED:
                    self._mark_rendezvous_closed()

                # Attempt to sync our changes back to other nodes.
                self._state_holder.mark_dirty()

    def _keep_alive(self) -> None:
        msg = (
            f"The node '{self._node}' updated its keep-alive heartbeat time for the rendezvous "
            f"'{self._settings.run_id}'. Pending sync."
        )
        self._record(message=msg)
        logger.debug(msg)

        self._state.last_heartbeats[self._node] = datetime.now(timezone.utc)

    def _add_to_participants(self) -> None:
        msg = (
            f"The node '{self._node}' added itself to the participants of round "
            f"{self._state.round} of the rendezvous '{self._settings.run_id}'. Pending sync."
        )
        self._record(message=msg)
        logger.debug(msg)

        state = self._state

        try:
            state.wait_list.remove(self._node)
        except KeyError:
            pass

        # The ranks of the participants will be set once the rendezvous is
        # complete.
        state.participants[self._node] = 0

        self._keep_alive()

        if len(state.participants) == self._settings.min_nodes:
            state.deadline = (
                datetime.now(timezone.utc) + self._settings.timeout.last_call
            )

        if len(state.participants) == self._settings.max_nodes:
            self._mark_rendezvous_complete()

    def _add_to_wait_list(self) -> None:
        msg = (
            f"The node '{self._node}' added itself to the wait list of round "
            f"{self._state.round + 1} of the rendezvous '{self._settings.run_id}'. Pending sync."
        )
        self._record(message=msg)
        logger.debug(msg)

        if self._node in self._state.redundancy_list:
            self._state.redundancy_list.remove(self._node)
        self._state.wait_list.add(self._node)

        self._keep_alive()

    def _add_to_redundancy_list(self) -> None:
        msg = (
            f"The node '{self._node}' added itself to the redundancy list of round "
            f"{self._state.round + 1} of the rendezvous '{self._settings.run_id}'. Pending sync."
        )
        self._record(message=msg)
        logger.debug(msg)

        self._state.redundancy_list.add(self._node)

        self._keep_alive()

    def _remove_from_participants(self) -> None:
        msg = (
            f"The node '{self._node}' removed itself from the participants of round "
            f"{self._state.round} of the rendezvous '{self._settings.run_id}'. Pending sync."
        )
        self._record(message=msg)
        logger.debug(msg)

        state = self._state

        del state.participants[self._node]

        del state.last_heartbeats[self._node]

        # Common epilogue shared with the sanitizer() function of
        # _BackendRendezvousStateHolder.
        _remove_participant_epilogue(state, self._settings)

    def _remove_from_wait_list(self) -> None:
        msg = (
            f"The node '{self._node}' removed itself from the wait list of round "
            f"{self._state.round + 1} of the rendezvous '{self._settings.run_id}'. Pending sync."
        )
        self._record(message=msg)
        logger.debug(msg)

        self._state.wait_list.remove(self._node)

        del self._state.last_heartbeats[self._node]

    def _remove_from_redundancy_list(self) -> None:
        msg = (
            f"The node '{self._node}' removed itself from the redunant list of round "
            f"{self._state.round + 1} of the rendezvous '{self._settings.run_id}'. Pending sync."
        )
        self._record(message=msg)
        logger.debug(msg)

        self._state.redundancy_list.remove(self._node)

        del self._state.last_heartbeats[self._node]

    def _mark_rendezvous_complete(self) -> None:
        msg = (
            f"The node '{self._node}' marked round {self._state.round} of the rendezvous "
            f"'{self._settings.run_id}' as complete. Pending sync."
        )
        self._record(message=msg, node_state=NodeState.SUCCEEDED)
        logger.debug(msg)

        state = self._state

        state.complete = True
        state.deadline = None

        # Assign the ranks.
        for rank, node in enumerate(sorted(state.participants)):
            state.participants[node] = rank

    def _mark_rendezvous_closed(self) -> None:
        msg = (
            f"The node '{self._node}' marked the rendezvous '{self._settings.run_id}' as closed. "
            "Pending sync."
        )
        self._record(message=msg, node_state=NodeState.SUCCEEDED)
        logger.debug(msg)

        self._state.closed = True


def _should_keep_alive(ctx: _RendezvousContext) -> bool:
    """Determine whether a keep-alive heartbeat should be sent."""
    try:
        last_heartbeat = ctx.state.last_heartbeats[ctx.node]
    except KeyError:
        return False

    return (
        last_heartbeat <= datetime.now(timezone.utc) - ctx.settings.keep_alive_interval
    )


class _RendezvousExitOp:
    """Represent a rendezvous exit operation."""

    def __call__(self, ctx: _RendezvousContext, deadline: float) -> _Action:
        if ctx.node in ctx.state.participants:
            if time.monotonic() > deadline:
                return _Action.ERROR_TIMEOUT
            return _Action.REMOVE_FROM_PARTICIPANTS
        return _Action.FINISH


class _RendezvousJoinOp:
    """Represent a rendezvous join operation."""

    def __call__(self, ctx: _RendezvousContext, deadline: float) -> _Action:
        state = ctx.state

        # A closed rendezvous means that it no longer accepts new nodes.
        if state.closed:
            if ctx.node in state.redundancy_list:
                msg = f"The rendezvous '{ctx.settings.run_id}' is closed, terminating pending rendezvous."
                raise RendezvousGracefulExitError(msg)
            return _Action.ERROR_CLOSED

        if ctx.node in state.redundancy_list:
            msg = f"The node {ctx.node} is in redunancy list"
            logger.debug(msg)
            # don't apply the timeout logic here, since we want to allow the node to rejoin
            if len(state.participants) == ctx.settings.max_nodes:
                if _should_keep_alive(ctx):
                    return _Action.KEEP_ALIVE
                else:
                    return _Action.SYNC
            else:
                # transition to waiting state that will respect timeouts.
                msg = f"The node {ctx.node} is removed from redunancy list"
                logger.debug(msg)
                return _Action.REMOVE_FROM_REDUNDANCY_LIST

        is_participant = ctx.node in state.participants

        # If we are part of the rendezvous and it is already complete there is
        # no further action to take.
        if state.complete and is_participant:
            return _Action.FINISH

        now = time.monotonic()
        if now > deadline:
            rollback_period = 5  # 5 seconds

            # If we still have time to rollback (a short period on top of the
            # operation deadline), try to remove ourself from the rendezvous.
            # It is okay if we can't though as our keep-alive will eventually
            # expire.
            if now <= deadline + rollback_period:
                # If we are part of the rendezvous, it means we couldn't find
                # enough participants to complete it on time.
                if is_participant:
                    return _Action.REMOVE_FROM_PARTICIPANTS
                # If we are in the wait list, it means we couldn't wait till the
                # next round of the rendezvous.
                if ctx.node in state.wait_list:
                    return _Action.REMOVE_FROM_WAIT_LIST
            return _Action.ERROR_TIMEOUT

        if state.complete:
            # If we are here, it means we are not part of the rendezvous. In
            # case the rendezvous has capacity for additional participants add
            # ourself to the wait list for the next round.
            if len(state.participants) < ctx.settings.max_nodes:
                if ctx.node not in state.wait_list:
                    return _Action.ADD_TO_WAIT_LIST
            elif len(state.participants) >= ctx.settings.max_nodes:
                if (
                    ctx.node not in state.redundancy_list
                    and ctx.node not in state.wait_list
                ):
                    return _Action.ADD_TO_REDUNDANCY_LIST
        elif is_participant:
            # If the rendezvous has enough number of participants including us,
            # check whether we have passed the rendezvous deadline. If yes,
            # complete it.
            if (
                len(state.participants) >= ctx.settings.min_nodes
                and len(state.participants) <= ctx.settings.max_nodes
                and state.deadline is not None
            ):
                if state.deadline < datetime.now(timezone.utc):
                    msg = (
                        f"The node '{ctx.node}' marking the rendezvous complete, "
                        f"quorum established within deadline"
                    )
                    logger.debug(msg)
                    return _Action.MARK_RENDEZVOUS_COMPLETE
                else:
                    msg = f"The node '{ctx.node}' can't complete rendezvous: deadline reached"
                    logger.debug(msg)
            else:
                msg = f"The node '{ctx.node}' can't complete rendezvous: not enough participants"
                logger.debug(msg)
        else:
            # The rendezvous is not complete yet and we are not part of it. Try
            # to join.
            return _Action.ADD_TO_PARTICIPANTS

        if _should_keep_alive(ctx):
            return _Action.KEEP_ALIVE

        # At this point either the rendezvous is not complete, but we are part
        # of it, which means we have to wait for other participants to join; or
        # the rendezvous is complete, but we are not part of it, which means we
        # have to wait for the next round.
        return _Action.SYNC


class _RendezvousCloseOp:
    """Represent a rendezvous close operation."""

    def __call__(self, ctx: _RendezvousContext, deadline: float) -> _Action:
        if ctx.state.closed:
            return _Action.FINISH
        if time.monotonic() > deadline:
            return _Action.ERROR_TIMEOUT
        return _Action.MARK_RENDEZVOUS_CLOSED


class _RendezvousKeepAliveOp:
    """Represent a rendezvous keep-alive update operation."""

    def __call__(self, ctx: _RendezvousContext, deadline: float) -> _Action:
        if _should_keep_alive(ctx):
            if time.monotonic() > deadline:
                return _Action.ERROR_TIMEOUT
            return _Action.KEEP_ALIVE
        return _Action.FINISH


class DynamicRendezvousHandler(RendezvousHandler):
    """Represent a handler that sets up a rendezvous among a set of nodes."""

    # Static
    _node_desc_generator = _NodeDescGenerator()

    _this_node: _NodeDesc
    _settings: RendezvousSettings
    _backend_name: str
    _store: Store
    _state_holder: _RendezvousStateHolder
    _op_executor: _RendezvousOpExecutor
    _heartbeat_lock: threading.Lock
    _keep_alive_timer: Optional[_PeriodicTimer]

    @classmethod
    def from_backend(
        cls,
        run_id: str,
        store: Store,
        backend: RendezvousBackend,
        min_nodes: int,
        max_nodes: int,
        local_addr: Optional[str] = None,
        timeout: Optional[RendezvousTimeout] = None,
    ):
        """Create a new :py:class:`DynamicRendezvousHandler`.

        Args:
            run_id:
                The run id of the rendezvous.
            store:
                The C10d store to return as part of the rendezvous.
            backend:
                The backend to use to hold the rendezvous state.
            min_nodes:
                The minimum number of nodes to admit to the rendezvous.
            max_nodes:
                The maximum number of nodes to admit to the rendezvous.
            local_addr:
                The local node address.
            timeout:
                The timeout configuration of the rendezvous.
        """
        # We associate each handler instance with a unique node descriptor.
        node = cls._node_desc_generator.generate(local_addr)

        settings = RendezvousSettings(
            run_id,
            min_nodes,
            max_nodes,
            timeout or RendezvousTimeout(),
            keep_alive_interval=timedelta(seconds=5),
            keep_alive_max_attempt=3,
        )

        state_holder = _BackendRendezvousStateHolder(backend, settings)

        return cls(node, settings, backend.name, store, state_holder)

    def __init__(
        self,
        node: _NodeDesc,
        settings: RendezvousSettings,
        backend_name: str,
        store: Store,
        state_holder: _RendezvousStateHolder,
    ) -> None:
        if not settings.run_id:
            raise ValueError("The run id must be a non-empty string.")

        if settings.min_nodes < 1:
            raise ValueError(
                f"The minimum number of nodes ({settings.min_nodes}) must be greater than zero."
            )

        if settings.max_nodes < settings.min_nodes:
            raise ValueError(
                f"The maximum number of nodes ({settings.max_nodes}) must be greater than or equal "
                f"to the minimum number of nodes ({settings.min_nodes})."
            )

        self._this_node = node

        self._settings = settings

        self._backend_name = backend_name

        self._store = store

        self._state_holder = state_holder

        self._op_executor = _DistributedRendezvousOpExecutor(
            self._this_node, self._state_holder, self._settings
        )

        self._heartbeat_lock = threading.Lock()

        self._keep_alive_timer = None

        # Cached shared store server reference
        self._shared_tcp_store_server: Optional[dist.Store] = None

        self._bootstrap_store_info: Optional[RendezvousStoreInfo] = None

    def _record(
        self,
        message: str,
        node_state: NodeState = NodeState.RUNNING,
        rank: Optional[int] = None,
    ) -> None:
        construct_and_record_rdzv_event(
            name=f"{self.__class__.__name__}.{get_method_name()}",
            run_id=self._settings.run_id,
            message=message,
            node_state=node_state,
            hostname=self._this_node.addr,
            pid=self._this_node.pid,
            local_id=self._this_node.local_id,
            rank=rank,
        )

    def _create_tcp_store_server(self, master_addr, master_port) -> dist.TCPStore:
        return dist.TCPStore(
            host_name=master_addr,
            port=master_port,
            is_master=True,
            multi_tenant=True,
        )

    @property
    def settings(self) -> RendezvousSettings:
        """Get the settings of the rendezvous."""
        return self._settings

    def get_backend(self) -> str:
        """See base class."""
        return self._backend_name

    @property
    def use_agent_store(self) -> bool:
        """See base class."""
        return os.getenv("TORCH_DISABLE_SHARE_RDZV_TCP_STORE", "0") != "1"

    def next_rendezvous(self) -> RendezvousInfo:
        """See base class."""
        msg = (
            f"The node '{self._this_node}' attempts to join the next round of the rendezvous "
            f"'{self._settings.run_id}'."
        )
        self._record(message=msg)
        logger.info(msg)

        try:
            self._stop_heartbeats()

            # Delay the execution for a small random amount of time if this is our
            # first run. This will slightly skew the rendezvous attempts across the
            # nodes and reduce the load on the backend.
            if self._state_holder.state.round == 0:
                _delay(seconds=(0, 0.3))

            exit_op = _RendezvousExitOp()
            join_op = _RendezvousJoinOp()

            deadline = self._get_deadline(self._settings.timeout.join)
            self._op_executor.run(exit_op, deadline)
            self._op_executor.run(join_op, deadline, self._get_deadline)

            self._start_heartbeats()

            rank, world_size = self._get_world()
            store = self._get_store()

        except Exception as e:
            self._record(
                message=f"{type(e).__name__}: {str(e)}",
                node_state=NodeState.FAILED,
            )
            raise

        msg = (
            f"The node '{self._this_node}' has joined round {self._state_holder.state.round} of "
            f"the rendezvous '{self._settings.run_id}' as rank {rank} in a world of size "
            f"{world_size}."
        )
        self._record(message=msg, rank=rank)
        logger.info(msg)

        # opt-out option of TCPStore sharing
        if os.getenv("TORCH_DISABLE_SHARE_RDZV_TCP_STORE", "0") == "1":
            bootstrap_store_info = RendezvousStoreInfo.build(
                rank, store, local_addr=self._this_node.addr
            )
            return RendezvousInfo(
                store,
                rank,
                world_size,
                bootstrap_store_info,
            )

        # This will only be hit when TCPStore sharing is enabled.
        if self._bootstrap_store_info is None:
            # To avoid race in get_free_port because we release the port after the call,
            # we want to create a TCPStore server soon afterwards.
            server_port = 0
<<<<<<< HEAD
            if rank == 0:
                self._shared_tcp_store_server = self._create_tcp_store_server(
                    self._this_node.addr, server_port
=======
            addr = (
                self._store.host
                if isinstance(self._store, dist.TCPStore)
                else self._this_node.addr
            )
            if rank == 0:
                self._shared_tcp_store_server = self._create_tcp_store_server(
                    addr, server_port
>>>>>>> 9b2e453e
                )
                server_port = self._shared_tcp_store_server.port
            self._bootstrap_store_info = RendezvousStoreInfo.build(
                rank,
                store,
<<<<<<< HEAD
                local_addr=self._this_node.addr,
=======
                local_addr=addr,
>>>>>>> 9b2e453e
                server_port=server_port,  # For non-0 rank, this is a no-op
            )

        assert self._bootstrap_store_info is not None
        if rank == 0:
            assert self._shared_tcp_store_server is not None

        return RendezvousInfo(
            store,
            rank,
            world_size,
            self._bootstrap_store_info,  # type: ignore[assignment]
        )

    def is_closed(self) -> bool:
        """See base class."""
        try:
            with self._heartbeat_lock:
                self._state_holder.sync()

                return self._state_holder.state.closed

        except Exception as e:
            self._record(
                message=f"{type(e).__name__}: {str(e)}",
                node_state=NodeState.FAILED,
            )
            raise

    def set_closed(self) -> None:
        """See base class."""
        try:
            with self._heartbeat_lock:
                self._close()
        except Exception as e:
            self._record(
                message=f"{type(e).__name__}: {str(e)}",
                node_state=NodeState.FAILED,
            )
            raise

    def num_nodes_waiting(self) -> int:
        """See base class."""
        try:
            with self._heartbeat_lock:
                self._state_holder.sync()

                return len(self._state_holder.state.wait_list)

        except Exception as e:
            self._record(
                message=f"{type(e).__name__}: {str(e)}",
                node_state=NodeState.FAILED,
            )
            raise

    def get_run_id(self) -> str:
        """See base class."""
        return self._settings.run_id

    def shutdown(self) -> bool:
        """See base class."""
        self._stop_heartbeats()

        try:
            self._close()

            return True
        except RendezvousError as ex:
            msg = (
                f"The node '{self._this_node}' has failed to shutdown the rendezvous "
                f"'{self._settings.run_id}' due to an error of type {type(ex).__name__}."
            )
            self._record(message=msg, node_state=NodeState.FAILED)
            logger.warning(msg)

            return False
        except Exception as e:
            self._record(
                message=f"{type(e).__name__}: {str(e)}",
                node_state=NodeState.FAILED,
            )
            raise

    def _close(self) -> None:
        op = _RendezvousCloseOp()

        deadline = self._get_deadline(self._settings.timeout.close)

        self._op_executor.run(op, deadline)

        msg = f"The node '{self._this_node}' has closed the rendezvous '{self._settings.run_id}'."
        self._record(message=msg, node_state=NodeState.SUCCEEDED)
        logger.info(msg)

    @staticmethod
    def _keep_alive_weak(weak_self) -> None:
        self = weak_self()
        if self is not None:
            self._keep_alive()

    def _keep_alive(self) -> None:
        self._heartbeat_lock.acquire()

        op = _RendezvousKeepAliveOp()

        deadline = self._get_deadline(self._settings.timeout.heartbeat)

        try:
            self._op_executor.run(op, deadline)

            msg = (
                f"The node '{self._this_node}' has sent a keep-alive heartbeat to the rendezvous "
                f"'{self._settings.run_id}'."
            )
            self._record(message=msg)
            logger.debug(msg)
        except RendezvousError as ex:
            msg = (
                f"The node '{self._this_node}' has failed to send a keep-alive heartbeat to the "
                f"rendezvous '{self._settings.run_id}' due to an error of type {type(ex).__name__}."
            )
            self._record(message=msg, node_state=NodeState.FAILED)
            logger.warning(msg)
        finally:
            self._heartbeat_lock.release()

    def _start_heartbeats(self) -> None:
        self._keep_alive_timer = _PeriodicTimer(
            self._settings.keep_alive_interval, self._keep_alive_weak, weakref.ref(self)
        )

        self._keep_alive_timer.set_name(
            f"RendezvousKeepAliveTimer_{self._this_node.local_id}"
        )

        self._keep_alive_timer.start()

    def _stop_heartbeats(self) -> None:
        if self._keep_alive_timer is None:
            return

        self._keep_alive_timer.cancel()

    def _get_world(self) -> Tuple[int, int]:
        state = self._state_holder.state

        return state.participants[self._this_node], len(state.participants)

    def _wrap_store(self, store: Store) -> Store:
        key_prefix = (
            f"torch.rendezvous.{self._settings.run_id}.{self._state_holder.state.round}"
        )

        return dist.PrefixStore(key_prefix, store)

    def _get_store(self) -> Store:
        return self._wrap_store(self._store)

    def _get_deadline(self, timeout: timedelta) -> float:
        return time.monotonic() + timeout.total_seconds()


def _get_timeout(params: RendezvousParameters, key: str) -> Optional[timedelta]:
    timeout = params.get_as_int(key + "_timeout")
    if timeout is None:
        return None
    return timedelta(seconds=timeout)


def create_handler(
    store: Store, backend: RendezvousBackend, params: RendezvousParameters
) -> DynamicRendezvousHandler:
    """Create a new :py:class:`DynamicRendezvousHandler` from the specified parameters.

    Args:
        store:
            The C10d store to return as part of the rendezvous.
        backend:
            The backend to use to hold the rendezvous state.

    +-------------------+------------------------------------------------------+
    | Parameter         | Description                                          |
    +===================+======================================================+
    | join_timeout      | The total time, in seconds, within which the         |
    |                   | rendezvous is expected to complete. Defaults to 600  |
    |                   | seconds.                                             |
    +-------------------+------------------------------------------------------+
    | last_call_timeout | An additional wait amount, in seconds, before        |
    |                   | completing the rendezvous once the minimum number of |
    |                   | nodes has been reached. Defaults to 30 seconds.      |
    +-------------------+------------------------------------------------------+
    | close_timeout     | The time, in seconds, within which the rendezvous is |
    |                   | expected to close after a call to                    |
    |                   | :py:meth:`RendezvousHandler.set_closed` or           |
    |                   | :py:meth:`RendezvousHandler.shutdown`. Defaults to   |
    |                   | 30 seconds.                                          |
    +-------------------+------------------------------------------------------+
    """
    try:
        timeout = RendezvousTimeout(
            _get_timeout(params, "join"),
            _get_timeout(params, "last_call"),
            _get_timeout(params, "close"),
        )

        return DynamicRendezvousHandler.from_backend(
            params.run_id,
            store,
            backend,
            params.min_nodes,
            params.max_nodes,
            params.local_addr,
            timeout,
        )
    except Exception as e:
        construct_and_record_rdzv_event(
            message=f"{type(e).__name__}: {str(e)}",
            run_id=params.run_id,
            node_state=NodeState.FAILED,
        )
        raise<|MERGE_RESOLUTION|>--- conflicted
+++ resolved
@@ -1198,11 +1198,6 @@
             # To avoid race in get_free_port because we release the port after the call,
             # we want to create a TCPStore server soon afterwards.
             server_port = 0
-<<<<<<< HEAD
-            if rank == 0:
-                self._shared_tcp_store_server = self._create_tcp_store_server(
-                    self._this_node.addr, server_port
-=======
             addr = (
                 self._store.host
                 if isinstance(self._store, dist.TCPStore)
@@ -1211,17 +1206,12 @@
             if rank == 0:
                 self._shared_tcp_store_server = self._create_tcp_store_server(
                     addr, server_port
->>>>>>> 9b2e453e
                 )
                 server_port = self._shared_tcp_store_server.port
             self._bootstrap_store_info = RendezvousStoreInfo.build(
                 rank,
                 store,
-<<<<<<< HEAD
-                local_addr=self._this_node.addr,
-=======
                 local_addr=addr,
->>>>>>> 9b2e453e
                 server_port=server_port,  # For non-0 rank, this is a no-op
             )
 
