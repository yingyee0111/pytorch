--- conflicted
+++ resolved
@@ -21,11 +21,7 @@
 )
 
 from torch.testing import make_tensor
-<<<<<<< HEAD
-from torch.testing._internal.common_cuda import _get_torch_cuda_version
-=======
 from torch.testing._internal.common_cuda import _get_torch_cuda_version, PLATFORM_SUPPORTS_FP8
->>>>>>> 9b2e453e
 from torch.testing._internal.common_device_type import (
     dtypes,
     instantiate_device_type_tests,
@@ -54,19 +50,11 @@
 if torch.cuda.is_available():
     _IS_SM8X = torch.cuda.get_device_capability(0)[0] == 8
     _IS_SM9X = torch.cuda.get_device_capability(0)[0] == 9
-<<<<<<< HEAD
 
     # CUTLASS kernels only work for Ampere
     if _IS_SM8X:
         SEMI_STRUCTURED_SUPPORTED_BACKENDS["cutlass"] = SparseSemiStructuredTensorCUTLASS
 
-=======
-
-    # CUTLASS kernels only work for Ampere
-    if _IS_SM8X:
-        SEMI_STRUCTURED_SUPPORTED_BACKENDS["cutlass"] = SparseSemiStructuredTensorCUTLASS
-
->>>>>>> 9b2e453e
     # add cuSPASRELt tests if available
     if torch.backends.cusparselt.is_available() and (_IS_SM8X or _IS_SM9X):
         SEMI_STRUCTURED_SUPPORTED_BACKENDS["cusparselt"] = SparseSemiStructuredTensorCUSPARSELT
@@ -1055,10 +1043,7 @@
         torch._cslt_sparse_mm
     """
     def setUp(self):
-<<<<<<< HEAD
-=======
         SparseSemiStructuredTensor._FORCE_CUTLASS = False
->>>>>>> 9b2e453e
         if "cusparselt" not in SEMI_STRUCTURED_SUPPORTED_BACKENDS:
             self.skipTest('cuSPARSELt not enabled')
 
@@ -1187,15 +1172,7 @@
 
         A_compressed = torch._cslt_compress(A)
         alg_id = torch._cslt_sparse_mm_search(A_compressed, B.t())
-<<<<<<< HEAD
-        # for cuSPARSELt v0.4.0 there is a bug where although there are 5 alg_ids, we run into an error
-        # when setting using the last one (4)
-        # in cuSPARSELt v0.5.0 there are only 4 alg_ids total, so we should remove the +1 here when we update.
-        # TODO Move this into the cuSPARSELt backendk
-        assert alg_id in range(CUSPARSELT_NUM_ALG_IDS + 1)
-=======
         assert alg_id in range(torch.backends.cusparselt.get_max_alg_id())
->>>>>>> 9b2e453e
 
     def test_cusparselt_backend(self):
         version = _get_torch_cuda_version()
