# Owner(s): ["oncall: distributed"]


import contextlib
import copy
import functools
import itertools
import logging
import unittest
from collections import defaultdict
from unittest import mock

import torch
import torch._dynamo.testing
import torch.distributed._composable.fsdp._fsdp_param
import torch.nn.functional as F
from torch import nn
from torch._dynamo import compiled_autograd
from torch._inductor import comms
from torch._inductor.utils import is_fallback_op, run_and_get_code
from torch.distributed._composable.fsdp import fully_shard
from torch.distributed._composable.fsdp._fsdp_common import TrainingState
from torch.distributed._composable.fsdp._fsdp_param_group import FSDPParamGroup
from torch.distributed._tensor import init_device_mesh
from torch.testing import FileCheck
from torch.testing._internal.common_distributed import at_least_x_gpu, skip_if_lt_x_gpu
from torch.testing._internal.common_fsdp import FSDPTest, MLP
from torch.testing._internal.common_utils import run_tests, skipIfRocm
from torch.testing._internal.distributed._tensor.common_dtensor import (
    ModelArgs,
    Transformer,
)
from torch.testing._internal.inductor_utils import HAS_GPU


log = logging.getLogger(__name__)


def _count_op_in_graph(graph, op):
    return sum(1 for node in graph.nodes if node.target is op)


def _is_fallback_op_in_snodes(snodes, op):
    return any(is_fallback_op(snode.node, op) for snode in snodes)


orig_F_scaled_dot_product_attention = F.scaled_dot_product_attention


class TestFullyShardCompileCompute(FSDPTest):
    @unittest.skipIf(not HAS_GPU, "Inductor+gpu needs triton and recent GPU arch")
    @skip_if_lt_x_gpu(2)
    def test_disable_compiling_hooks(self):
        self.run_subtests(
            {
                "skip_fsdp_hooks": [False, True],
            },
            self._test_disable_compiling_hooks,
        )

    def _test_disable_compiling_hooks(
        self,
        skip_fsdp_hooks: bool,
    ):
        torch._dynamo.reset()
        trace_rules_check_count = 0
        HOOKS_FILE_NAME = "torch/distributed/_composable/fsdp/_fsdp_state.py"
        HOOK_WRAPPER_NAME = "fsdp_hook_wrapper"

        def patched_trace_rules_check(*args, **kwargs):
            nonlocal trace_rules_check_count
            f_code = args[0]
            if (
                hasattr(f_code, "co_filename")
                and f_code.co_filename.endswith(HOOKS_FILE_NAME)
                and f_code.co_name != HOOK_WRAPPER_NAME
            ):
                trace_rules_check_count += 1
            return orig_trace_rules_check(*args, **kwargs)

        original_skip_fsdp_hooks = torch._dynamo.config.skip_fsdp_hooks
        orig_trace_rules_check = torch._dynamo.trace_rules.check
        torch.distributed.barrier()
        torch._dynamo.config.skip_fsdp_hooks = skip_fsdp_hooks
        torch._dynamo.trace_rules.check = patched_trace_rules_check
        model = MLP(4)
        fully_shard(model)
        model.compile()
        model(torch.randn((4, 4), device="cuda"))
        torch.distributed.barrier()
        torch._dynamo.config.skip_fsdp_hooks = original_skip_fsdp_hooks
        torch._dynamo.trace_rules.check = orig_trace_rules_check
        if skip_fsdp_hooks:
            self.assertEqual(trace_rules_check_count, 0)
        else:
            self.assertTrue(trace_rules_check_count > 0)


class TestFullyShardCompile(FSDPTest):
    fake_pg = not at_least_x_gpu(2)

    @property
    def world_size(self) -> int:
        return 2

    def test_dynamo_trace_use_training_state(self):
        torch._dynamo.reset()
        # Construct a dummy FSDPParamGroup, since we just want to test the `use_training_state` ctx manager.
        param_group = FSDPParamGroup(
            [],  # params: List[nn.Parameter],
            (torch.nn.Linear(1, 1),),  # module: Tuple[nn.Module, ...],
            None,  # mesh_info: FSDPMeshInfo,
            None,  # post_forward_mesh_info: Optional[FSDPMeshInfo],
            None,  # device: torch.device,
            None,  # mp_policy: MixedPrecisionPolicy,
            None,  # offload_policy: OffloadPolicy,
        )

        def f(x):
            param_group._training_state = TrainingState.IDLE
            with param_group.use_training_state(TrainingState.FORWARD):
                if param_group._training_state == TrainingState.FORWARD:
                    return x + 1
                else:
                    return x

        inp = torch.zeros(1)
        self.assertEqual(param_group._training_state, TrainingState.IDLE)

        eager_out = f(inp)
        self.assertEqual(param_group._training_state, TrainingState.IDLE)
        self.assertEqual(eager_out, inp + 1)

        cnt = torch._dynamo.testing.CompileCounterWithBackend("aot_eager")
        compiled_out = torch.compile(f, backend=cnt, fullgraph=True)(inp)
        self.assertEqual(param_group._training_state, TrainingState.IDLE)
        self.assertEqual(eager_out, compiled_out)
        self.assertEqual(cnt.frame_count, 1)
        self.assertEqual(cnt.op_count, 1)
        self.assertEqual(len(cnt.graphs), 1)

    def test_trace_fsdp_copy_(self):
        @torch.library.custom_op("mylib::add_one_out", mutates_args={"out"})
        def add_one_out(x: torch.Tensor, out: torch.Tensor) -> None:
            torch.add(x, 1, out=out)

        def f(x):
            buf = torch.zeros(2)
            buf_view = buf.view(-1)
            torch.ops.mylib.add_one_out(x, out=buf_view)
            buf_view2 = buf.view(-1)
            torch.ops.fsdp.copy_(x, buf_view2)

        ref_x = torch.zeros(2)
        x = copy.deepcopy(ref_x)
        f(ref_x)
        torch.compile(f, backend="aot_eager")(x)
        self.assertEqual(x, ref_x)

    def _assert_no_aliased_unsharded_params_in_graph_inputs(
        self, model, graph: torch.fx.Graph
    ) -> None:
        # FSDP2 unsharded params are mutated in the graph without going through functionalization.
        # Therefore, we want to make sure they don't have aliases in the graph inputs, to make it easier
        # for us to do the replacement of unsharded params with the all-gathered temporary buffer directly
        # in downstream users in the graph.
        storage_id_to_graph_inputs = defaultdict(list)
        unsharded_param_graph_inputs = set()
        for node in graph.nodes:
            if (
                node.op == "call_function"
                and node.target
                in [
                    torch.ops.inductor.resize_storage_bytes_.default,
                    torch.ops.fsdp.copy_.default,
                ]
                and node.args[0].op == "placeholder"
            ):
                unsharded_param_graph_inputs.add(node.args[0])
        assert len(unsharded_param_graph_inputs) > 0
        assert len(unsharded_param_graph_inputs) == len(
            list(model.parameters())
        ), """\
Expected all model parameters to be wrapped by FSDP2 and
have their unsharded version as graph input, but it's not true!
"""
        no_aliased_unsharded_params_in_graph_inputs = True
        err_msg = ""
        for aliased_graph_inputs in storage_id_to_graph_inputs.values():
            if len(aliased_graph_inputs) > 1 and any(
                x in unsharded_param_graph_inputs for x in aliased_graph_inputs
            ):
                no_aliased_unsharded_params_in_graph_inputs = False
                err_msg += f"""\n
Found aliased unsharded param in graph inputs: {aliased_graph_inputs},
val.shape: {[node.meta['val'].shape for node in aliased_graph_inputs]},
"""
        self.assertTrue(no_aliased_unsharded_params_in_graph_inputs, err_msg)

    def _remove_fsdp2_unsharded_param_graph_input_usage_with_optional_checks(
        self, model, fullgraph
    ):
        def _run_with_checks(graph, orig_fn):
            self._assert_no_aliased_unsharded_params_in_graph_inputs(model, graph)
            orig_fn(graph)

        if fullgraph:
            return mock.patch.object(
                comms,
                "remove_fsdp2_unsharded_param_graph_input_usage",
                functools.partial(
                    _run_with_checks,
                    orig_fn=comms.remove_fsdp2_unsharded_param_graph_input_usage,
                ),
            )
        else:
            return contextlib.nullcontext()

    def _check_fsdp_copy_and_resize_ops_count_in_graph(
        self,
        graph,
        *,
        fwd_copy_count,
        fwd_resize_count,
        bwd_copy_count,
        bwd_resize_count,
    ):
        def _check_count(copy_count, resize_count):
            actual_copy_count = _count_op_in_graph(graph, torch.ops.fsdp.copy_.default)
            self.assertEqual(
                actual_copy_count,
                copy_count,
                f"Unexpected number of `fsdp.copy_` ops (expected {copy_count}, got {actual_copy_count}) in graph: {graph}",
            )

            actual_resize_count = _count_op_in_graph(
                graph, torch.ops.inductor.resize_storage_bytes_.default
            )
            self.assertEqual(
                actual_resize_count,
                resize_count,
                f"Unexpected number of `inductor.resize_storage_bytes_` ops (expected {resize_count}, got {actual_resize_count}) in graph: {graph}",  # noqa: B950
            )

        if not torch._dynamo.compiled_autograd.in_compiled_autograd_region:
            _check_count(fwd_copy_count, fwd_resize_count)  # fwd graph
        else:
            _check_count(bwd_copy_count, bwd_resize_count)  # bwd graph

    def _reinplace_all_gather_with_optional_checks(self, fullgraph):
        def _run_with_checks(graph, orig_fn):
            self.assertGreater(
                _count_op_in_graph(
                    graph, torch.ops._c10d_functional.all_gather_into_tensor.default
                ),
                0,
            )

            orig_fn(graph)

            self.assertEqual(
                _count_op_in_graph(
                    graph, torch.ops._c10d_functional.all_gather_into_tensor.default
                ),
                0,
            )

            self.assertGreater(
                _count_op_in_graph(
                    graph, torch.ops._c10d_functional.all_gather_into_tensor_out.default
                ),
                0,
            )

        if fullgraph:
            return mock.patch.object(
                comms,
                "reinplace_fsdp_all_gather",
                functools.partial(
                    _run_with_checks,
                    orig_fn=comms.reinplace_fsdp_all_gather,
                ),
            )
        else:
            return contextlib.nullcontext()

    def _is_fwd_graph(self, snodes):
        ag_copy_in_snode = None
        for snode in snodes:
            if is_fallback_op(snode.node, torch.ops.fsdp.all_gather_copy_in.default):
                ag_copy_in_snode = snode
                break
        self.assertTrue(ag_copy_in_snode is not None)
        if any(
            dep.name.startswith("primals_")
            for dep in ag_copy_in_snode.read_writes.reads
        ):
            return True
        else:
            return False

    def _maybe_run_decide_global_ordering_of_comms_with_checks(self, fullgraph):
        def _check_fsdp_ops_in_snodes(snodes, is_fwd_graph, expect=True):
            assert_method = self.assertTrue if expect else self.assertFalse
            common_ops = {
                torch.ops.fsdp.all_gather_copy_in.default,
                torch.ops._c10d_functional.all_gather_into_tensor_out.default,
                torch.ops.fsdp.split_with_sizes_copy.default,
            }
            bwd_only_ops = {
                torch.ops.fsdp.chunk_cat.default,
                torch.ops._c10d_functional.reduce_scatter_tensor.default,
            }
            for op in common_ops:
                assert_method(
                    _is_fallback_op_in_snodes(
                        snodes,
                        op,
                    ),
                    msg=f"{op}",
                )
            if not is_fwd_graph:
                for op in bwd_only_ops:
                    assert_method(
                        _is_fallback_op_in_snodes(
                            snodes,
                            op,
                        ),
                        msg=f"{op}",
                    )

        def _decide_global_ordering_of_comms_with_checks(
            snodes, name_to_buf, name_to_fused_node, orig_fn
        ):
            is_fwd_graph = self._is_fwd_graph(snodes)
            _check_fsdp_ops_in_snodes(snodes, is_fwd_graph, expect=True)
            new_snodes = orig_fn(snodes, name_to_buf, name_to_fused_node)
            _check_fsdp_ops_in_snodes(new_snodes, is_fwd_graph, expect=False)
            return new_snodes

        if fullgraph:
            return mock.patch.object(
                comms,
                "decide_global_ordering_of_comms",
                functools.partial(
                    _decide_global_ordering_of_comms_with_checks,
                    orig_fn=comms.decide_global_ordering_of_comms,
                ),
            )
        else:
            return contextlib.nullcontext()

    def inductor_code_check_no_compute_op(self, file_check):
        return (
            file_check.check_not(" = aten.")
            .check_not(" = extern_kernels.")
            .check_not(" = triton_")
            .check_not(" = torch.ops.")
            .check_not(" = inductor_ops.")
            .check_not("    aten.")
            .check_not("    extern_kernels.")
            .check_not("    triton_")
            .check_not("    torch.ops.")
            .check_not("    inductor_ops.")
        )

    def inductor_code_check_fsdp_all_gather(
        self,
        file_check,
        overlapped_compute_op_str,
        last_all_gather=False,
    ):
        file_check = file_check.check("torch.ops.fsdp.all_gather_copy_in.")
        file_check = self.inductor_code_check_no_compute_op(file_check)
        file_check = file_check.check(
            "torch.ops._c10d_functional.all_gather_into_tensor_out."
        )
        # Checks that AGWait is delayed, making the AG overlap with some compute op.
        if overlapped_compute_op_str is not None:
            file_check = file_check.check(f"{overlapped_compute_op_str}")
        file_check = file_check.check("torch.ops._c10d_functional.wait_tensor.")
        file_check = self.inductor_code_check_no_compute_op(file_check)
        file_check = file_check.check("torch.ops.fsdp.split_with_sizes_copy.")
        if not last_all_gather:
            # Checks that there is no compute op between this AGWait and next AG.
            file_check = self.inductor_code_check_no_compute_op(file_check)
        return file_check

    def inductor_code_check_fsdp_reduce_scatter(
        self, file_check, overlapped_compute_op_str
    ):
        file_check = file_check.check("torch.ops.fsdp.chunk_cat.")
        file_check = self.inductor_code_check_no_compute_op(file_check)
        file_check = file_check.check(
            "torch.ops._c10d_functional.reduce_scatter_tensor."
        )
        # Checks that RSWait is delayed, making the RS overlap with some compute op.
        if overlapped_compute_op_str is not None:
            file_check = file_check.check(f"{overlapped_compute_op_str}")
        file_check = file_check.check("torch.ops._c10d_functional.wait_tensor.")
        return file_check

    def _test_traceable_fsdp(
        self,
        model_init_fn,
        input_creation_fn,
        backend,
        fullgraph,
    ):
        def compiler_fn(compiled_autograd_backend):
            def _fn(gm):
                # fullgraph=True because graph-break in Compiled Autograd BWD graph is not supported by Traceable FSDP2 yet
                # (main difficulty comes from queue_callback not working well when BWD has graph break).
                return torch.compile(
                    gm, backend=compiled_autograd_backend, fullgraph=True
                )

            return _fn

        def run_iters(
            model,
            optim,
            n_iter=10,
            compiled_autograd_backend=None,
        ):
            torch.manual_seed(42)
            losses = []
            for i in range(n_iter):
                inp = input_creation_fn()
                if compiled_autograd_backend is not None:
                    maybe_compiled_autograd_ctx = compiled_autograd.enable(
                        compiler_fn(compiled_autograd_backend)
                    )
                else:
                    maybe_compiled_autograd_ctx = contextlib.nullcontext()
                with maybe_compiled_autograd_ctx:
                    out = model(inp)
                    loss = out.sum()
                    losses.append(loss.item())
                    loss.backward()
                optim.step()
                optim.zero_grad(set_to_none=True)
            return losses

        def test_compiled():
            model, optim = model_init_fn()
            # FSDP2 does lazy init using 1st run, so run it once to init using eager mode
            run_iters(model, optim, n_iter=1)

            with self._remove_fsdp2_unsharded_param_graph_input_usage_with_optional_checks(
                model, fullgraph
            ):
                model_compiled = torch.compile(
                    model, backend=backend, fullgraph=fullgraph
                )
                res = run_iters(
                    model_compiled,
                    optim,
                    compiled_autograd_backend=backend,
                )
                return res

        def test_eager():
            model, optim = model_init_fn()
            # FSDP2 does lazy init using 1st run, so run it once to init using eager mode
            run_iters(model, optim, n_iter=1)

            res = run_iters(model, optim)
            return res

        torch._dynamo.reset()
        torch._dynamo.compiled_autograd.reset()
        with torch._dynamo.config.patch(
            # NOTE: Setting fullgraph=False for forward (to allow graph-breaks) is a common scenario
            # and in that case we need a standalone Compiled Autograd ctx that has fullgraph=True for backward.
            # Hence here we explicitly set compiled_autograd=False and use the standalone Compiled Autograd ctx
            # `maybe_compiled_autograd_ctx` created in `run_iters()`.
            compiled_autograd=False,
            inline_inbuilt_nn_modules=True,
            skip_fsdp_hooks=False,
        ), torch._functorch.config.patch(
            enable_autograd_cache=False,
            recompute_views=True,
        ), torch._inductor.config.patch(
            force_disable_caches=True,
            reorder_for_compute_comm_overlap=True,
            reorder_for_compute_comm_overlap_passes=[
                "sink_waits",
                "raise_comms",
                "reorder_compute_for_overlap",
            ],
        ):
            losses_compiled = test_compiled()
        losses_eager = test_eager()
        if not self.fake_pg:
            for loss_compiled, loss_eager in zip(losses_compiled, losses_eager):
                self.assertTrue(
                    torch.allclose(
                        torch.tensor(loss_compiled),
                        torch.tensor(loss_eager),
                        rtol=1e-5,
                        atol=1e-8,
                    ),
                    f"{loss_compiled} vs {loss_eager}",
                )

    def _create_simple_mlp_factory_fns(self):
        hidden_dim = 16

        def model_init_fn():
            torch.manual_seed(self.rank)
            fsdp_config = {}
            model = nn.Sequential(
                nn.Linear(hidden_dim, hidden_dim, device="cuda"),
                nn.ReLU(),
                nn.Linear(hidden_dim, hidden_dim, device="cuda"),
                nn.ReLU(),
                nn.Linear(hidden_dim, hidden_dim, device="cuda"),
            )
            fully_shard(model, reshard_after_forward=True, **fsdp_config)
            optim = torch.optim.SGD(model.parameters(), lr=1e-4)
            return model, optim

        def input_creation_fn():
            torch.manual_seed(self.rank)
            inp = torch.randn((2, hidden_dim), device="cuda", requires_grad=False)
            return inp

        return model_init_fn, input_creation_fn

    @skipIfRocm
    @unittest.skipIf(not HAS_GPU, "Inductor+gpu needs triton and recent GPU arch")
    def test_simple_mlp_fullgraph_backend_aot_eager(self):
        self._test_traceable_fsdp(
            *self._create_simple_mlp_factory_fns(), "aot_eager", fullgraph=True
        )

    @skipIfRocm
    @unittest.skipIf(not HAS_GPU, "Inductor+gpu needs triton and recent GPU arch")
    def test_simple_mlp_fullgraph_backend_aot_eager_decomp_partition(self):
        self._test_traceable_fsdp(
            *self._create_simple_mlp_factory_fns(),
            "aot_eager_decomp_partition",
            fullgraph=True,
        )

    @skipIfRocm
    @unittest.skipIf(not HAS_GPU, "Inductor+gpu needs triton and recent GPU arch")
    def test_simple_mlp_fullgraph_backend_inductor(self):
        self._test_traceable_fsdp(
            *self._create_simple_mlp_factory_fns(), "inductor", fullgraph=True
        )

    def _create_nested_fully_shard_factory_fns(self, fullgraph):
        hidden_dim = 16

        class TestSubmodule(nn.Module):
            def __init__(self, hidden_dim):
                super().__init__()
                self.param1 = nn.Parameter(
                    torch.zeros(
                        hidden_dim, hidden_dim, dtype=torch.float, device="cuda"
                    )
                )
                self.param2 = nn.Parameter(
                    torch.zeros(hidden_dim, dtype=torch.float, device="cuda")
                )

            def forward(self, x):
                ret = torch.matmul(x, self.param1)
                if not fullgraph:
                    torch._dynamo.graph_break()
                ret = ret * self.param2
                ret = torch.relu(ret)
                return ret

        class TestModule(nn.Module):
            def __init__(self, n_layers):
                super().__init__()
                self.layers = torch.nn.ModuleList()
                for layer_id in range(n_layers):
                    self.layers.append(TestSubmodule(hidden_dim))

            def forward(self, x):
                # Intentionally reusing all layers a few times,
                # to test "multiple all-gathers for the same parameter" case.
                for layer in self.layers:
                    x = layer(x)
                for layer in self.layers:
                    x = layer(x)
                for layer in self.layers:
                    x = layer(x)
                return x

        def model_init_fn():
            torch.manual_seed(self.rank)
            fsdp_config = {}
            mesh = init_device_mesh("cuda", (self.world_size,))
            model = TestModule(n_layers=3)
            for layer_id, mod in enumerate(model.layers):
                fully_shard(mod, mesh=mesh, reshard_after_forward=True, **fsdp_config)
            model = fully_shard(
                model, mesh=mesh, reshard_after_forward=True, **fsdp_config
            )
            optim = torch.optim.SGD(model.parameters(), lr=1e-4)
            return model, optim

        def input_creation_fn():
            torch.manual_seed(self.rank)
            inp = torch.randn((2, hidden_dim), device="cuda", requires_grad=False)
            return inp

        return model_init_fn, input_creation_fn

    @skipIfRocm
    @unittest.skipIf(not HAS_GPU, "Inductor+gpu needs triton and recent GPU arch")
    def test_nested_fully_shard_backend_aot_eager(self):
        for fullgraph in [True, False]:
            self._test_traceable_fsdp(
                *self._create_nested_fully_shard_factory_fns(fullgraph=fullgraph),
                "aot_eager",
                fullgraph=fullgraph,
            )

    @skipIfRocm
    @unittest.skipIf(not HAS_GPU, "Inductor+gpu needs triton and recent GPU arch")
    def test_nested_fully_shard_backend_aot_eager_decomp_partition(self):
        for fullgraph in [True, False]:
            self._test_traceable_fsdp(
                *self._create_nested_fully_shard_factory_fns(fullgraph=fullgraph),
                "aot_eager_decomp_partition",
                fullgraph=fullgraph,
            )

    @skipIfRocm
<<<<<<< HEAD
    @unittest.skipIf(not HAS_GPU, "Inductor+gpu needs triton and recent GPU arch")
    def test_nested_fully_shard_backend_inductor(self):
        for fullgraph in [True, False]:
=======
    @unittest.skipIf(not has_triton(), "Inductor+gpu needs triton and recent GPU arch")
    def test_nested_fully_shard_backend_inductor_fullgraph_True(self):
        for fullgraph in [True]:
>>>>>>> dacf0c48
            with self._reinplace_all_gather_with_optional_checks(
                fullgraph
            ), self._maybe_run_decide_global_ordering_of_comms_with_checks(
                fullgraph
            ), torch._inductor.config.patch(
                post_grad_custom_post_pass=functools.partial(
                    self._check_fsdp_copy_and_resize_ops_count_in_graph,
                    fwd_copy_count=0,
                    fwd_resize_count=0,
                    bwd_copy_count=0,
                    bwd_resize_count=0,
                )
                if fullgraph
                else None
            ):
                _, triton_codes = run_and_get_code(
                    lambda: self._test_traceable_fsdp(
                        *self._create_nested_fully_shard_factory_fns(
                            fullgraph=fullgraph
                        ),
                        "inductor",
                        fullgraph=fullgraph,
                    )
                )
            if fullgraph:
                self.assertEqual(
                    len(triton_codes),
                    2,
                    "Expected two separate lowerings to Triton code, one from FWD graph and one from Compiled Autograd BWD graph",
                )
                fwd_code = triton_codes[0]
                file_check = FileCheck().check("def call(args):")
                for fwd_ag_block_info in [
                    dict(overlapped_compute_op_str=None),
                    dict(
                        overlapped_compute_op_str="extern_kernels.mm(",
                    ),
                    dict(
                        overlapped_compute_op_str="extern_kernels.mm(",
                    ),
                    dict(
                        overlapped_compute_op_str="extern_kernels.mm(",
                    ),
                    dict(
                        overlapped_compute_op_str="extern_kernels.mm(",
                    ),
                    dict(
                        overlapped_compute_op_str="extern_kernels.mm(",
                    ),
                    dict(
                        overlapped_compute_op_str="extern_kernels.mm(",
                    ),
                    dict(
                        overlapped_compute_op_str="extern_kernels.mm(",
                    ),
                    dict(
                        overlapped_compute_op_str="extern_kernels.mm(",
                        last_all_gather=True,
                    ),
                ]:
                    file_check = self.inductor_code_check_fsdp_all_gather(
                        file_check, **fwd_ag_block_info
                    )
                file_check.run(fwd_code)

                bwd_code = triton_codes[1]
                file_check = FileCheck().check("def call(args):")
                for bwd_ag_block_info in [
                    dict(overlapped_compute_op_str=None),
                    dict(
                        overlapped_compute_op_str="extern_kernels.mm(",
                    ),
                    dict(
                        overlapped_compute_op_str="extern_kernels.mm(",
                        last_all_gather=True,
                    ),
                ]:
                    file_check = self.inductor_code_check_fsdp_all_gather(
                        file_check, **bwd_ag_block_info
                    )
                for bwd_rs_block_info in [
                    dict(overlapped_compute_op_str="extern_kernels.addmm("),
                    dict(
                        overlapped_compute_op_str=None
                    ),  # TODO: improve compute/comm overlap, so that `overlapped_compute_op_str` is not None
                    dict(overlapped_compute_op_str=None),
                ]:
                    file_check = self.inductor_code_check_fsdp_reduce_scatter(
                        file_check, **bwd_rs_block_info
                    )
                file_check.run(bwd_code)

    @skipIfRocm
    @unittest.skipIf(not has_triton(), "Inductor+gpu needs triton and recent GPU arch")
    def test_nested_fully_shard_backend_inductor_fullgraph_False(self):
        _, triton_codes = run_and_get_code(
            lambda: self._test_traceable_fsdp(
                *self._create_nested_fully_shard_factory_fns(fullgraph=False),
                "inductor",
                fullgraph=False,
            )
        )
        # TODO: when fullgraph=False and there is graph break in FWD graph,
        # there are several recompiles, need to figure out why.
        self.assertGreater(
            len(triton_codes),
            2,
            "Expected at least 3 separate lowerings to Triton code, which means at least 1 graph break in FWD graph",
        )

    def _create_transformer_factory_fns(
        self, all_requires_grad, *, activation_checkpoint=False
    ):
        seq_len = 16
        vocab_size = 8
        n_layers = 3

        def model_init_fn():
            torch.manual_seed(self.rank)
            fsdp_config = {}
            mesh = init_device_mesh("cuda", (self.world_size,))
            model_args = ModelArgs(
                vocab_size=vocab_size,
                n_layers=n_layers,
                checkpoint_activations=activation_checkpoint,
            )
            model = Transformer(model_args)
            if not all_requires_grad:
                requires_grad_params = ["attention.wq", "attention.wv"]
                requires_grad_param_count = 0
                for k, v in model.named_parameters():
                    for substring in requires_grad_params:
                        if substring in k:
                            v.requires_grad_(True)
                            requires_grad_param_count += 1
                        else:
                            v.requires_grad_(False)
                assert requires_grad_param_count == n_layers * len(requires_grad_params)
            for layer_id, mod in enumerate(model.layers):
                fully_shard(mod, mesh=mesh, reshard_after_forward=True, **fsdp_config)
            model = fully_shard(
                model, mesh=mesh, reshard_after_forward=True, **fsdp_config
            )
            optim = torch.optim.SGD(model.parameters(), lr=1e-4)
            return model, optim

        def input_creation_fn():
            torch.manual_seed(self.rank)
            inp = torch.randint(
                0, vocab_size, (2, seq_len), device="cuda", requires_grad=False
            )
            return inp

        return model_init_fn, input_creation_fn

    def _maybe_add_graph_break_to_sdpa(self, fullgraph):
        def _sdpa_with_graph_break(*args, **kwargs):
            torch._dynamo.graph_break()
            return orig_F_scaled_dot_product_attention(*args, **kwargs)

        if not fullgraph:
            return mock.patch.object(
                F,
                "scaled_dot_product_attention",
                _sdpa_with_graph_break,
            )
        else:
            return contextlib.nullcontext()

    @skipIfRocm
    @unittest.skipIf(not HAS_GPU, "Inductor+gpu needs triton and recent GPU arch")
    def test_transformer_backend_aot_eager(self):
        for fullgraph, all_requires_grad in itertools.product(
            [True, False], [True, False]
        ):
            with self._maybe_add_graph_break_to_sdpa(
                fullgraph
            ), self._reinplace_all_gather_with_optional_checks(fullgraph):
                self._test_traceable_fsdp(
                    *self._create_transformer_factory_fns(
                        all_requires_grad=all_requires_grad
                    ),
                    "aot_eager",
                    fullgraph=fullgraph,
                )

    @skipIfRocm
    @unittest.skipIf(not HAS_GPU, "Inductor+gpu needs triton and recent GPU arch")
    # TODO: native_dropout has worse accuracy after decomp, need to figure out why
    @torch._inductor.config.patch(fallback_random=True)
    def test_transformer_backend_aot_eager_decomp_partition(self):
        for fullgraph, all_requires_grad in itertools.product(
            [True, False], [True, False]
        ):
            with self._maybe_add_graph_break_to_sdpa(fullgraph):
                self._test_traceable_fsdp(
                    *self._create_transformer_factory_fns(
                        all_requires_grad=all_requires_grad
                    ),
                    "aot_eager_decomp_partition",
                    fullgraph=fullgraph,
                )

    @skipIfRocm
    @unittest.skipIf(not HAS_GPU, "Inductor+gpu needs triton and recent GPU arch")
    # TODO: native_dropout causes CUDA IMA error, need to figure out why
    @torch._inductor.config.patch(fallback_random=True)
    def test_transformer_backend_inductor_fullgraph_True(self):
        for fullgraph, all_requires_grad, activation_checkpoint in itertools.product(
            [True], [True, False], [True, False]
        ):
            log.warning(
                f"fullgraph={fullgraph}, all_requires_grad={all_requires_grad}, activation_checkpoint={activation_checkpoint}"  # noqa: G004, G001
            )
            with self._reinplace_all_gather_with_optional_checks(
                fullgraph
            ), self._maybe_run_decide_global_ordering_of_comms_with_checks(
                fullgraph
            ), torch._inductor.config.patch(
                post_grad_custom_post_pass=functools.partial(
                    self._check_fsdp_copy_and_resize_ops_count_in_graph,
                    # NOTE: For the root unsharded params, we don't reshard after forward since for training,
                    # the parameters would be freed and all-gathered immediately. Hence we still have
                    # their resize and copy ops in the graph.
                    fwd_copy_count=4,
                    fwd_resize_count=4,
                    bwd_copy_count=0,
                    bwd_resize_count=4,
                )
                if fullgraph
                else None
            ):
                _, triton_codes = run_and_get_code(
                    lambda: self._test_traceable_fsdp(
                        *self._create_transformer_factory_fns(
                            all_requires_grad=all_requires_grad,
                            activation_checkpoint=activation_checkpoint,
                        ),
                        "inductor",
                        fullgraph=fullgraph,
                    )
                )
            if fullgraph:
                self.assertEqual(
                    len(triton_codes),
                    2,
                    "Expected two separate lowerings to Triton code, one from FWD graph and one from Compiled Autograd BWD graph",
                )
                fwd_code = triton_codes[0]
                file_check = FileCheck().check("def call(args):")
                for fwd_ag_block_info in [
                    dict(
                        overlapped_compute_op_str="triton_"
                        if all_requires_grad
                        else None,
                    ),
                    dict(
                        overlapped_compute_op_str="aten.native_dropout.",
                    ),
                    dict(
                        overlapped_compute_op_str="aten._scaled_dot_product_efficient_attention.",
                    ),
                    dict(
                        overlapped_compute_op_str="aten._scaled_dot_product_efficient_attention.",
                        last_all_gather=True,
                    ),
                ]:
                    file_check = self.inductor_code_check_fsdp_all_gather(
                        file_check, **fwd_ag_block_info
                    )
                file_check.run(fwd_code)

                bwd_code = triton_codes[1]
                file_check = FileCheck().check("def call(args):")
                for bwd_ag_block_info in [
                    dict(
                        overlapped_compute_op_str="extern_kernels.mm(",
                    ),
                    dict(
                        overlapped_compute_op_str="aten._scaled_dot_product_efficient_attention_backward.",
                    ),
                    dict(
                        overlapped_compute_op_str="aten._scaled_dot_product_efficient_attention_backward.",
                        last_all_gather=True,
                    ),
                ]:
                    if bwd_ag_block_info is not None:
                        file_check = self.inductor_code_check_fsdp_all_gather(
                            file_check, **bwd_ag_block_info
                        )
                for bwd_rs_block_info in [
                    dict(overlapped_compute_op_str="extern_kernels.mm(")
                    if all_requires_grad
                    else None,
                    dict(
                        overlapped_compute_op_str=None
                    ),  # TODO: improve compute/comm overlap, so that `overlapped_compute_op_str` is not None
                    dict(overlapped_compute_op_str=None),
                    dict(overlapped_compute_op_str=None) if all_requires_grad else None,
                ]:
                    if bwd_rs_block_info is not None:
                        file_check = self.inductor_code_check_fsdp_reduce_scatter(
                            file_check, **bwd_rs_block_info
                        )
                file_check.run(bwd_code)

    @skipIfRocm
    @unittest.skipIf(not has_triton(), "Inductor+gpu needs triton and recent GPU arch")
    # TODO: native_dropout causes CUDA IMA error, need to figure out why
    @torch._inductor.config.patch(fallback_random=True)
    def test_transformer_backend_inductor_fullgraph_False(self):
        fullgraph = False
        # TODO: fix numerical issue in activation_checkpoint=True case
        for all_requires_grad, activation_checkpoint in itertools.product(
            [True, False], [False]
        ):
            log.warning(
                f"fullgraph={fullgraph}, all_requires_grad={all_requires_grad}, activation_checkpoint={activation_checkpoint}"  # noqa: G004, G001
            )
            with self._maybe_add_graph_break_to_sdpa(fullgraph):
                _, triton_codes = run_and_get_code(
                    lambda: self._test_traceable_fsdp(
                        *self._create_transformer_factory_fns(
                            all_requires_grad=all_requires_grad,
                            activation_checkpoint=activation_checkpoint,
                        ),
                        "inductor",
                        fullgraph=fullgraph,
                    )
                )
            # TODO: when fullgraph=False and there is graph break in FWD graph,
            # there are several recompiles, need to figure out why.
            self.assertGreater(
                len(triton_codes),
                2,
                "Expected at least 3 separate lowerings to Triton code, which means at least 1 graph break in FWD graph",
            )


if __name__ == "__main__":
    run_tests()<|MERGE_RESOLUTION|>--- conflicted
+++ resolved
@@ -633,15 +633,9 @@
             )
 
     @skipIfRocm
-<<<<<<< HEAD
-    @unittest.skipIf(not HAS_GPU, "Inductor+gpu needs triton and recent GPU arch")
-    def test_nested_fully_shard_backend_inductor(self):
-        for fullgraph in [True, False]:
-=======
-    @unittest.skipIf(not has_triton(), "Inductor+gpu needs triton and recent GPU arch")
+    @unittest.skipIf(not HAS_GPU, "Inductor+gpu needs triton and recent GPU arch")
     def test_nested_fully_shard_backend_inductor_fullgraph_True(self):
         for fullgraph in [True]:
->>>>>>> dacf0c48
             with self._reinplace_all_gather_with_optional_checks(
                 fullgraph
             ), self._maybe_run_decide_global_ordering_of_comms_with_checks(
@@ -735,7 +729,7 @@
                 file_check.run(bwd_code)
 
     @skipIfRocm
-    @unittest.skipIf(not has_triton(), "Inductor+gpu needs triton and recent GPU arch")
+    @unittest.skipIf(not HAS_GPU, "Inductor+gpu needs triton and recent GPU arch")
     def test_nested_fully_shard_backend_inductor_fullgraph_False(self):
         _, triton_codes = run_and_get_code(
             lambda: self._test_traceable_fsdp(
@@ -949,7 +943,7 @@
                 file_check.run(bwd_code)
 
     @skipIfRocm
-    @unittest.skipIf(not has_triton(), "Inductor+gpu needs triton and recent GPU arch")
+    @unittest.skipIf(not HAS_GPU, "Inductor+gpu needs triton and recent GPU arch")
     # TODO: native_dropout causes CUDA IMA error, need to figure out why
     @torch._inductor.config.patch(fallback_random=True)
     def test_transformer_backend_inductor_fullgraph_False(self):
