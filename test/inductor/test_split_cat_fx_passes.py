--- conflicted
+++ resolved
@@ -1263,7 +1263,7 @@
             },
             post_grad_fusion_options={},
         )
-        def split_stack_to_cats(x):
+        def split_stack_to_cats_same_dim(x):
             x_c = x.view(10, 50, 500)
             l1_out = torch.unbind(x_c, dim=0)
             item0 = l1_out[0]
@@ -1308,8 +1308,6 @@
                 dim=1,
             )
 
-<<<<<<< HEAD
-=======
         @torch._inductor.config.patch(
             pre_grad_fusion_options={
                 "split_stack_to_cats_pass": {},
@@ -1432,7 +1430,6 @@
                 dim=0,
             )
 
->>>>>>> 15b5a0b6
         args = [
             torch.randn(500, 500),
         ]
@@ -1446,15 +1443,6 @@
             exptected_unbind_stack_to_slices,
             expected_move_reshape_out_of_split_stack,
         ) in [
-<<<<<<< HEAD
-            (split_cat_split, 2, 0, 0, 0, 0),
-            (split_cat_split_kwarg, 2, 0, 0, 0, 0),
-            (remove_cat_node_with_all_getitmes, 0, 2, 0, 0, 0),
-            (mutate_cat_node_with_some_getitmes, 0, 1, 0, 0, 0),
-            (split_cat_to_slices, 0, 0, 1, 0, 0),
-            (unbind_cat_to_view, 0, 0, 0, 1, 0),
-            (split_stack_to_cats, 0, 0, 0, 0, 1),
-=======
             (split_cat_split, 2, 0, 0, 0, 0, 0, 0),
             (split_cat_split_kwarg, 2, 0, 0, 0, 0, 0, 0),
             (remove_cat_node_with_all_getitmes, 0, 2, 0, 0, 0, 0, 0),
@@ -1465,7 +1453,6 @@
             (split_stack_to_cats_different_dim, 0, 0, 0, 0, 1, 0, 0),
             (unbind_stack_to_slices, 0, 0, 0, 0, 0, 1, 0),
             (move_reshape_out_of_split_stack, 0, 0, 0, 0, 0, 0, 1),
->>>>>>> 15b5a0b6
         ]:
             expected = fn(*args)
             actual = torch.compile(fn)(*args)
