# Owner(s): ["module: inductor"]
# flake8: noqa: E731
# Skip do not assign a lambda expression, use a def
from unittest.mock import patch

import torch
import torch._dynamo.testing

import torch._inductor.test_case

from torch._higher_order_ops.triton_kernel_wrap import (
    generate_ttir,
    triton_kernel_wrapper_functional,
    triton_kernel_wrapper_mutation,
)
from torch._inductor import metrics
from torch._inductor.utils import run_and_get_code
from torch.testing._internal import common_utils
from torch.testing._internal.common_utils import skipIfRocm, TEST_WITH_ROCM

# Defines all the kernels for tests
from torch.testing._internal.triton_utils import *  # noqa: F403
from torch.testing._internal.inductor_utils import GPU_TYPE, HAS_CUDA, HAS_GPU, HAS_XPU

if HAS_GPU:
    import triton
    from triton import language as tl

    if not TEST_WITH_ROCM:
        if HAS_CUDA:
            from triton.language.extra.cuda.libdevice import (
                fast_dividef,
                fast_dividef as my_fast_dividef,
            )
        elif HAS_XPU:
            from triton.language.extra.intel.libdevice import (
                fast_dividef,
                fast_dividef as my_fast_dividef,
            )


# Define shared triton constants here.
CONSTANT_C = 4
STRING_CONSTANT_C = "CONSTANT_C"
BOOL_CONSTANT_C = True


class KernelTests(torch._inductor.test_case.TestCase):
    @requires_gpu
    def test_triton_kernel_with_kernel_param(self):
        @triton.jit
        def pass_kernel(kernel):
            pass

        @torch.compile(backend="eager")
        def f(x):
            grid = (x.numel(),)
            pass_kernel[grid](kernel=x)

        t1 = torch.rand(5, device=GPU_TYPE)
        f(t1)
        # No need to assert anything, the goal is to make sure dynamo does
        # not crash

    @requires_gpu
    def test_triton_kernel_higher_order_func(self):
        from torch._higher_order_ops.triton_kernel_wrap import kernel_side_table

        add_kernel_id = kernel_side_table.add_kernel(add_kernel)

        t1 = torch.rand(5, device=GPU_TYPE)
        t2 = torch.rand(5, device=GPU_TYPE)

        torch_add = t1 + t2

        # Test higher order function with mutation
        output = torch.zeros_like(t1)
        n_elements = output.numel()
        constant_args_idx = kernel_side_table.add_constant_args(
            {"n_elements": n_elements, "BLOCK_SIZE": 16}
        )
        grid = lambda meta: (triton.cdiv(n_elements, meta["BLOCK_SIZE"]),)
        triton_kernel_wrapper_mutation(
            kernel_idx=add_kernel_id,
            constant_args_idx=constant_args_idx,
            grid=[grid],
            kwargs={
                "in_ptr0": t1,
                "in_ptr1": t2,
                "out_ptr": output,
            },
        )
        self.assertEqual(output, torch_add)
        # Make sure it is modified
        self.assertNotEqual(output, torch.zeros_like(t1))

        # Test higher order function without mutation
        output = torch.zeros_like(t1)
        out_dict = triton_kernel_wrapper_functional(
            kernel_idx=add_kernel_id,
            constant_args_idx=constant_args_idx,
            grid=[grid],
            kwargs={
                "in_ptr0": t1,
                "in_ptr1": t2,
                "out_ptr": output,
            },
            tensors_to_clone=["in_ptr0", "in_ptr1", "out_ptr"],
        )
        self.assertEqual(out_dict["out_ptr"], torch_add)
        # Make sure it is NOT modified
        self.assertEqual(output, torch.zeros_like(t1))

    @requires_gpu
    @skipIfRocm
    def test_triton_kernel_functionalize(self):
        from functorch import make_fx
        from torch._higher_order_ops.triton_kernel_wrap import kernel_side_table
        from torch._subclasses.functional_tensor import (
            CppFunctionalizeAPI,
            FunctionalTensorMode,
            PythonFunctionalizeAPI,
        )

        kernel_side_table.reset_table()

        def f(x, output):
            out = triton_kernel_wrapper_functional(
                kernel_idx=kernel_side_table.add_kernel(mul2_kernel),
                constant_args_idx=kernel_side_table.add_constant_args(
                    {"n_elements": output.numel(), "BLOCK_SIZE": 16}
                ),
                grid=[(x.numel(),)],
                kwargs={
                    "in_ptr0": x,
                    "out_ptr": output,
                },
                tensors_to_clone=["in_ptr0", "out_ptr"],
            )
            return out["out_ptr"]

        t1 = torch.rand(5, device=GPU_TYPE)
        t2 = torch.rand(5, device=GPU_TYPE)
        with FunctionalTensorMode():
            gm = make_fx(PythonFunctionalizeAPI().functionalize(f))(t1, t2)
        # Make sure t2 was not modified
        self.assertNotEqual(gm(t1, t2), t2)

        gm = make_fx(CppFunctionalizeAPI().functionalize(f))(t1, t2)
        # Make sure t2 was not modified
        self.assertNotEqual(gm(t1, t2), t2)

        gm = make_fx(torch.func.functionalize(f))(t1, t2)
        # Make sure t2 was not modified
        self.assertNotEqual(gm(t1, t2), t2)

        gm = make_fx(f, tracing_mode="fake")(t1, t2)
        self.assertExpectedInline(
            gm.code.strip(),
            """\
def forward(self, x_1, output_1):
    triton_kernel_wrapper_functional_proxy = torch._higher_order_ops.triton_kernel_wrap.triton_kernel_wrapper_functional(kernel_idx = 0, constant_args_idx = 3, grid = [(5,)], kwargs = {'in_ptr0': x_1, 'out_ptr': output_1}, tensors_to_clone = ['in_ptr0', 'out_ptr']);  x_1 = output_1 = None
    getitem = triton_kernel_wrapper_functional_proxy['in_ptr0']
    getitem_1 = triton_kernel_wrapper_functional_proxy['out_ptr'];  triton_kernel_wrapper_functional_proxy = None
    return getitem_1""",
        )

    @requires_gpu
    @skipIfRocm
    def test_triton_kernel_mutation_type(self):
        from torch._higher_order_ops.triton_kernel_wrap import kernel_side_table
        from torch._subclasses.fake_tensor import FakeTensorMode
        from torch._subclasses.functional_tensor import (
            FunctionalTensor,
            FunctionalTensorMode,
        )

        def prep():
            x = torch.ones(4, device=GPU_TYPE, requires_grad=True)
            with FunctionalTensorMode():
                x_func = FunctionalTensor.to_functional(x)
            self.assertTrue(torch._is_functional_tensor(x_func.elem))
            return x_func

        # normal mutation only
        with FakeTensorMode():
            x_func = prep()

            with FunctionalTensorMode():
                x_func.mul_(2)

            self.assertFalse(
                torch._functionalize_are_all_mutations_hidden_from_autograd(x_func.elem)
            )

        # triton kernel mutation only
        with FakeTensorMode():
            x_func = prep()

            with FunctionalTensorMode():
                triton_kernel_wrapper_mutation(
                    kernel_idx=kernel_side_table.add_kernel(mul2_inplace_kernel),
                    constant_args_idx=kernel_side_table.add_constant_args(
                        {"n_elements": x_func.numel(), "BLOCK_SIZE": 16}
                    ),
                    grid=[(x_func.numel(),)],
                    kwargs={
                        "ptr": x_func,
                    },
                )

            self.assertTrue(
                torch._functionalize_are_all_mutations_hidden_from_autograd(x_func.elem)
            )

        # normal mutation + triton kernel mutation
        with FakeTensorMode():
            x_func = prep()

            with FunctionalTensorMode():
                x_func.mul_(2)
                triton_kernel_wrapper_mutation(
                    kernel_idx=kernel_side_table.add_kernel(mul2_inplace_kernel),
                    constant_args_idx=kernel_side_table.add_constant_args(
                        {"n_elements": x_func.numel(), "BLOCK_SIZE": 16}
                    ),
                    grid=[(x_func.numel(),)],
                    kwargs={
                        "ptr": x_func,
                    },
                )

            self.assertFalse(
                torch._functionalize_are_all_mutations_hidden_from_autograd(x_func.elem)
            )

    @requires_gpu
    @common_utils.parametrize("dynamic", [False, True])
    @common_utils.parametrize("backend", ["eager", "aot_eager", "inductor"])
    def test_triton_kernel_with_views(self, dynamic, backend):
        def call_triton_take_view(x: torch.Tensor):
            output = torch.zeros_like(x)
            n_elements = output.numel()
            grid = lambda meta: (triton.cdiv(n_elements, meta["BLOCK_SIZE"]),)
            mul2_kernel[grid](x, output, n_elements, BLOCK_SIZE=16)
            return output

        def call_triton_return_view(x: torch.Tensor):
            output = torch.zeros_like(x)
            n_elements = output.numel()
            grid = lambda meta: (triton.cdiv(n_elements, meta["BLOCK_SIZE"]),)
            mul2_kernel[grid](x, output, n_elements, BLOCK_SIZE=16)
            return output.view(4, 4)

        t = torch.rand(4, 4, device=GPU_TYPE)
        t_view = t.view(16)

        compiled_func = torch.compile(
            call_triton_take_view, backend=backend, fullgraph=True, dynamic=dynamic
        )
        self.assertEqual(2 * t_view, compiled_func(t_view))
        self.assertEqual(2 * t, compiled_func(t_view).view(4, 4))

        compiled_func = torch.compile(
            call_triton_return_view, backend=backend, fullgraph=True, dynamic=dynamic
        )
        self.assertEqual(2 * t_view, compiled_func(t).view(16))
        self.assertEqual(2 * t, compiled_func(t))

    @requires_gpu
    @common_utils.parametrize("grad_fn", [torch.no_grad, torch.enable_grad])
    @common_utils.parametrize("backend", ["eager", "aot_eager", "inductor"])
    def test_triton_kernel_with_grad_option(self, grad_fn, backend):
        def call_triton(x: torch.Tensor):
            with grad_fn():
                output = torch.zeros_like(x)
                n_elements = output.numel()
                grid = lambda meta: (triton.cdiv(n_elements, meta["BLOCK_SIZE"]),)
                mul2_kernel[grid](x, output, n_elements, BLOCK_SIZE=16)
                return output

        t = torch.rand(5, device=GPU_TYPE)
        compiled_func = torch.compile(call_triton, backend=backend, fullgraph=True)
        self.assertEqual(2 * t, compiled_func(t))

    @requires_gpu
    @common_utils.parametrize("backend", ["eager", "aot_eager", "inductor"])
    def test_triton_kernel_inner_triton_function(self, backend):
        def f(x: torch.Tensor):
            @triton.jit
            def pow2_kernel(
                in_ptr0,
                out_ptr,
                n_elements,
                BLOCK_SIZE: "tl.constexpr",
            ):
                pid = tl.program_id(axis=0)
                block_start = pid * BLOCK_SIZE
                offsets = block_start + tl.arange(0, BLOCK_SIZE)
                mask = offsets < n_elements
                x = tl.load(in_ptr0 + offsets, mask=mask)
                output = x * x
                tl.store(out_ptr + offsets, output, mask=mask)

            output = torch.zeros_like(x)
            n_elements = output.numel()
            grid = lambda meta: (triton.cdiv(n_elements, meta["BLOCK_SIZE"]),)
            pow2_kernel[grid](x, output, n_elements, BLOCK_SIZE=16)
            return output

        t = torch.rand(5, device=GPU_TYPE)

        compiled_func = torch.compile(f, backend=backend, fullgraph=True)
        # TODO(oulgen): NYI - Support this
        # self.assertEqual(t * t, compiled_func(t))

    @requires_gpu
    @common_utils.parametrize("grad", [False, True])
    @common_utils.parametrize("dynamic", [False, True])
    @patch.object(torch._inductor.config, "implicit_fallbacks", False)
    def test_triton_kernel_no_clones(self, grad, dynamic):
        from torch._inductor.utils import run_and_get_code

        def call_triton(x: torch.Tensor, y: torch.Tensor, output: torch.Tensor):
            n_elements = output.numel()

            tmp = torch.add(x, 1)
            grid = (x.numel(),)
            add_kernel.run(
                x, y, output, n_elements, warmup=False, grid=grid, BLOCK_SIZE=16
            )

            return output, tmp

        t1 = torch.rand(5, device=GPU_TYPE, requires_grad=grad)
        t2 = torch.rand(5, device=GPU_TYPE, requires_grad=grad)
        o1 = torch.zeros_like(t1, requires_grad=grad)

        torch_add = call_triton(t1, t2, o1)
        metrics.reset()
        o2 = torch.zeros_like(t1, requires_grad=grad)
        test, codes = run_and_get_code(
            torch.compile(call_triton, dynamic=dynamic), t1, t2, o2
        )
        if not grad:
            self.assertEqual(metrics.generated_kernel_count, 1)
        self.assertEqual(torch_add, test)
        # These two asserts are not optimal since it requires original aten
        # to be in the metadata, so there might be false negatives
        self.assertTrue("aten.copy" not in codes[0])
        self.assertTrue("aten.clone" not in codes[0])
        # The following checks that there are only the tensor output is in
        # the compiled graph
        if dynamic and grad:
            self.assertTrue("return (buf0, s0, )" in codes[0])
        else:
            self.assertTrue("return (buf0, )" in codes[0])

    @requires_gpu
    @skipIfRocm
    def test_triton_kernel_caching(self):
        from torch._inductor.utils import run_and_get_code

        def add_in_loop(
            x: torch.Tensor,
            y: torch.Tensor,
        ):
            output = torch.zeros_like(x)
            n_elements = output.numel()
            grid = lambda meta: (triton.cdiv(n_elements, meta["BLOCK_SIZE"]),)
            add_kernel_autotuned[grid](x, y, output, n_elements)
            return output

        def call_triton_add(
            x: torch.Tensor,
            y: torch.Tensor,
        ):
            for i in range(4):
                x = add_in_loop(x, y)
            return x

        t1 = torch.ones(5, device=GPU_TYPE)
        t2 = torch.ones(5, device=GPU_TYPE)

        test, (code,) = run_and_get_code(torch.compile(call_triton_add), t1, t2)
        self.assertEqual(test, 5 * torch.ones(5, device=GPU_TYPE))
        self.assertTrue("add_kernel_autotuned_1.run" not in code)

    @requires_gpu
    @skipIfRocm
    def test_triton_kernel_caching_duplicate(self):
        from torch._inductor.utils import run_and_get_code

        class C:
            @triton.jit
            def pass_kernel(
                in_ptr0,
                out_ptr,
                n_elements,
                BLOCK_SIZE: "tl.constexpr",
            ):
                pid = tl.program_id(axis=0)
                block_start = pid * BLOCK_SIZE
                offsets = block_start + tl.arange(0, BLOCK_SIZE)
                mask = offsets < n_elements
                x = tl.load(in_ptr0 + offsets, mask=mask)
                tl.store(out_ptr + offsets, x, mask=mask)

        class D:
            @triton.jit
            def pass_kernel(
                in_ptr0,
                out_ptr,
                n_elements,
                BLOCK_SIZE: "tl.constexpr",
            ):
                pid = tl.program_id(axis=0)
                block_start = pid * BLOCK_SIZE
                offsets = block_start + tl.arange(0, BLOCK_SIZE)
                mask = offsets < n_elements
                x = tl.load(in_ptr0 + offsets, mask=mask)
                tl.store(out_ptr + offsets, x, mask=mask)

        def call_triton(x: torch.Tensor):
            output1 = torch.zeros_like(x)
            output2 = torch.zeros_like(x)
            n_elements = output1.numel()
            grid = (n_elements,)
            C.pass_kernel[grid](x, output1, n_elements, BLOCK_SIZE=16)
            D.pass_kernel[grid](x, output2, n_elements, BLOCK_SIZE=16)
            return output1 + output2

        t = torch.ones(5, device=GPU_TYPE)
        test, (code,) = run_and_get_code(torch.compile(call_triton), t)
        # Make sure we emitted two kernels here
        self.assertTrue("pass_kernel_0.run" in code)
        self.assertTrue("pass_kernel_1.run" in code)

    @requires_gpu
    @skipIfRocm
    def test_triton_kernel_various_args(self):
        @triton.autotune(
            configs=[triton.Config({"BLOCK_SIZE": 128})],
            key=[],
        )
        @triton.jit
        def pass_kernel(
            out_ptr,
            n_elements,
            dummy_None,
            dummy_empty,
            dummy_float,
            BLOCK_SIZE: "tl.constexpr",
            RANDOM_SIZE: "tl.constexpr",
        ):
            pass

        @torch.compile
        def call_triton(output):
            n_elements = output.numel()
            grid = (n_elements,)
            pass_kernel[grid](
                output,
                n_elements,
                None,
                torch.empty_like(output),
                3.1415926,
                RANDOM_SIZE=0,
            )
            return output

        output = torch.randn(5, device=GPU_TYPE)
        # Make sure this does not crash
        call_triton(output)

    @requires_gpu
    @skipIfRocm
    def test_triton_kernel_dependancies(self):
        def call_triton(
            x: torch.Tensor,
            y: torch.Tensor,
        ):
            output = torch.zeros_like(x)
            n_elements = output.numel()
            grid = lambda meta: (triton.cdiv(n_elements, meta["BLOCK_SIZE"]),)
            add_kernel_autotuned[grid](x, y, output, n_elements)
            output2 = torch.zeros_like(output)
            add_kernel_autotuned[grid](output, y, output2, n_elements)
            output3 = torch.add(output2, 1)
            return output3

        t1 = torch.rand(5, device=GPU_TYPE)
        t2 = torch.rand(5, device=GPU_TYPE)
        torch_result = call_triton(t1, t2)
        compiled_result = torch.compile(call_triton)(t1, t2)
        self.assertEqual(torch_result, compiled_result)

    @requires_gpu
    @skipIfRocm
    def test_triton_kernel_reinplace_inplaceable_pass(self):
        def call_triton(
            x: torch.Tensor,
            y: torch.Tensor,
        ):
            output = torch.zeros_like(x)
            n_elements = output.numel()
            grid = lambda meta: (triton.cdiv(n_elements, meta["BLOCK_SIZE"]),)
            add_kernel_autotuned[grid](x, y, output, n_elements)
            add_kernel_autotuned[grid](output, x, output, n_elements)
            return output

        t1 = torch.rand(5, device=GPU_TYPE)
        t2 = torch.rand(5, device=GPU_TYPE)
        torch_result = call_triton(t1, t2)
        compiled_result = torch.compile(call_triton)(t1, t2)
        self.assertEqual(torch_result, compiled_result)

    @requires_gpu
    @common_utils.parametrize("grad", [False, True])
    def test_triton_kernel_multi_kernel(self, grad):
        @triton.jit
        def mul2_and_add_and_zero_negatives_kernel(
            in_ptr0,
            in_ptr1,
            out_ptr,
            n_elements,
            BLOCK_SIZE: "tl.constexpr",
            ACTIVATION: "tl.constexpr",
        ):
            pid = tl.program_id(axis=0)
            block_start = pid * BLOCK_SIZE
            offsets = block_start + tl.arange(0, BLOCK_SIZE)
            mask = offsets < n_elements
            indirection_kernel(
                in_ptr0,
                in_ptr0,
                n_elements,
                BLOCK_SIZE=BLOCK_SIZE,
                ACTIVATION="mul2_inplace_kernel",
            )
            indirection_kernel(
                in_ptr1,
                in_ptr1,
                n_elements,
                BLOCK_SIZE=BLOCK_SIZE,
                ACTIVATION="mul2_inplace_kernel",
            )
            x = tl.load(in_ptr0 + offsets, mask=mask)
            y = tl.load(in_ptr1 + offsets, mask=mask)
            output = x + y
            if ACTIVATION == "zero_negs":
                output = zero_negs(output)
            tl.store(out_ptr + offsets, output, mask=mask)

        @torch.compile
        def call_triton(
            x: torch.Tensor,
            y: torch.Tensor,
            xi: torch.Tensor,
            yi: torch.Tensor,
            output: torch.Tensor,
            outputi: torch.Tensor,
        ):
            n_elements = output.numel()

            grid = (x.numel(),)
            mul2_and_add_and_zero_negatives_kernel[grid](
                x, y, output, n_elements, BLOCK_SIZE=16, ACTIVATION="zero_negs"
            )
            mul2_and_add_and_zero_negatives_kernel[grid](
                xi, yi, outputi, n_elements, BLOCK_SIZE=16, ACTIVATION=None
            )

            return (output, outputi)

        t1 = torch.tensor(
            [-2.0, -1.0, 0.0, 1.0, 2.0], device=GPU_TYPE, requires_grad=grad
        )
        t2 = torch.tensor(
            [-2.0, -1.0, 0.0, 1.0, 2.0], device=GPU_TYPE, requires_grad=grad
        )
        float_result = 2 * t1 + 2 * t2
        float_result = float_result.where(float_result >= 0, 0.0)

        t1i = torch.randint(-2, 2, (5,), device=GPU_TYPE)
        t2i = torch.randint(-2, 2, (5,), device=GPU_TYPE)
        o = torch.zeros_like(t1, requires_grad=grad)
        oi = torch.zeros_like(t1i)
        int_result = 2 * t1i + 2 * t2i

        (result, resulti) = call_triton(t1, t2, t1i, t2i, o, oi)
        self.assertEqual(float_result, result)
        self.assertEqual(int_result, resulti)

<<<<<<< HEAD
    @requires_gpu
=======
    @requires_cuda
    @skipIfRocm
>>>>>>> 0aaac68c
    def test_triton_kernel_constants(self):
        @triton.jit
        def mulC_kernel(
            in_ptr0,
            out_ptr,
            n_elements,
            BLOCK_SIZE: "tl.constexpr",
            CONSTANT_NAME: "tl.constexpr",
        ):
            pid = tl.program_id(axis=0)
            block_start = pid * BLOCK_SIZE
            offsets = block_start + tl.arange(0, BLOCK_SIZE)
            mask = offsets < n_elements
            x = tl.load(in_ptr0 + offsets, mask=mask)
            if CONSTANT_NAME.value == STRING_CONSTANT_C:
                output = CONSTANT_C * x
            if BOOL_CONSTANT_C:
                output *= CONSTANT_C
            tl.store(out_ptr + offsets, output, mask=mask)

        def call_triton(
            x: torch.Tensor,
        ):
            output = torch.zeros_like(x)
            n_elements = output.numel()

            grid = (x.numel(),)
            mulC_kernel[grid](
                x, output, n_elements, BLOCK_SIZE=16, CONSTANT_NAME="CONSTANT_C"
            )
            return output

        # Triton kernels capture global constants by their parse time value
        # not runtime value
        global CONSTANT_C
        prev_c = CONSTANT_C
        # If the behavior of triton kernels change, this test will fail
        CONSTANT_C = 10
        assert CONSTANT_C != prev_c

        t = torch.randn(5, device=GPU_TYPE)
        torch_result = call_triton(t)
        compiled_result = torch.compile(call_triton)(t)

        self.assertEqual(torch_result, compiled_result)

        # reset back
        CONSTANT_C = prev_c

    @requires_gpu
    @skipIfRocm
    @common_utils.parametrize("grad", [False, True])
    @common_utils.parametrize("dynamic", [False, True])
    @common_utils.parametrize("backend", ["eager", "aot_eager", "inductor"])
    @common_utils.parametrize("grid_type", [1, 2, 3])
    def test_triton_kernel_autotune(self, grad, dynamic, backend, grid_type):
        def call_triton(x: torch.Tensor, y: torch.Tensor, output: torch.Tensor):
            n_elements = output.numel()

            def grid_fn(meta):
                return (triton.cdiv(n_elements, meta["BLOCK_SIZE"]),)

            if grid_type == 1:
                grid = (n_elements,)
            elif grid_type == 2:
                grid = lambda meta: (triton.cdiv(n_elements, meta["BLOCK_SIZE"]),)
            elif grid_type == 3:
                grid = grid_fn

            add_kernel_autotuned[grid](x, y, output, n_elements)
            return output

        t1 = torch.rand(256, device=GPU_TYPE, requires_grad=grad)
        t2 = torch.rand(256, device=GPU_TYPE, requires_grad=grad)
        output = torch.zeros_like(t1, requires_grad=grad)

        torch_add = call_triton(t1, t2, output)
        compiled_func = torch.compile(
            call_triton, backend=backend, fullgraph=True, dynamic=dynamic
        )

        output2 = torch.zeros_like(t1, requires_grad=grad)
        self.assertEqual(compiled_func(t1, t2, output2), torch_add)

    @requires_gpu
    @skipIfRocm
    @common_utils.parametrize("grad", [False, True])
    @common_utils.parametrize("dynamic", [False, True])
    @common_utils.parametrize("backend", ["eager", "aot_eager", "inductor"])
    @common_utils.parametrize("grid_type", [1, 2, 3])
    def test_triton_kernel_2d_autotune(self, grad, dynamic, backend, grid_type):
        def call_triton(x: torch.Tensor, y: torch.Tensor, output: torch.Tensor):
            x_elements = output.size()[0]
            y_elements = output.size()[1]

            def grid_fn(meta):
                return (
                    triton.cdiv(x_elements, meta["BLOCK_SIZE_X"]),
                    triton.cdiv(y_elements, meta["BLOCK_SIZE_Y"]),
                )

            if grid_type == 1:
                grid = (x_elements, y_elements)
            elif grid_type == 2:
                grid = lambda meta: (
                    triton.cdiv(x_elements, meta["BLOCK_SIZE_X"]),
                    triton.cdiv(y_elements, meta["BLOCK_SIZE_Y"]),
                )
            elif grid_type == 3:
                grid = grid_fn

            add_kernel_2d_autotuned[grid](x, y, output, x_elements, y_elements)
            return output

        t1 = torch.rand((512, 256), device=GPU_TYPE, requires_grad=grad)
        t2 = torch.rand((512, 256), device=GPU_TYPE, requires_grad=grad)
        output = torch.zeros_like(t1, requires_grad=grad)

        torch_result = call_triton(t1, t2, output)
        compiled_func = torch.compile(
            call_triton, backend=backend, fullgraph=True, dynamic=dynamic
        )
        output2 = torch.zeros_like(t1, requires_grad=grad)
        self.assertEqual(compiled_func(t1, t2, output2), torch_result)

    @requires_gpu
    @common_utils.parametrize("grad", [False, True])
    @common_utils.parametrize("dynamic", [False, True])
    @common_utils.parametrize("backend", ["eager", "aot_eager", "inductor"])
    @patch.object(torch._inductor.config, "implicit_fallbacks", False)
    def test_triton_kernel_native(self, grad, dynamic, backend):
        def call_triton_add(
            x: torch.Tensor,
            y: torch.Tensor,
            output: torch.Tensor,
            grid_type: int,
            num=1,
            positional=False,
        ):
            n_elements = output.numel()

            def grid_fn(meta):
                return (triton.cdiv(num, meta["BLOCK_SIZE"]),)

            if grid_type == 0:
                grid = (x.numel(),)
            elif grid_type == 1:
                grid = lambda meta: (triton.cdiv(n_elements, meta["BLOCK_SIZE"]),)
            else:
                grid = grid_fn

            if positional:
                add_kernel[grid](x, y, output, n_elements, 16)
            else:
                add_kernel[grid](x, y, output, n_elements, BLOCK_SIZE=16)

            return output

        t1 = torch.rand(5, device=GPU_TYPE, requires_grad=grad)
        t2 = torch.rand(5, device=GPU_TYPE, requires_grad=grad)
        o1 = torch.zeros_like(t1, requires_grad=grad)

        torch_add = t1 + t2

        # No Dynamo -- Make sure triton kernel works
        self.assertEqual(call_triton_add(t1, t2, o1, 1), torch_add)
        # No Dynamo -- Make sure triton kernel works (with positional BLOCK_SIZE)
        o2 = torch.zeros_like(t1, requires_grad=grad)
        self.assertEqual(call_triton_add(t1, t2, o2, 1, True), torch_add)

        # With Dynamo
        compiled_func = torch.compile(
            call_triton_add, backend=backend, fullgraph=True, dynamic=dynamic
        )
        # With simple kernel
        o3 = torch.zeros_like(t1, requires_grad=grad)
        self.assertEqual(compiled_func(t1, t2, o3, 0), torch_add)
        # With lambda kernel
        o4 = torch.zeros_like(t1, requires_grad=grad)
        self.assertEqual(compiled_func(t1, t2, o4, 1), torch_add)
        # With lambda kernel (with positional BLOCK_SIZE)
        o5 = torch.zeros_like(t1, requires_grad=grad)
        self.assertEqual(compiled_func(t1, t2, o5, 1, 1, True), torch_add)
        # With user defined function kernel
        o6 = torch.zeros_like(t1, requires_grad=grad)
        self.assertEqual(compiled_func(t1, t2, o6, 2, 200), torch_add)

    @requires_gpu
    def test_triton_kernel_mutation_not_mark_dirty(self):
        @torch.compile
        def f(x):
            n_elements = x.numel()
            add_kernel[(n_elements,)](x, x, x, n_elements, 16)
            return x

        x = torch.randn(5, device=GPU_TYPE, requires_grad=True)
        x_cloned = x.clone()
        out = x_cloned.sin()
        f(x_cloned)
        out.sum().backward()

    @requires_cuda
    @patch.object(torch._inductor.config, "allow_buffer_reuse", True)
    def test_triton_kernel_inputs_buffer_reuse(self):
        def _mul2(x):
            y = torch.empty_like(x)
            mul2_kernel[(10,)](
                in_ptr0=x,
                out_ptr=y,
                n_elements=x.numel(),
                BLOCK_SIZE=1,
            )
            return y

        @torch.compile
        def f(x):
            for _ in range(4):
                # The output of one kernel is the input to the next kernel, but
                # at some point we should re-use buffers not allocate new ones.
                x = _mul2(x)
            return x + 1

        x = torch.randn(10, device="cuda", dtype=torch.float32)
        eager_out = f(x)
        compiled_out, (code,) = run_and_get_code(torch.compile(f), x)
        self.assertEqual(compiled_out, eager_out)

        # Check that we're allocating the minimal # of buffers.
        num_bufs_allocated = code.count(
            "empty_strided_cuda((10, ), (1, ), torch.float32)"
        )
        self.assertEqual(num_bufs_allocated, 2)

        # Check we're re-using buffers if not allocating.
        num_bufs_reused = code.count("# reuse")
        self.assertEqual(num_bufs_reused, 3)

    @requires_gpu
    def test_triton_kernel_matmul_tracking(self):
        @triton.jit
        def ones_kernel(x_ptr, n_elements, BLOCK_SIZE: "tl.constexpr"):
            pid = tl.program_id(axis=0)
            block_start = pid * BLOCK_SIZE
            offsets = block_start + tl.arange(0, BLOCK_SIZE)
            mask = offsets < n_elements
            x = 1.0
            tl.store(x_ptr + offsets, x, mask=mask)

        @torch.compile
        def f(x):
            out = torch.zeros_like(x)
            ones_kernel[(4,)](out, 16, BLOCK_SIZE=16)
            return torch.mm(out, x) + 10

        x = torch.randn(4, 4, device=GPU_TYPE)
        torch_out = f(x)
        python_out = torch.mm(torch.ones(4, 4, device=GPU_TYPE), x) + 10
        self.assertEqual(torch_out, python_out)

    @requires_gpu
    def test_triton_kernel_strided_input(self):
        def f(inp):
            # left has strides [256, 1]
            left, right = torch.split(inp, [128, 128], dim=1)
            out = torch.empty_like(left)
            X_BLOCK_SIZE, Y_BLOCK_SIZE = 32, 16
            grid = (left.size(1) // X_BLOCK_SIZE, left.size(0) // Y_BLOCK_SIZE)
            double_strided_kernel[grid](
                in_ptr=left,
                out_ptr=out,
                in_y_stride=left.stride(0),
                out_y_stride=out.stride(0),
                X_BLOCK_SIZE=X_BLOCK_SIZE,
                Y_BLOCK_SIZE=Y_BLOCK_SIZE,
            )
            return out

        inp = torch.randn(64, 256, device=GPU_TYPE)

        eager_out = f(inp)
        compiled_out = torch.compile(f)(inp)
        self.assertEqual(compiled_out, eager_out)

    @requires_gpu
    def test_triton_kernel_strided_input_nonzero_offset(self):
        def f(inp):
            # right has strides [256, 1] and storage offset 128
            left, right = torch.split(inp, [128, 128], dim=1)
            out = torch.empty_like(right)
            X_BLOCK_SIZE, Y_BLOCK_SIZE = 32, 16
            grid = (right.size(1) // X_BLOCK_SIZE, right.size(0) // Y_BLOCK_SIZE)
            double_strided_kernel[grid](
                in_ptr=right,
                out_ptr=out,
                in_y_stride=right.stride(0),
                out_y_stride=out.stride(0),
                X_BLOCK_SIZE=X_BLOCK_SIZE,
                Y_BLOCK_SIZE=Y_BLOCK_SIZE,
            )
            return out

        inp = torch.randn(64, 256, device=GPU_TYPE)

        eager_out = f(inp)
        compiled_out = torch.compile(f)(inp)
        self.assertEqual(compiled_out, eager_out)

    @requires_gpu
    def test_triton_kernel_slice_and_view_input(self):
        def f(inp):
            # left has strides [256, 1]
            left = inp[:, :128]
            left = left.view(64, 4, 32)
            out = torch.empty_like(left)
            X_BLOCK_SIZE, Y_BLOCK_SIZE = 32, 16
            grid = (
                (left.size(1) * left.size(2)) // X_BLOCK_SIZE,
                left.size(0) // Y_BLOCK_SIZE,
            )
            double_strided_kernel[grid](
                in_ptr=left,
                out_ptr=out,
                in_y_stride=left.stride(0),
                out_y_stride=out.stride(0),
                X_BLOCK_SIZE=X_BLOCK_SIZE,
                Y_BLOCK_SIZE=Y_BLOCK_SIZE,
            )
            return out + left

        inp = torch.randn(64, 256, device=GPU_TYPE)

        eager_out = f(inp)
        compiled_out = torch.compile(f)(inp)
        self.assertEqual(compiled_out, eager_out)

    @requires_gpu
    def test_triton_kernel_fallback(self):
        def f(x, y):
            out = torch.zeros_like(x)
            out2 = torch.zeros_like(x)
            # torch.mm is ExternKernelOut
            add_kernel[(4,)](x, torch.mm(x, y), out, 4, 16)
            # torch.sort creates fallback kernel and hence MultiOutput
            add_kernel[(4,)](x, torch.sort(y).values, out, 4, 16)
            return out, out2

        x = torch.randn(4, 4, device=GPU_TYPE)
        y = torch.randn(4, 4, device=GPU_TYPE)
        eager_out = f(x, y)
        compiled_out = torch.compile(f)(x, y)
        self.assertEqual(compiled_out, eager_out)

    @requires_gpu
    @skipIfRocm
    def test_triton_kernel_out_of_order(self):
        @triton.jit
        def add_kernel(
            in_ptr0,
            in_ptr1,
            BLOCK_SIZE: "tl.constexpr",
            out_ptr,
            n_elements,
        ):
            pid = tl.program_id(axis=0)
            block_start = pid * BLOCK_SIZE
            offsets = block_start + tl.arange(0, BLOCK_SIZE)
            mask = offsets < n_elements
            x = tl.load(in_ptr0 + offsets, mask=mask)
            y = tl.load(in_ptr1 + offsets, mask=mask)
            output = x + y
            tl.store(out_ptr + offsets, output, mask=mask)

        def f(x, y):
            out = torch.zeros_like(x)
            n_elements = x.numel()
            add_kernel[(n_elements,)](x, y, 4, out, n_elements)
            return out

        x = torch.randn(4, device=GPU_TYPE)
        y = torch.randn(4, device=GPU_TYPE)
        eager_out = f(x, y)
        compiled_out = torch.compile(f)(x, y)
        self.assertEqual(compiled_out, eager_out)

    @requires_gpu
    @skipIfRocm
    @torch._dynamo.config.patch(capture_dynamic_output_shape_ops=True)
    @torch._dynamo.config.patch(capture_scalar_outputs=True)
    @common_utils.parametrize("backend", ["eager", "aot_eager", "inductor"])
    def test_triton_kernel_unbacked_shape_tensor(self, backend):
        @triton.jit
        def square(
            in_ptr,
            out_ptr,
            n_elements,
            BLOCK_SIZE: "tl.constexpr",
        ):
            pid = tl.program_id(axis=0)
            block_start = pid * BLOCK_SIZE
            offsets = block_start + tl.arange(0, BLOCK_SIZE)
            mask = offsets < n_elements
            x = tl.load(in_ptr + offsets, mask=mask)
            output = x * x
            tl.store(out_ptr + offsets, output, mask=mask)

        def f(x):
            x = x[x > 2]
            n_elements = x.numel()
            output = torch.zeros_like(x)
            grid = lambda meta: (triton.cdiv(n_elements, meta["BLOCK_SIZE"]),)
            square[grid](x, output, n_elements, BLOCK_SIZE=16)
            return output

        x = torch.randn(4, device=GPU_TYPE)
        eager_out = f(x)
        compiled_out = torch.compile(f, fullgraph=True, backend=backend)(x)
        self.assertEqual(compiled_out, eager_out)

    @requires_gpu
    @skipIfRocm
    @common_utils.parametrize("dynamic", [False, True])
    def test_triton_kernel_equal_to_1_arg(self, dynamic):
        @triton.jit
        def add_kernel_half_n_elements(
            in_ptr0,
            in_ptr1,
            out_ptr,
            half_n_elements,
            BLOCK_SIZE: "tl.constexpr",
        ):
            pid = tl.program_id(axis=0)
            block_start = pid * BLOCK_SIZE
            offsets = block_start + tl.arange(0, BLOCK_SIZE)
            mask = offsets < half_n_elements * 2
            x = tl.load(in_ptr0 + offsets, mask=mask)
            y = tl.load(in_ptr1 + offsets, mask=mask)
            output = x + y
            tl.store(out_ptr + offsets, output, mask=mask)

        def f(x, y):
            out = torch.empty_like(x)
            half_n_elements = x.numel() // 2
            add_kernel_half_n_elements[(half_n_elements,)](
                x, y, out, half_n_elements, BLOCK_SIZE=16
            )
            return out

        x = torch.randn(2, device=GPU_TYPE)
        y = torch.randn(2, device=GPU_TYPE)
        eager_out = f(x, y)
        compiled_out, sources = run_and_get_code(
            torch.compile(f, dynamic=dynamic), x, y
        )

        if dynamic:
            # when half_n_elements passed to the Triton kernel is
            # dynamic, equal_to_1 specializaiton can't be enforced
            self.assertTrue("equal_to_1=()" in sources[0])
        else:
            self.assertTrue("equal_to_1=(3,)" in sources[0])
        self.assertEqual(compiled_out, eager_out)

    @requires_gpu
    @skipIfRocm
    @common_utils.parametrize("dynamic", [False, True])
    def test_triton_kernel_equal_to_1_float_arg(self, dynamic):
        def f(x, y):
            out = torch.empty_like(x)
            n_elements = x.numel()
            scaling_factor = (n_elements**0) / 1.0
            add_kernel_with_scaling[(n_elements,)](
                x,
                y,
                out,
                n_elements,
                scaling_factor,
                BLOCK_SIZE=16,
            )
            return out

        x = torch.randn(2, device=GPU_TYPE)
        y = torch.randn(2, device=GPU_TYPE)
        eager_out = f(x, y)
        compiled_out, sources = run_and_get_code(
            torch.compile(f, dynamic=dynamic), x, y
        )

        # float 1.0 (both literal or symbolic)
        # should not be added to equal_to_1
        self.assertTrue("equal_to_1=()" in sources[0])
        self.assertEqual(compiled_out, eager_out)

    @requires_gpu
    @skipIfRocm
    def test_triton_kernel_with_imported_symbol(self):
        @triton.jit
        def add_kernel_with_imported_symbol(
            in_ptr,
            out_ptr,
            n_elements,
            BLOCK_SIZE: "tl.constexpr",
        ):
            pid = tl.program_id(axis=0)
            block_start = pid * BLOCK_SIZE
            offsets = block_start + tl.arange(0, BLOCK_SIZE)
            mask = offsets < n_elements
            x = tl.load(in_ptr + offsets, mask=mask)
            output = fast_dividef(x, 3.14)
            tl.store(out_ptr + offsets, output, mask=mask)

        def f(x):
            out = torch.empty_like(x)
            n_elements = x.numel()
            add_kernel_with_imported_symbol[(n_elements,)](
                x, out, n_elements, BLOCK_SIZE=16
            )
            return out

        x = torch.randn(4, device=GPU_TYPE)
        eager_out = f(x)
        compiled_out = torch.compile(f)(x)

        self.assertEqual(compiled_out, eager_out)

    @requires_gpu
    @skipIfRocm
    def test_triton_kernel_with_imported_symbol_with_custom_name(self):
        @triton.jit
        def add_kernel_with_imported_symbol(
            in_ptr,
            out_ptr,
            n_elements,
            BLOCK_SIZE: "tl.constexpr",
        ):
            pid = tl.program_id(axis=0)
            block_start = pid * BLOCK_SIZE
            offsets = block_start + tl.arange(0, BLOCK_SIZE)
            mask = offsets < n_elements
            x = tl.load(in_ptr + offsets, mask=mask)
            output = my_fast_dividef(x, 3.14)
            tl.store(out_ptr + offsets, output, mask=mask)

        def f(x):
            out = torch.empty_like(x)
            n_elements = x.numel()
            add_kernel_with_imported_symbol[(n_elements,)](
                x, out, n_elements, BLOCK_SIZE=16
            )
            return out

        x = torch.randn(4, device=GPU_TYPE)
        eager_out = f(x)
        compiled_out = torch.compile(f)(x)

        self.assertEqual(compiled_out, eager_out)

    @requires_gpu
    @skipIfRocm
    @common_utils.parametrize("size", [4, 16])
    @common_utils.parametrize("dynamic", [False, True])
    def test_triton_kernel_different_shapes(self, size, dynamic):
        from torch._inductor.utils import run_and_get_code

        def f(x, y, xx, yy):
            n_elements = x.numel()
            output_1 = torch.zeros_like(x)
            grid = lambda meta: (triton.cdiv(n_elements, meta["BLOCK_SIZE"]),)
            add_kernel[grid](x, y, output_1, n_elements, BLOCK_SIZE=4)

            n_elements = xx.numel()
            output_2 = torch.zeros_like(xx)
            grid = lambda meta: (triton.cdiv(n_elements, meta["BLOCK_SIZE"]),)
            add_kernel[grid](xx, yy, output_2, n_elements, BLOCK_SIZE=4)

            return output_1, output_2

        x = torch.rand(size, device=GPU_TYPE)
        y = torch.rand(size, device=GPU_TYPE)
        xx = torch.rand(size, size, device=GPU_TYPE)
        yy = torch.rand(size, size, device=GPU_TYPE)
        args = [x, y, xx, yy]

        eager_out = f(*args)
        compiled_out, (code,) = run_and_get_code(
            torch.compile(f, fullgraph=True, dynamic=dynamic, backend="inductor"), *args
        )
        if size == 4 and not dynamic:
            # Produce 2 kernels due to divisibility
            self.assertTrue("add_kernel_0.run" in code)
            self.assertTrue("add_kernel_1.run" in code)
        else:
            # size == 16 or dynamic
            # Only one kernel
            self.assertTrue("add_kernel_0.run" in code)
            self.assertTrue("add_kernel_1.run" not in code)

        self.assertEqual(compiled_out, eager_out)

    @requires_gpu
    @skipIfRocm
    def test_triton_kernel_reset_to_zero(self):
        @triton.autotune(
            configs=[
                triton.Config({"BLOCK_SIZE": 128}, num_stages=3, num_warps=8),
                triton.Config({"BLOCK_SIZE": 64}, num_stages=3, num_warps=8),
            ],
            key=["n_elements"],
            reset_to_zero=["out_ptr"],
        )
        @triton.jit
        def add_kernel_autotuned_reset(
            in_ptr0,
            in_ptr1,
            out_ptr,
            n_elements,
            BLOCK_SIZE: "tl.constexpr",
        ):
            pid = tl.program_id(axis=0)
            block_start = pid * BLOCK_SIZE
            offsets = block_start + tl.arange(0, BLOCK_SIZE)
            mask = offsets < n_elements
            x = tl.load(in_ptr0 + offsets, mask=mask)
            y = tl.load(in_ptr1 + offsets, mask=mask)
            output = x + y
            tl.store(out_ptr + offsets, output, mask=mask)

        @torch.compile(fullgraph=True)
        def f(x, y):
            output = torch.zeros_like(x)
            n_elements = output.numel()
            grid = lambda meta: (triton.cdiv(n_elements, meta["BLOCK_SIZE"]),)
            add_kernel_autotuned_reset[grid](x, y, output, n_elements)
            return output

        x = torch.randn(4, device=GPU_TYPE)
        msg = "Only configs and keys are supported for triton.autotune"
        with self.assertRaisesRegex(torch._dynamo.exc.Unsupported, msg):
            f(x, x)

    @requires_gpu
    @skipIfRocm
    @common_utils.parametrize("dynamic", [False, True])
    @common_utils.parametrize("backend", ["eager", "aot_eager", "inductor"])
    def test_triton_kernel_triton_dtype(self, dynamic, backend):
        @triton.jit
        def add_kernel_with_dtype(
            in_ptr0,
            in_ptr1,
            out_ptr,
            dtype: "tl.constexpr",
            n_elements,
            BLOCK_SIZE: "tl.constexpr",
        ):
            pid = tl.program_id(axis=0)
            block_start = pid * BLOCK_SIZE
            offsets = block_start + tl.arange(0, BLOCK_SIZE)
            mask = offsets < n_elements
            x = tl.load(in_ptr0 + offsets, mask=mask).to(dtype)
            y = tl.load(in_ptr1 + offsets, mask=mask).to(dtype)
            output = x + y
            tl.store(out_ptr + offsets, output, mask=mask)

        def f(x, y, dtype_torch, dtype_triton):
            output = torch.zeros_like(x).to(dtype=dtype_torch)
            n_elements = output.numel()
            grid = lambda meta: (triton.cdiv(n_elements, meta["BLOCK_SIZE"]),)
            add_kernel_with_dtype[grid](
                x, y, output, dtype_triton, n_elements, BLOCK_SIZE=4
            )
            return output

        x = torch.randn(4, device=GPU_TYPE)
        y = torch.randn(4, device=GPU_TYPE)
        args_list = (
            [x, y, torch.float32, tl.float32],
            [x, y, torch.bfloat16, tl.bfloat16],
        )
        for args in args_list:
            eager_out = f(*args)
            compiled_out = torch.compile(
                f, fullgraph=True, backend=backend, dynamic=dynamic
            )(*args)
            self.assertEqual(compiled_out, eager_out)

    @requires_gpu
    @skipIfRocm
    @common_utils.parametrize("backend", ["eager", "aot_eager", "inductor"])
    def test_triton_kernel_special_kwargs_with_autotune(self, backend):
        @triton.autotune(
            configs=[
                triton.Config({"BLOCK_SIZE": 128}),
                triton.Config({"BLOCK_SIZE": 64}),
            ],
            key=["n_elements"],
        )
        @triton.jit
        def add_kernel(
            in_ptr0,
            in_ptr1,
            out_ptr,
            n_elements,
            BLOCK_SIZE: "tl.constexpr",
        ):
            pid = tl.program_id(axis=0)
            block_start = pid * BLOCK_SIZE
            offsets = block_start + tl.arange(0, BLOCK_SIZE)
            mask = offsets < n_elements
            x = tl.load(in_ptr0 + offsets, mask=mask)
            y = tl.load(in_ptr1 + offsets, mask=mask)
            output = x + y
            tl.store(out_ptr + offsets, output, mask=mask)

        @torch.compile(fullgraph=True, backend=backend)
        def f(x, y):
            output = torch.zeros_like(x)
            n_elements = output.numel()
            grid = lambda meta: (triton.cdiv(n_elements, meta["BLOCK_SIZE"]),)
            add_kernel[grid](
                x,
                y,
                output,
                n_elements,
                num_warps=8,
                num_stages=3,
            )
            return output

        x = torch.randn(4, device=GPU_TYPE)
        f(x, x)

    @requires_gpu
    @skipIfRocm
    @common_utils.parametrize("backend", ["eager", "aot_eager", "inductor"])
    def test_triton_kernel_num_ctas(self, backend):
        @triton.jit
        def kernel(X):
            return

        @torch.compile(backend=backend)
        def f(x):
            kernel[(1,)](x, num_ctas=1)
            kernel.run(x, num_ctas=1, grid=(1,), warmup=False)
            return x

        x = torch.randn(4, device="cuda")
        f(x)

    @requires_cuda
    @skipIfRocm
    @common_utils.parametrize("backend", ["eager", "aot_eager", "inductor"])
    def test_triton_kernel_special_kwargs_without_autotune(self, backend):
        @triton.jit
        def add_kernel(
            in_ptr0,
            in_ptr1,
            out_ptr,
            n_elements,
            BLOCK_SIZE: "tl.constexpr",
        ):
            pid = tl.program_id(axis=0)
            block_start = pid * BLOCK_SIZE
            offsets = block_start + tl.arange(0, BLOCK_SIZE)
            mask = offsets < n_elements
            x = tl.load(in_ptr0 + offsets, mask=mask)
            y = tl.load(in_ptr1 + offsets, mask=mask)
            output = x + y
            tl.store(out_ptr + offsets, output, mask=mask)

        @torch.compile(fullgraph=True, backend=backend)
        def f(x, y):
            output = torch.zeros_like(x)
            n_elements = output.numel()
            grid = lambda meta: (triton.cdiv(n_elements, meta["BLOCK_SIZE"]),)
            add_kernel[grid](
                x,
                y,
                output,
                n_elements,
                BLOCK_SIZE=128,
                num_warps=8,
                num_stages=3,
            )
            return output

        x = torch.randn(4, device=GPU_TYPE)
        f(x, x)


def make_mutation_test(fn):
    @requires_gpu
    @skipIfRocm
    def test_fn(self):
        from torch._higher_order_ops.triton_kernel_wrap import identify_mutated_tensors

        kernel, inputs, outputs = fn()
        self.assertListEqual(
            identify_mutated_tensors(kernel, inputs),
            outputs,
        )

    return test_fn


# Triton codegen suffers from scoping issues.
# Define helpers here
if HAS_GPU:

    @triton.jit
    def helper_id(p):
        return p

    @triton.jit
    def helper_add_and_out(x, y, out_ptr):
        return x + y, out_ptr


class MutationTests(torch._inductor.test_case.TestCase):
    # Tests injected below

    @make_mutation_test
    def test_out_of_order_kernel():
        @triton.jit
        def add_kernel_out_of_order(
            in_ptr0,
            n_elements,
            in_ptr1,
            out_ptr,
            BLOCK_SIZE: "tl.constexpr",
        ):
            pid = tl.program_id(axis=0)
            block_start = pid * BLOCK_SIZE
            offsets = block_start + tl.arange(0, BLOCK_SIZE)
            mask = offsets < n_elements
            x = tl.load(in_ptr0 + offsets, mask=mask)
            y = tl.load(in_ptr1 + offsets, mask=mask)
            output = x + y
            tl.store(out_ptr + offsets, output, mask=mask)

        t = torch.randn(4)
        return (
            add_kernel_out_of_order,
            {
                "in_ptr0": t,
                "n_elements": 4,
                "in_ptr1": t,
                "out_ptr": t,
                "BLOCK_SIZE": 4,
            },
            ["out_ptr"],
        )

    @make_mutation_test
    def test_out_of_order_kernel_call():
        @triton.jit
        def add_kernel_out_of_order_fn1(
            in_ptr0,
            n_elements,
            in_ptr1,
            out_ptr,
            BLOCK_SIZE: "tl.constexpr",
        ):
            pid = tl.program_id(axis=0)
            block_start = pid * BLOCK_SIZE
            offsets = block_start + tl.arange(0, BLOCK_SIZE)
            mask = offsets < n_elements
            add_kernel_out_of_order_fn2(
                in_ptr0, in_ptr1, n_elements, out_ptr, BLOCK_SIZE=BLOCK_SIZE
            )

        t = torch.randn(4)
        return (
            add_kernel_out_of_order_fn1,
            {
                "in_ptr0": t,
                "n_elements": 4,
                "in_ptr1": t,
                "out_ptr": t,
                "BLOCK_SIZE": 4,
            },
            ["out_ptr"],
        )

    @make_mutation_test
    def test_reduce_sum():
        @triton.jit
        def reduce_sum_kernel(a_ptr, c_ptr, stride_am, stride_an):
            offs_am = tl.arange(0, 4)
            offs_an = tl.arange(0, 4)
            a_ptrs = a_ptr + (
                offs_am[:, None] * stride_am + offs_an[None, :] * stride_an
            )
            a = tl.load(a_ptrs)
            m = tl.sum(a, axis=1)
            tl.store(c_ptr + tl.arange(0, 4), m)

        t = torch.randn(4)
        kernel = reduce_sum_kernel
        kwargs = {
            "a_ptr": t,
            "c_ptr": t,
            "stride_am": 4,
            "stride_an": 4,
        }

        # TODO(aakhundov): tt.reduce is now supported, but only
        # in the new MLIR-based Triton analysis pass (not in the
        # old TTIR string parsing-based one). remove this gating
        # and use ["c_ptr"] as `expected` after the new Triton
        # pin lands both in OSS and internally.
        ttir_module, _ = generate_ttir(kernel, kwargs)
        if hasattr(ttir_module, "walk"):
            # with MLIR-based Triton analysis pass
            expected = ["c_ptr"]
        else:
            # with TTIR string parsing-based Triton analysis pass
            expected = ["a_ptr", "c_ptr"]

        return (
            kernel,
            kwargs,
            expected,
        )

    @make_mutation_test
    def test_argmax():
        @triton.jit
        def argmax_kernel(a_ptr, c_ptr, stride_am, stride_an):
            offs_am = tl.arange(0, 4)
            offs_an = tl.arange(0, 4)
            a_ptrs = a_ptr + (
                offs_am[:, None] * stride_am + offs_an[None, :] * stride_an
            )
            a = tl.load(a_ptrs)
            m = tl.argmax(a, axis=1)
            tl.store(c_ptr + tl.arange(0, 4), m)

        t = torch.randn(4)
        kernel = argmax_kernel
        kwargs = {
            "a_ptr": t,
            "c_ptr": t,
            "stride_am": 4,
            "stride_an": 4,
        }

        # TODO(aakhundov): tt.reduce is now supported, but only
        # in the new MLIR-based Triton analysis pass (not in the
        # old TTIR string parsing-based one). remove this gating
        # and use ["c_ptr"] as `expected` after the new Triton
        # pin lands both in OSS and internally.
        ttir_module, _ = generate_ttir(kernel, kwargs)
        if hasattr(ttir_module, "walk"):
            # with MLIR-based Triton analysis pass
            expected = ["c_ptr"]
        else:
            # with TTIR string parsing-based Triton analysis pass
            expected = ["a_ptr", "c_ptr"]

        return (
            kernel,
            kwargs,
            expected,
        )

    @make_mutation_test
    def test_cumsum():
        @triton.jit
        def cumsum_kernel(in_ptr, out_ptr, XBLOCK: tl.constexpr, RBLOCK: tl.constexpr):
            rindex = tl.arange(0, RBLOCK)[None, :]
            xindex = tl.arange(0, XBLOCK)[:, None]
            data = tl.load(in_ptr + rindex)
            scan = tl.cumsum(data, 1)
            expected_max = tl.sum(data, 1)
            tl.device_assert(scan <= expected_max)
            tl.store(out_ptr + xindex * RBLOCK + rindex, scan)

        t = torch.randn(4)
        kernel = cumsum_kernel
        kwargs = {
            "in_ptr": t,
            "out_ptr": t,
            "XBLOCK": 4,
            "RBLOCK": 16,
        }

        # TODO(aakhundov): tt.scan is now supported, but only
        # in the new MLIR-based Triton analysis pass (not in the
        # old TTIR string parsing-based one). remove this gating
        # and use ["out_ptr"] as `expected` after the new Triton
        # pin lands both in OSS and internally.
        ttir_module, _ = generate_ttir(kernel, kwargs)
        if hasattr(ttir_module, "walk"):
            # with MLIR-based Triton analysis pass
            expected = ["out_ptr"]
        else:
            # with TTIR string parsing-based Triton analysis pass
            expected = ["in_ptr", "out_ptr"]

        return (
            kernel,
            kwargs,
            expected,
        )

    @make_mutation_test
    def test_fn_call_one_return():
        @triton.jit
        def add_kernel_with_fn_call(
            in_ptr0,
            in_ptr1,
            n_elements,
            out_ptr,
            BLOCK_SIZE: "tl.constexpr",
        ):
            pid = tl.program_id(axis=0)
            block_start = pid * BLOCK_SIZE
            offsets = block_start + tl.arange(0, BLOCK_SIZE)
            mask = offsets < n_elements
            x = tl.load(in_ptr0 + offsets, mask=mask)
            y = tl.load(in_ptr1 + offsets, mask=mask)
            output = x + y
            out = helper_id(out_ptr)
            tl.store(out + offsets, output, mask=mask)

        t = torch.randn(4)
        return (
            add_kernel_with_fn_call,
            {
                "in_ptr0": t,
                "in_ptr1": t,
                "n_elements": 4,
                "out_ptr": t,
                "BLOCK_SIZE": 4,
            },
            ["out_ptr"],
        )

    @make_mutation_test
    def test_fn_call_multi_return():
        @triton.jit
        def add_kernel_with_fn_call(
            in_ptr0,
            in_ptr1,
            n_elements,
            out_ptr,
            BLOCK_SIZE: "tl.constexpr",
        ):
            pid = tl.program_id(axis=0)
            block_start = pid * BLOCK_SIZE
            offsets = block_start + tl.arange(0, BLOCK_SIZE)
            mask = offsets < n_elements
            x = tl.load(in_ptr0 + offsets, mask=mask)
            y = tl.load(in_ptr1 + offsets, mask=mask)
            output, out = helper_add_and_out(x, y, out_ptr)
            tl.store(out + offsets, output, mask=mask)

        t = torch.randn(4)
        return (
            add_kernel_with_fn_call,
            {
                "in_ptr0": t,
                "in_ptr1": t,
                "n_elements": 4,
                "out_ptr": t,
                "BLOCK_SIZE": 4,
            },
            ["out_ptr"],
        )

    @make_mutation_test
    def test_nested_cond_op_kernel():
        @triton.jit
        def nested_cond_op_kernel(
            in_ptr0,
            in_ptr1,
            out_ptr,
            n_elements,
            BLOCK_SIZE: "tl.constexpr",
        ):
            pid = tl.program_id(axis=0)
            block_start = pid * BLOCK_SIZE
            offsets = block_start + tl.arange(0, BLOCK_SIZE)
            mask = offsets < n_elements
            x = tl.load(in_ptr0 + offsets, mask=mask)
            y = tl.load(in_ptr1 + offsets, mask=mask)
            if tl.program_id(0) == 0:
                if tl.program_id(1) == 0:
                    output = x + y
                    tl.store(out_ptr + offsets, output, mask=mask)
            else:
                pass

        t = torch.randn(4)
        return (
            nested_cond_op_kernel,
            {
                "in_ptr0": t,
                "in_ptr1": t,
                "out_ptr": t,
                "n_elements": 4,
                "BLOCK_SIZE": 4,
            },
            ["out_ptr"],
        )

    @make_mutation_test
    def test_add_for_loop():
        @triton.jit
        def add_4_times_kernel(
            in_ptr0,
            in_ptr1,
            out_ptr,
            n_elements,
            BLOCK_SIZE: "tl.constexpr",
        ):
            pid = tl.program_id(axis=0)
            block_start = pid * BLOCK_SIZE
            offsets = block_start + tl.arange(0, BLOCK_SIZE)
            mask = offsets < n_elements
            x = tl.load(in_ptr0 + offsets, mask=mask)
            y = tl.load(in_ptr1 + offsets, mask=mask)
            output = tl.zeros((n_elements,), dtype=tl.float32)
            for i in range(4):
                output += x + y
            tl.store(out_ptr + offsets, output, mask=mask)

        t = torch.randn(4)
        return (
            add_4_times_kernel,
            {
                "in_ptr0": t,
                "in_ptr1": t,
                "out_ptr": t,
                "n_elements": 4,
                "BLOCK_SIZE": 4,
            },
            ["out_ptr"],
        )

    @make_mutation_test
    def test_add_for_loop2():
        @triton.jit
        def add_1_time_kernel(
            in_ptr0,
            in_ptr1,
            out_ptr,
            n_elements,
            BLOCK_SIZE: "tl.constexpr",
        ):
            pid = tl.program_id(axis=0)
            block_start = pid * BLOCK_SIZE
            offsets = block_start + tl.arange(0, BLOCK_SIZE)
            mask = offsets < n_elements
            x = tl.load(in_ptr0 + offsets, mask=mask)
            y = tl.load(in_ptr1 + offsets, mask=mask)
            for i in range(0, BLOCK_SIZE):
                i = tl.multiple_of(i, 1)
            output = x + y
            tl.store(out_ptr + offsets, output, mask=mask)

        t = torch.randn(4)
        return (
            add_1_time_kernel,
            {
                "in_ptr0": t,
                "in_ptr1": t,
                "out_ptr": t,
                "n_elements": 4,
                "BLOCK_SIZE": 4,
            },
            ["out_ptr"],
        )

    @make_mutation_test
    def test_add_nested_for_loop():
        @triton.jit
        def add_4_times_kernel(
            in_ptr0,
            in_ptr1,
            out_ptr,
            n_elements,
            BLOCK_SIZE: "tl.constexpr",
        ):
            pid = tl.program_id(axis=0)
            block_start = pid * BLOCK_SIZE
            offsets = block_start + tl.arange(0, BLOCK_SIZE)
            mask = offsets < n_elements
            x = tl.load(in_ptr0 + offsets, mask=mask)
            y = tl.load(in_ptr1 + offsets, mask=mask)
            output = tl.zeros((n_elements,), dtype=tl.float32)
            for i in range(2):
                for j in range(2):
                    output += x + y
            tl.store(out_ptr + offsets, output, mask=mask)

        t = torch.randn(4)
        return (
            add_4_times_kernel,
            {
                "in_ptr0": t,
                "in_ptr1": t,
                "out_ptr": t,
                "n_elements": 4,
                "BLOCK_SIZE": 4,
            },
            ["out_ptr"],
        )

    @make_mutation_test
    def test_add_nested_for_loop_multi_return():
        @triton.jit
        def add_4_times_kernel(
            in_ptr0,
            in_ptr1,
            out_ptr,
            n_elements,
            BLOCK_SIZE: "tl.constexpr",
        ):
            pid = tl.program_id(axis=0)
            block_start = pid * BLOCK_SIZE
            offsets = block_start + tl.arange(0, BLOCK_SIZE)
            mask = offsets < n_elements
            x = tl.load(in_ptr0 + offsets, mask=mask)
            y = tl.load(in_ptr1 + offsets, mask=mask)
            output1 = tl.zeros((n_elements,), dtype=tl.float32)
            output2 = tl.zeros((n_elements,), dtype=tl.float32)
            for i in range(2):
                for j in range(2):
                    output1 += y
                    output2 += x
            output = output1 + output2
            tl.store(out_ptr + offsets, output, mask=mask)

        t = torch.randn(4)
        return (
            add_4_times_kernel,
            {
                "in_ptr0": t,
                "in_ptr1": t,
                "out_ptr": t,
                "n_elements": 4,
                "BLOCK_SIZE": 4,
            },
            ["out_ptr"],
        )

    @make_mutation_test
    def test_labels():
        @triton.jit
        def kernel_with_label(
            in_ptr0,
            in_ptr1,
            out_ptr,
            n_elements,
            BLOCK_SIZE: "tl.constexpr",
        ):
            pid = tl.program_id(axis=0)
            if pid > 1:
                return
            block_start = pid * BLOCK_SIZE
            offsets = block_start + tl.arange(0, BLOCK_SIZE)
            mask = offsets < n_elements
            x = tl.load(in_ptr0 + offsets, mask=mask)
            y = tl.load(in_ptr1 + offsets, mask=mask)
            output = x + y
            tl.store(out_ptr + offsets, output, mask=mask)

        t = torch.randn(4)
        return (
            kernel_with_label,
            {
                "in_ptr0": t,
                "in_ptr1": t,
                "out_ptr": t,
                "n_elements": 4,
                "BLOCK_SIZE": 4,
            },
            ["out_ptr"],
        )

    @make_mutation_test
    def test_for_loop_arg():
        @triton.jit
        def fwd_kernel(
            X_ptr,
            W1_ptr,
            b1_ptr,
            O_ptr,
            M: tl.constexpr,
            C1: tl.constexpr,
            C2: tl.constexpr,
            BLOCK_SIZE_M: tl.constexpr,
            BLOCK_SIZE_C2: tl.constexpr,
        ):
            # Get program ids
            pid_m = tl.program_id(0)

            # Compute offsets
            offs_c1 = tl.arange(0, C1)
            offs_m = pid_m * BLOCK_SIZE_M + tl.arange(0, BLOCK_SIZE_M)

            # Load input data
            x_block_ptr = X_ptr + offs_m[:, None] * C1 + offs_c1[None, :]
            x = tl.load(x_block_ptr)

            # Compute gating
            for c2 in range(0, tl.cdiv(C2, BLOCK_SIZE_C2)):
                # Compute block pointers
                offs_c2 = c2 * BLOCK_SIZE_C2 + tl.arange(0, BLOCK_SIZE_C2)
                o_block_ptr = O_ptr + offs_m[:, None] * C2 + offs_c2[None, :]
                w1_block_ptr = W1_ptr + offs_c1[:, None] * C2 + offs_c2[None, :]
                b1_block_ptr = b1_ptr + offs_c2

                # Compute output
                w = tl.load(w1_block_ptr)
                b = tl.load(b1_block_ptr)
                o = tl.dot(x, w, allow_tf32=False)
                o += b[None, :]

                # Store output
                tl.store(o_block_ptr, o)

        t = torch.randn(64)
        return (
            fwd_kernel,
            {
                "X_ptr": t,
                "W1_ptr": t,
                "b1_ptr": t,
                "O_ptr": t,
                "M": 64,
                "C1": 64,
                "C2": 64,
                "BLOCK_SIZE_M": 64,
                "BLOCK_SIZE_C2": 64,
            },
            ["O_ptr"],
        )

    @make_mutation_test
    def test_for_loop_arg_2():
        @triton.jit
        def fwd_kernel(
            x_ptr,
            o_ptr,
            M,
            N,
            stride_m,
            stride_n,
            BLOCK_B: tl.constexpr,
            BLOCK_M: tl.constexpr,
            BLOCK_N: tl.constexpr,
        ):
            # Get program ids
            pid_m = tl.program_id(0)
            X_block_ptr = tl.make_block_ptr(
                base=x_ptr,
                shape=(M, N),
                strides=(stride_m, stride_n),
                offsets=(0, 0),
                block_shape=(BLOCK_M, BLOCK_N),
                order=(1, 0),
            )
            O_block_ptr = tl.make_block_ptr(
                base=o_ptr,
                shape=(M, N),
                strides=(stride_m, stride_n),
                offsets=(0, 0),
                block_shape=(BLOCK_M, BLOCK_N),
                order=(1, 0),
            )

            for _ in range(BLOCK_B):
                x = tl.load(X_block_ptr)
                tl.store(O_block_ptr, x)

                X_block_ptr = tl.advance(X_block_ptr, (BLOCK_M, 0))
                O_block_ptr = tl.advance(O_block_ptr, (BLOCK_M, 0))

        t = torch.randn((32, 64, 128))
        o = torch.empty_like(t)
        B, M, N = t.shape
        return (
            fwd_kernel,
            {
                "x_ptr": t,
                "o_ptr": o,
                "M": M,
                "N": N,
                "stride_m": N,
                "stride_n": 1,
                "BLOCK_B": B,
                "BLOCK_M": M,
                "BLOCK_N": N,
            },
            ["o_ptr"],
        )

    @make_mutation_test
    def test_while_loop():
        @triton.jit
        def fwd_kernel(
            x_ptr,
            o_ptr,
            M,
            N,
            stride_m,
            stride_n,
            BLOCK_B: tl.constexpr,
            BLOCK_M: tl.constexpr,
            BLOCK_N: tl.constexpr,
        ):
            # Get program ids
            pid_m = tl.program_id(0)
            X_block_ptr = tl.make_block_ptr(
                base=x_ptr,
                shape=(M, N),
                strides=(stride_m, stride_n),
                offsets=(0, 0),
                block_shape=(BLOCK_M, BLOCK_N),
                order=(1, 0),
            )
            O_block_ptr = tl.make_block_ptr(
                base=o_ptr,
                shape=(M, N),
                strides=(stride_m, stride_n),
                offsets=(0, 0),
                block_shape=(BLOCK_M, BLOCK_N),
                order=(1, 0),
            )

            i = 0
            while i < BLOCK_B:
                x = tl.load(X_block_ptr)
                tl.store(O_block_ptr, x)

                X_block_ptr = tl.advance(X_block_ptr, (BLOCK_M, 0))
                O_block_ptr = tl.advance(O_block_ptr, (BLOCK_M, 0))
                i += 1

        t = torch.randn((32, 64, 128))
        o = torch.empty_like(t)
        B, M, N = t.shape
        return (
            fwd_kernel,
            {
                "x_ptr": t,
                "o_ptr": o,
                "M": M,
                "N": N,
                "stride_m": N,
                "stride_n": 1,
                "BLOCK_B": B,
                "BLOCK_M": M,
                "BLOCK_N": N,
            },
            ["o_ptr"],
        )


if HAS_GPU:
    t = torch.randn(4)
    tt = torch.randn(4, 1)
    tests = [
        [
            add_kernel,
            {
                "in_ptr0": t,
                "in_ptr1": t,
                "out_ptr": t,
                "n_elements": 4,
                "BLOCK_SIZE": 4,
            },
            ["out_ptr"],
        ],
        [
            add_kernel_2d_autotuned,
            {
                "in_ptr0": t,
                "in_ptr1": t,
                "out_ptr": t,
                "x_elements": 4,
                "y_elements": 4,
            },
            ["out_ptr"],
        ],
        [
            indirection_kernel,
            {
                "in_ptr0": t,
                "out_ptr": t,
                "n_elements": 4,
                "BLOCK_SIZE": 4,
                "ACTIVATION": "mul2_inplace_kernel",
            },
            ["in_ptr0", "out_ptr"],
        ],
        [
            indirection_kernel,
            {
                "in_ptr0": t,
                "out_ptr": t,
                "n_elements": 4,
                "BLOCK_SIZE": 4,
                "ACTIVATION": "add_kernel",
            },
            ["out_ptr"],
        ],
        [
            mul2_inplace_kernel,
            {"ptr": t, "n_elements": 4, "BLOCK_SIZE": 4},
            ["ptr"],
        ],
        # Cant optimize since the kernel contains a tl.inline_asm_elementwise
        [
            inline_asm_kernel,
            {"X": t, "Y": t, "Z": t, "n": 4, "BLOCK": 4},
            ["X", "Y", "Z"],
        ],
        [
            add_kernel_with_block_ptr,
            {
                "x_ptr": t,
                "y_ptr": t,
                "output_ptr": t,
                "n_elements": 4,
                "BLOCK_SIZE": 4,
            },
            ["output_ptr"],
        ],
        [
            kernel_with_block_ptr_2d,
            {
                "x_ptr": tt,
                "output_ptr": tt,
                "n_elements": 4,
                "BLOCK_SIZE": 4,
            },
            ["output_ptr"],
        ],
        [
            add_kernel_with_import,
            {
                "in_ptr0": t,
                "in_ptr1": t,
                "out_ptr": t,
                "n_elements": 4,
                "BLOCK_SIZE": 4,
            },
            ["out_ptr"],
        ],
        [
            atomic_add_kernel,
            {
                "in_ptr0": t,
                "in_ptr1": t,
                "out_ptr": t,
                "n_elements": 4,
                "BLOCK_SIZE": 4,
            },
            ["out_ptr"],
        ],
        [
            add_4_times_kernel,
            {
                "in_ptr0": t,
                "in_ptr1": t,
                "out_ptr": t,
                "n_elements": 4,
                "BLOCK_SIZE": 4,
            },
            ["out_ptr"],
        ],
        [
            cond_op_kernel,
            {
                "in_ptr0": t,
                "in_ptr1": t,
                "out_ptr": t,
                "n_elements": 4,
                "BLOCK_SIZE": 4,
            },
            ["out_ptr"],
        ],
    ]
    for kernel, inputs, outputs in tests:
        fn = make_mutation_test(
            # Add default arguments to avoid Python lambda capture pitfall
            # This forces the capture at lambda creation
            lambda kernel=kernel, inputs=inputs, outputs=outputs: (
                kernel,
                inputs,
                outputs,
            )
        )
        name = f"test_mutations_{kernel.fn.__name__}"
        # Poor way to make test names be unique
        while name in MutationTests.__dict__:
            name += "1"

        setattr(MutationTests, name, fn)


common_utils.instantiate_parametrized_tests(KernelTests)


if __name__ == "__main__":
    from torch._inductor.test_case import run_tests

    run_tests()<|MERGE_RESOLUTION|>--- conflicted
+++ resolved
@@ -592,12 +592,8 @@
         self.assertEqual(float_result, result)
         self.assertEqual(int_result, resulti)
 
-<<<<<<< HEAD
-    @requires_gpu
-=======
-    @requires_cuda
+    @requires_gpu
     @skipIfRocm
->>>>>>> 0aaac68c
     def test_triton_kernel_constants(self):
         @triton.jit
         def mulC_kernel(
